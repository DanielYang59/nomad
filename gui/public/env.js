--- conflicted
+++ resolved
@@ -1,12 +1,8 @@
 window.nomadEnv = {
-<<<<<<< HEAD
-  'apiBase': 'http://localhost:8000/fairdi/nomad/latest/api',
   'keycloakBase': 'http://localhost:8002/auth',
   'keycloakRealm': 'fairdi_nomad_prod',
   'keycloakClientId': 'nomad_gui_dev',
-=======
   'appBase': 'http://localhost:8000/fairdi/nomad/latest',
->>>>>>> 5742383c
   'kibanaBase': '/fairdi/kibana',
   'debug': false
 }