--- conflicted
+++ resolved
@@ -21,7 +21,6 @@
 import OverviewView from './OverviewView'
 import ArchiveEntryView from './ArchiveEntryView'
 import ArchiveLogView from './ArchiveLogView'
-import RawFileView from './RawFileView'
 import BrowseEntryFilesView from './BrowseEntryFilesView'
 import { useRouteMatch, useHistory, matchPath, Redirect } from 'react-router-dom'
 import { CacheRoute, CacheSwitch } from 'react-router-cache-route'
@@ -77,23 +76,14 @@
     >
       <Tab label="Overview" value="overview" />
       <Tab label="Raw data" value="raw" />
-      <Tab label="Browse" value="browse" />
       <Tab label="Processed data" value="archive"/>
       <Tab label="Logs" value="logs"/>
     </Tabs>
     <CacheSwitch>
-<<<<<<< HEAD
       <CacheRoute path={`${path}`} exact render={() => <OverviewView/>} />
-      <CacheRoute path={`${path}/raw`} render={() => <RawFileView />} />
+      <CacheRoute when="always" path={`${path}/raw`} render={() => <BrowseEntryFilesView />} />
       <CacheRoute when="back" path={`${path}/archive`} render={() => <ArchiveEntryView />} />
       <CacheRoute path={`${path}/logs`} render={() => <ArchiveLogView />} />
-=======
-      <CacheRoute path={`${path}`} exact render={() => <OverviewView entryId={entryId}/>} />
-      <CacheRoute path={`${path}/raw`} render={() => <RawFileView entryId={entryId}/>} />
-      <CacheRoute when="always" path={`${path}/browse`} render={() => <BrowseEntryFilesView entryId={entryId}/>} />
-      <CacheRoute when="always" path={`${path}/archive`} render={() => <ArchiveEntryView entryId={entryId}/>} />
-      <CacheRoute path={`${path}/logs`} render={() => <ArchiveLogView entryId={entryId}/>} />
->>>>>>> 0d16ee8d
       <Redirect strict from={`${path}/overview`} to={`${path}`} />
     </CacheSwitch>
   </EntryContext>
