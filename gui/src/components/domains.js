--- conflicted
+++ resolved
@@ -7,11 +7,8 @@
   DFTSystemVisualizations, DFTPropertyVisualizations, DFTMethodVisualizations
 } from './dft/DFTVisualizations'
 import EMSVisualizations from './ems/EMSVisualizations'
-<<<<<<< HEAD
 import QCMSEntryOverview from './qcms/QCMSEntryOverview'
 import QCMSEntryCards from './qcms/QCMSEntryCards'
-=======
->>>>>>> 239a3bce
 import { Link } from '@material-ui/core'
 
 /* eslint-disable react/display-name */
@@ -209,17 +206,11 @@
         supportsSort: true
       },
       'ems.chemical': {
-<<<<<<< HEAD
-        label: 'Chemical',
-        supportsSort: true
-=======
         label: 'Material name'
->>>>>>> 239a3bce
       },
       'ems.method': {
         label: 'Method',
         supportsSort: true
-<<<<<<< HEAD
       },
       'ems.data_type': {
         label: 'Data',
@@ -228,14 +219,6 @@
       'ems.origin_time': {
         label: 'Date',
         supportsSort: true,
-=======
-      },
-      'ems.data_type': {
-        label: 'Data'
-      },
-      'ems.origin_time': {
-        label: 'Date',
->>>>>>> 239a3bce
         render: entry => (entry.ems && entry.ems.origin_time && new Date(entry.ems.origin_time).toLocaleDateString()) || 'unavailable'
       },
       'ems.repository_url': {
