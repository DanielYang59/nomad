--- conflicted
+++ resolved
@@ -45,11 +45,7 @@
 
     return (
       <Quantity column>
-<<<<<<< HEAD
-        <Quantity quantity="ems.experiment_summary" label="summary" {...this.props} />
-=======
         {data.ems.experiment_summary && <Quantity quantity="ems.experiment_summary" label="summary" {...this.props} />}
->>>>>>> 239a3bce
         {this.state.previewBroken
           ? data.ems.entry_repository_url && <Quantity label="preview" {...this.props}>
             <Typography noWrap>
@@ -68,11 +64,7 @@
                 : ''}
             </Quantity>
             <Quantity quantity="ems.method" label="experimental method" noWrap {...this.props} />
-<<<<<<< HEAD
-            <Quantity quantity="ems.experiment_location" label="experiment location" noWrap {...this.props} />
-=======
             {data.ems.experiment_location && <Quantity quantity="ems.experiment_location" label="experiment location" noWrap {...this.props} />}
->>>>>>> 239a3bce
             <Quantity label="experiment or experiment publish date" {...this.props}>
               <Typography noWrap>{
                 (ems && ems.origin_time && new Date(ems.origin_time).toLocaleDateString()) || 'unavailable'
