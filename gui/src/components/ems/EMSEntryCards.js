import React from 'react'
import PropTypes from 'prop-types'
import { withStyles, Card, CardHeader, CardContent } from '@material-ui/core'
import RawFiles from '../entry/RawFiles'
import Markdown from '../Markdown'

class EMSEntryCards extends React.Component {
  static propTypes = {
    classes: PropTypes.object.isRequired,
    data: PropTypes.object.isRequired,
    loading: PropTypes.bool
  }

  static styles = theme => ({
    root: {},
    description: {
      marginBottom: theme.spacing.unit * 3
    }
  })

  render() {
    const { classes, data, ...props } = this.props

    return (
      <Card className={classes.root}>
        <CardHeader title="Raw Data and Meta Data Files" />
        <CardContent classes={{root: classes.cardContent}}>
          <Markdown classes={{root: classes.description}}>{`
<<<<<<< HEAD
            The data for this experiment was uploaded to [zenodo.org](https://zenodo.org).
            Visit the zenodo entry to download the raw experiment data:
=======
            The data for this experiment is externally stored and managed. Download the raw experiment data:
>>>>>>> 847ac861
            [${data.ems.repository_url}](${data.ems.repository_url}).

            The meta data describing this experiment in its original format, can be
            downloaded here directly:
          `}</Markdown>
          <RawFiles data={data} {...props} />
        </CardContent>
      </Card>
    )
  }
}

export default withStyles(EMSEntryCards.styles)(EMSEntryCards)<|MERGE_RESOLUTION|>--- conflicted
+++ resolved
@@ -26,12 +26,7 @@
         <CardHeader title="Raw Data and Meta Data Files" />
         <CardContent classes={{root: classes.cardContent}}>
           <Markdown classes={{root: classes.description}}>{`
-<<<<<<< HEAD
-            The data for this experiment was uploaded to [zenodo.org](https://zenodo.org).
-            Visit the zenodo entry to download the raw experiment data:
-=======
             The data for this experiment is externally stored and managed. Download the raw experiment data:
->>>>>>> 847ac861
             [${data.ems.repository_url}](${data.ems.repository_url}).
 
             The meta data describing this experiment in its original format, can be
