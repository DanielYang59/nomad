/*
 * Copyright The NOMAD Authors.
 *
 * This file is part of NOMAD. See https://nomad-lab.eu for further info.
 *
 * Licensed under the Apache License, Version 2.0 (the "License");
 * you may not use this file except in compliance with the License.
 * You may obtain a copy of the License at
 *
 *     http://www.apache.org/licenses/LICENSE-2.0
 *
 * Unless required by applicable law or agreed to in writing, software
 * distributed under the License is distributed on an "AS IS" BASIS,
 * WITHOUT WARRANTIES OR CONDITIONS OF ANY KIND, either express or implied.
 * See the License for the specific language governing permissions and
 * limitations under the License.
 */
import metainfo from '../../metainfo'

export const SectionMDef = 'nomad.metainfo.metainfo.Section'
export const QuantityMDef = 'nomad.metainfo.metainfo.Quantity'
export const SubSectionMDef = 'nomad.metainfo.metainfo.SubSection'
export const CategoryMDef = 'nomad.metainfo.metainfo.Category'

export const defs = []
export const defsByName = {}
export const packageDefs = {}
export const packagePrefixes = {}

const addDef = def => {
  const defsForName = defsByName[def.name] || []
  defsByName[def.name] = defsForName
  if (!defsForName.find(existing => existing === def)) {
    defsForName.push(def)
  }
  defs.push(def)
  def.more = def.more || {}
}

function sortDefs(defs) {
  return defs.sort((a, b) => a.name.localeCompare(b.name))
}

metainfo.packages.forEach(pkg => {
  packageDefs[pkg.name] = pkg
  const prefix = pkg.name.split('.')[0]
  packagePrefixes[prefix] = packagePrefixes[prefix] || {}
  packagePrefixes[prefix][pkg.name] = pkg

  pkg._sections = {}
  pkg.category_definitions = pkg.category_definitions || []
  pkg.section_definitions = pkg.section_definitions || []
  pkg.category_definitions.forEach(categoryDef => {
    categoryDef._qualifiedName = `${pkg.name}.${categoryDef.name}`
    categoryDef._package = pkg
    addDef(categoryDef)
  })

  const initSection = sectionDef => {
    sectionDef.base_sections = sectionDef.base_sections || []
    sectionDef.quantities = sectionDef.quantities || []
    sectionDef.sub_sections = sectionDef.sub_sections || []
    sectionDef.inner_section_definitions = sectionDef.inner_section_definitions || []
    sectionDef._incomingRefs = sectionDef._incomingRefs || []
    sectionDef._parentSections = sectionDef._parentSections || []
    sectionDef._parentSubSections = sectionDef._parentSubSections || []
  }

  const computeAllProperties = sectionDef => {
    const results = {}
    function addProperties(sectionDef) {
      sectionDef.quantities.concat(sectionDef.sub_sections).forEach(
        property => {
          results[property.name] = property
        })
    }
    const baseSections = []
    function addBaseSection(sectionDef) {
      initSection(sectionDef)
      if (!sectionDef.extends_base_section) {
        sectionDef.base_sections.map(baseSectionRef => resolveRef(baseSectionRef)).forEach(addBaseSection)
      }
      baseSections.push(sectionDef)
    }
    addBaseSection(sectionDef)
    baseSections.forEach(addProperties)
    return Object.keys(results).map(key => results[key])
  }

  const addSectionDef = (sectionDef, parentDef) => {
    sectionDef._parent = parentDef
    pkg._sections[sectionDef.name] = sectionDef
    initSection(sectionDef)
    sectionDef._qualifiedName = parentDef ? `${parentDef._qualifiedName || parentDef.name}.${sectionDef.name}` : sectionDef.name
    sectionDef._package = pkg

    sectionDef.inner_section_definitions.forEach(innerSectionDef => addSectionDef(innerSectionDef, sectionDef))

    const addPropertiesFromSections = sections => sections
      .map(ref => resolveRef(ref)).forEach(extendingSectionDef => {
        if (extendingSectionDef.quantities) {
          sectionDef.quantities.push(...extendingSectionDef.quantities)
        }
        if (extendingSectionDef.sub_sections) {
          sectionDef.sub_sections.push(...extendingSectionDef.sub_sections)
        }
      })
    sectionDef.extending_sections = sectionDef.extending_sections || []
    addPropertiesFromSections(sectionDef.extending_sections)
    if (!sectionDef.extends_base_section) {
      addDef(sectionDef)
    }

    sectionDef._allProperties = computeAllProperties(sectionDef)
    sectionDef._properties = {}
    const addProperty = property => {
      sectionDef._properties[property.name] = property
      if (!sectionDef.extends_base_section) {
        property._section = sectionDef
        property._qualifiedName = `${sectionDef._qualifiedName}.${property.name}`
      }
      property._package = pkg
      addDef(property)
    }
    sectionDef._allProperties.forEach(property => {
      addProperty(property)
      if (property.m_def === QuantityMDef) {
        property.shape = property.shape || []
        if (isReference(property)) {
          const referencedSection = resolveRef(property.type.type_data)
          referencedSection._incomingRefs = referencedSection._incomingRefs || []
          referencedSection._incomingRefs.push(property)
        }
      } else if (property.m_def === SubSectionMDef) {
        property._subSection = resolveRef(property.sub_section)
        const subSectionsSectionDef = property._subSection
        initSection(subSectionsSectionDef)
        subSectionsSectionDef._parentSections.push(sectionDef)
        subSectionsSectionDef._parentSubSections.push(property)
        property._section = sectionDef
      }
    })
  }

  pkg.section_definitions.forEach(sectionDef => addSectionDef(sectionDef, pkg))
})

export const rootSections = sortDefs(defs.filter(def => (
  def.m_def === SectionMDef && !def.extends_base_section && def._parentSections.length === 0)
))

export async function resolveRefAsync(ref, data, fetchArchive) {
  if (!data) {
    return resolveRef(ref)
  }

  if (!ref.includes('#')) {
    return resolveRef(ref, data)
  }

  const [url] = ref.split('#')
  if (url === '') {
    return resolveRef(ref, data)
  }

  if (data?.resources[url]) {
    return resolveRef(ref, data)
  }

  const uploadId = data?.metadata?.upload_id
  if (!(url.startsWith('../upload/archive/') && uploadId)) {
    return null
  }

  const archive = await fetchArchive(`uploads/${uploadId}/${url.slice('../upload/'.length)}`)
  if (!data.resources) {
    data.resource = {}
  }
  data.resources[url] = archive

  resolveRef(ref, data)
}

/**
 * Resolves the given string reference into the actual data.
 * @param {string} ref Reference.
 * @param {object} data Archive.
 */
export function resolveRef(ref, data) {
  if (!ref) {
    return null
  }

  const resolve = (ref, context) => {
    const parts = ref.split('#')
    if (parts.length === 2 && parts[0] !== '') {
      const url = parts[0]
      ref = parts[1]
      data = data?.resources[url]
      if (!data) {
        return null
      }
    } else {
      if (parts.length === 2) {
        ref = parts[1]
      } else {
        ref = parts[0]
      }
    }

    try {
      context = data || metainfo
      const segments = ref.split('/').filter(segment => segment !== '')
      const reducer = (current, segment) => {
        return isNaN(segment) ? current[segment] : current[parseInt(segment)]
      }
      return segments.reduce(reducer, context)
    } catch (e) {
      console.log('could not resolve: ' + ref)
      throw e
    }
  }
  if (Array.isArray(ref)) {
    return ref.map(x => resolve(x, data))
  }
  return resolve(ref, data)
}

/**
 * Converts a reference given in the /section/<index>/subsection format (used
 * in the metainfo) to the /section:<index>/subsection format (used by the
 * archive browser).
 * @param {*} ref The reference to convert.
 */
export function refPath(ref) {
  try {
    const segments = ref.split('/').filter(segment => segment !== '')
    const reducer = (current, segment) => {
      return isNaN(segment) ? `${current}/${segment}` : `${current}:${segment}`
    }
    return segments.reduce(reducer)
  } catch (e) {
    console.log('could not convert the path: ' + ref)
    throw e
  }
}

export function metainfoDef(qualifiedName) {
  const defQualifiedNameSegments = qualifiedName.split('.')
  const packageName = defQualifiedNameSegments.slice(0, -1).join('.')
  const sectionName = defQualifiedNameSegments[defQualifiedNameSegments.length - 1]
  return packageDefs[packageName]._sections[sectionName]
}

export function isReference(property) {
  return property.type && property.type.type_kind === 'reference'
}

export function path(nameOrDef) {
  if (nameOrDef?.name === 'energies') {
    console.log(nameOrDef)
  }
  let def
  if (typeof nameOrDef === 'string') {
    def = defsByName[nameOrDef] && defsByName[nameOrDef].find(def => true)
  } else {
    def = nameOrDef
  }

  if (!def) {
    return null
  }

  if (def.m_def === SubSectionMDef) {
    def = resolveRef(def.sub_section)
  }

  if (def.m_def === CategoryMDef) {
    return `${def._package.name.split('.')[0]}/category_definitions@${def._qualifiedName}`
  }

  const path = []
  while (def) {
    const parentSection = def
    const parentSubSection = def._parentSubSections && def._parentSubSections.filter(
      // Filter for direct recursions in the possible section containment.
      // This only catches direct connections where a sub section uses its parent
      // section as the sub section definition
      subSection => parentSection !== subSection._section)[0]
    if (parentSubSection) {
      def = parentSubSection
    }
    path.push(def.name)
<<<<<<< HEAD
    if (def.m_def === SubSectionMDef) {
=======
    if (def.m_def === 'SubSection' || def.m_def === 'Quantity') {
>>>>>>> 4a2379a2
      def = def._section
    } else {
      def = def._parentSections && def._parentSections[0]
    }

    while (def && def.extends_base_section) {
      def = resolveRef(def.base_sections[0])
    }
  }
  return path.reverse().join('/')
}

/**
 * @param {*} def A section definition.
 * @returns True, if sections of the given section def are editable.
 */
export function isEditable(def) {
  return !!def._allProperties.find(prop => prop.m_annotations?.eln) || !!def.m_annotations?.eln
}

export function removeSubSection(section, subSectionDef, index) {
  if (subSectionDef.repeats) {
    section[subSectionDef.name].splice(index, 1)
  } else {
    section[subSectionDef.name] = undefined
    delete section[subSectionDef.name]
  }
}

/**
 * Constructs a graph from and with the definition. The graph will contain the given nodes,
 * all its outgoing and incomming references, the parents up to root (for sections and categories)
 *
 * @param {Object} def
 */
export function vicinityGraph(def) {
  const nodesMap = {}
  const nodes = []
  const edges = []
  const dx = 100
  const dy = 75

  function addEdge(from, to, def) {
    const edge = {
      def: def,
      source: from,
      target: to,
      value: 1
    }
    edges.push(edge)
  }

  function addNode(def, more, id) {
    id = id || (d => d._qualifiedName)
    const {recursive, x, y, i} = more || {}

    const key = id(def)
    if (nodesMap[key]) {
      return nodesMap[key]
    }

    const node = {
      id: key,
      def: def,
      x: x,
      y: y,
      i: i
    }

    nodes.push(node)
    nodesMap[key] = node

    if (recursive) {
      if (def.m_def === SectionMDef) {
        def._parentSections.forEach(parentSection => {
          const parent = addNode(parentSection, {
            recursive: true,
            x: x - dx,
            y: y,
            i: i + 1})
          addEdge(node, parent, {})
        })
        const references = def.quantities.filter(quantity => quantity.type.type_kind === 'reference')
        const layoutMiddle = (references.length - 1) * dx / 2
        references.forEach((reference, i) => {
          const referencedSectionDef = resolveRef(reference.type.type_data)
          const referenced = addNode(
            referencedSectionDef,
            {x: x + i * dx - layoutMiddle, y: y + dy, i: i},
            () => reference._qualifiedName)
          addEdge(node, referenced, reference)
        })
      } else if (def.m_def === QuantityMDef) {
        const section = addNode(def._section, {
          recursive: true,
          x: x - dx,
          y: y,
          i: i + 1})
        addEdge(node, section, {})
      }

      if (def.categories) {
        const layoutMiddle = (def.categories.length - 1) * dx / 2
        def.categories.forEach((categoryDef, i) => {
          const category = addNode(resolveRef(categoryDef), {
            recursive: true,
            x: x + i * dx - layoutMiddle,
            y: y - dy,
            i: i
          })
          addEdge(node, category, {})
        })
      }
    }

    return node
  }

  addNode(def, {recursive: true, x: 0, y: 0, i: 0})

  return {
    nodes: nodes,
    links: edges
  }
}

export default metainfo<|MERGE_RESOLUTION|>--- conflicted
+++ resolved
@@ -291,11 +291,7 @@
       def = parentSubSection
     }
     path.push(def.name)
-<<<<<<< HEAD
     if (def.m_def === SubSectionMDef) {
-=======
-    if (def.m_def === 'SubSection' || def.m_def === 'Quantity') {
->>>>>>> 4a2379a2
       def = def._section
     } else {
       def = def._parentSections && def._parentSections[0]
