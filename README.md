--- conflicted
+++ resolved
@@ -20,59 +20,10 @@
 
 ## Getting started
 
-<<<<<<< HEAD
-Read the docs. The documentation is part of the source code. It covers aspects like
-introduction, architecture, development setup/deployment, contributing, and API reference.
-
-### Read the docs on the latest deployed version
-
-You can access the running system and its documentation here:
-
-[https://repository.nomad-coe.eu/app/gui](https://repository.nomad-coe.eu/app/gui)
-
-### Generate the docs from the source
-
-First, clone this repo and init its submodules:
-```
-git clone git@gitlab.mpcdf.mpg.de:nomad-lab/nomad-FAIR.git
-cd nomad-FAIR
-git submodule init --depth 1
-```
-
-Second, create and source your own virtual python environment:
-```
-pip install virtualenv
-virtualenv -p `which python3` .pyenv
-source .pyenv/bin/activate
-```
-
-Third, install the development dependencies, including the documentation system
-[sphinx](http://www.sphinx-doc.org/en/master/index.html):
-```
-pip install --upgrade pip
-pip install --upgrade setuptools
-pip install -r requirements.txt
-```
-
-Forth, generate the documentation:
-```
-cd docs
-make html
-```
-
-Conintue with reading the documentation for further setup and contribution guidelines:
-```
-cd .build/html
-python -m http.server 8888
-```
-Open [http://localhost:8888/html/setup.html](http://localhost:8888/html/setup.html) in
-your browser.
-=======
 Read the [docs](https://repository.nomad-coe.eu/app/docs). The documentation is also part
 of the source code. It covers aspects like introduction, architecture, development setup/deployment,
 contributing, and API reference.
 
->>>>>>> fe627442
 
 ## Change log
 
