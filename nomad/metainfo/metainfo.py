#
# Copyright The NOMAD Authors.
#
# This file is part of NOMAD. See https://nomad-lab.eu for further info.
#
# Licensed under the Apache License, Version 2.0 (the "License");
# you may not use this file except in compliance with the License.
# You may obtain a copy of the License at
#
#     http://www.apache.org/licenses/LICENSE-2.0
#
# Unless required by applicable law or agreed to in writing, software
# distributed under the License is distributed on an "AS IS" BASIS,
# WITHOUT WARRANTIES OR CONDITIONS OF ANY KIND, either express or implied.
# See the License for the specific language governing permissions and
# limitations under the License.
#

import base64
import importlib
import inspect
import itertools
import json
import re
import sys
from collections.abc import Iterable as IterableABC
from functools import reduce
from typing import Any, Callable as TypingCallable, Dict, Iterable, List, Optional, Set, Tuple, Type, \
    TypeVar, Union, cast

import docstring_parser
import jmespath
import numpy as np
import pandas as pd
import pint

from nomad.config import process
from nomad.metainfo.metainfo_utility import Annotation, DefinitionAnnotation, MEnum, MQuantity, MRegEx, \
    MSubSectionList, MTypes, ReferenceURL, SectionAnnotation, _delta_symbols, check_dimensionality, \
    check_unit, convert_to, default_hash, dict_to_named_list, normalize_datetime, resolve_variadic_name, \
    retrieve_attribute, split_python_definition, to_dict, to_numpy, to_section_def, validate_shape, \
    validate_url
from nomad.units import ureg as units

m_package: Optional['Package'] = None

is_bootstrapping = True
Elasticsearch = TypeVar('Elasticsearch')
MSectionBound = TypeVar('MSectionBound', bound='MSection')
SectionDefOrCls = Union['Section', 'SectionProxy', Type['MSection']]
T = TypeVar('T')
<<<<<<< HEAD
=======
_hash_method = 'sha1'  # choose from hashlib.algorithms_guaranteed
reserved_name_re = re.compile(r'^(m_|a_|_+).*$')

_primitive_types = {
    str: lambda v: None if v is None else str(v),
    # TODO it is more complicated than that, because bytes cannot be naturally serialized to JSON
    # bytes: lambda v: None if v is None else bytes(v),
    int: int,
    float: lambda v: None if v is None else float(v),
    bool: bool,
    np.bool_: bool}

primitive_type_aliases = {'string': str, 'boolean': bool}

_primitive_type_names = {
    primitive_type.__name__: primitive_type for primitive_type in _primitive_types}

_primitive_type_names.update(primitive_type_aliases)

_types_int_numpy = {np.int8, np.int16, np.int32, np.int64, np.uint8, np.uint16, np.uint32, np.uint64}
_types_int_python = {int}
_types_int = _types_int_python | _types_int_numpy
_types_float_numpy = {np.float16, np.float32, np.float64}
_types_float_python = {float}
_types_float = _types_float_python | _types_float_numpy
_types_num_numpy = _types_int_numpy | _types_float_numpy
_types_num_python = _types_int_python | _types_float_python
_types_num = _types_num_python | _types_num_numpy
_types_str_numpy = {np.str_}
_types_bool_numpy = {np.bool_}
_types_numpy = _types_num_numpy | _types_str_numpy | _types_bool_numpy
_delta_symbols = {'delta_', 'Δ'}

validElnTypes = {
    'str': ['str', 'string'],
    'bool': ['bool', 'boolean'],
    'number': [x.__name__ for x in _types_num_python] + [f'np.{x.__name__}' for x in _types_num_numpy],
    'datetime': ['Datetime'],
    'enum': ['{type_kind: Enum, type_data: [Operator, Responsible_person]}'],
    'user': ['User'],
    'author': ['Author'],
    'reference': ['']
}

validElnComponents = {
    'str': ['StringEditQuantity', 'FileEditQuantity', 'RichTextEditQuantity', 'EnumEditQuantity'],
    'bool': ['BoolEditQuantity'],
    'number': ['NumberEditQuantity', 'SliderEditQuantity'],
    'datetime': ['DateTimeEditQuantity'],
    'enum': ['EnumEditQuantity', 'AutocompleteEditQuantity', 'RadioEnumEditQuantity'],
    'user': ['UserEditQuantity'],
    'author': ['AuthorEditQuantity'],
    'reference': ['ReferenceEditQuantity']
}
>>>>>>> 2b0e1731

_unset_value = '__UNSET__'

_HASH_OBJ = Type['hashlib._Hash']  # type: ignore


def _check_definition_id(target_id, tgt_section: MSectionBound) -> MSectionBound:
    '''
    Ensure section definition id matches the target id.
    '''
    if target_id is not None and tgt_section.definition_id != target_id:
        raise MetainfoReferenceError(f'Could not resolve {target_id}, id mismatch')
    return tgt_section


# Make pylint believe all bootstrap quantities are actual properties even though
# we have to initialize them to None due to bootstrapping
_placeholder_quantity: 'Quantity' = property()  # type: ignore
if True:
    _placeholder_quantity: 'Quantity' = None  # type: ignore


# Metainfo errors

class MetainfoError(Exception):
    ''' Metainfo related errors. '''
    pass


class DeriveError(MetainfoError):
    ''' An error occurred while computing a derived value. '''
    pass


class MetainfoReferenceError(MetainfoError):
    ''' An error indicating that a reference could not be resolved. '''
    pass


class MProxy:
    '''
    A placeholder object that acts as reference to a value that is not yet resolved.

    A proxy is a replacement for an actual section (or quantity) that the proxy represents.
    The replaced section (or quantity) is identified by a reference. References
    are URL strings that identify a section (or quantity).

    If a proxy is accessed (i.e. like its proxies' counterpart would be accessed), it
    tries to resolve its reference and access the proxied element. If the reference
    cannot be resolved an exception is raised.

    There are different kinds of reference urls. Here are a few examples:

    .. code-block::
        /run/0/calculation/1  # same archive (legacy version)
        #/run/0/calculation/1  # same archive
        ../upload/archive/mainfile/{mainfile}#/run/0  # same upload
        /entries/{entry_id}/archive#/run/0/calculation/1  # same NOMAD
        /uploads/{upload_id}/archive/{entry_id}#/run/0/calculation/1  # same NOMAD
        https://my-oasis.de/api/v1/uploads/{upload_id}/archive/{entry_id}#/run/0/calculation/1  # global

    A URL can have 3 relevant path. The archive path as anchor string (after the `#`).
    The API part (more or less the URL's path). The oasis part (more or less the domain).

    The archive path starts at the `EntryArchive` root and uses property names and indices
    to navigate. The API and oasis parts correspond to NOMAD's v1 api. A path starting
    with `../upload` replaces `.../api/v1/uploads/{upload_id}` and allows to access the
    upload of the archive that contains the reference.

    The actual algorithm for resolving proxies is in `MSection.m_resolve()`.

    Attributes:
        m_proxy_value: The reference represented as a URL string.
        m_proxy_section:
            The section context, i.e. the section that this proxy is contained in. This
            section will provide the context for resolving the reference. For example,
            if the reference only has an archive part, this archive part is resolved
            starting with the root of `m_proxy_section`.
        m_proxy_context:
            Optional Context instance. Default is None and the m_context of the m_proxy_section
            is used.
        m_proxy_type:
            The quantity definition. Typically, MProxy is used for proxy-ing sections. With
            this set, the proxy will still act as a normal section proxy, but it will
            be used by quantities of type `QuantityReference` to resolve and return
            a quantity value.
    '''

    def __init__(
            self,
            m_proxy_value: Union[str, int, dict],
            m_proxy_section: 'MSection' = None,
            m_proxy_context: 'Context' = None,
            m_proxy_type: 'Reference' = None):
        self.m_proxy_value = m_proxy_value
        self.m_proxy_section = m_proxy_section
        self.m_proxy_resolved = None
        self.m_proxy_type = m_proxy_type
        self.m_proxy_context = m_proxy_context

    def _set_resolved(self, resolved):
        self.m_proxy_resolved = resolved

        if self.m_proxy_resolved is not None and isinstance(self, MProxy):
            setattr(self, '__class__', self.m_proxy_resolved.__class__)
            self.__dict__.update(**self.m_proxy_resolved.__dict__)

    def m_proxy_resolve(self):
        if not self.m_proxy_resolved:
            if self.m_proxy_type and (self.m_proxy_context or self.m_proxy_section):
                self._set_resolved(self.m_proxy_type.resolve(self))

        return self.m_proxy_resolved

    def __getattr__(self, key):
        if self.m_proxy_resolve() is not None:
            return getattr(self.m_proxy_resolved, key)

        raise MetainfoReferenceError(f'could not resolve {self.m_proxy_value}')

    def __repr__(self):
        return f'{self.__class__.__name__}({self.m_proxy_value})'


class SectionProxy(MProxy):
    def __init__(self, m_proxy_value, **kwargs):
        if 'm_proxy_type' in kwargs:
            super().__init__(m_proxy_value=m_proxy_value, **kwargs)
        else:
            super().__init__(m_proxy_value=m_proxy_value, m_proxy_type=SectionReference, **kwargs)

    # TODO recursive proxy stuff
    def _resolve_name(self, name: str, context: 'Definition') -> 'Definition':
        if context is None:
            return None

        if context.name == name and context != self.m_proxy_section:
            return context

        if isinstance(context, Section):
            resolved = context.all_aliases.get(name)
            if resolved and resolved != self.m_proxy_section:
                return resolved

            resolved = context.all_inner_section_definitions.get(name)
            if resolved and resolved != self.m_proxy_section:
                return resolved

        if isinstance(context, Package):
            resolved = context.all_definitions.get(name)
            if resolved and resolved != self.m_proxy_section:
                return resolved

        parent = context.m_parent
        if isinstance(parent, Definition):
            return self._resolve_name(name, cast(Definition, parent))

        return None

    def m_proxy_resolve(self):
        if '#' in self.m_proxy_value or '/' in self.m_proxy_value:
            # This is not a python reference, use the usual mechanism
            return super().m_proxy_resolve()

        if '.' in self.m_proxy_value:
            # Try to interpret as python class name
            python_name, definition_id = split_python_definition(self.m_proxy_value)
            package_name = '.'.join(python_name[:-1])
            section_name = python_name[-1]

            try:
                module = importlib.import_module(package_name)
                cls = getattr(module, section_name)
                if cls.m_def:
                    if not definition_id or cls.m_def.definition_id == definition_id:
                        # matches, happy ending
                        self._set_resolved(cls.m_def)
                        return self.m_proxy_resolved

                    # mismatches, use the usual mechanism
                    return super().m_proxy_resolve()
            except Exception:
                pass

        # Try relative name
        if not self.m_proxy_section or self.m_proxy_resolved:
            return self.m_proxy_resolved

        python_name, definition_id = split_python_definition(self.m_proxy_value)
        current = self.m_proxy_section
        for name in python_name:
            current = self._resolve_name(name, current)

        if current is None:
            raise MetainfoReferenceError(
                f'could not resolve {self.m_proxy_value} from scope {self.m_proxy_section}')
        if not definition_id or current.m_def.definition_id == definition_id:
            # matches, happy ending
            self._set_resolved(current)
            return self.m_proxy_resolved

        # mismatches, use the usual mechanism
        return super().m_proxy_resolve()


class DataType:
    '''
    Allows to define custom data types that can be used in the meta-info.

    The metainfo supports the most types out of the box. These include the python build-in
    primitive types (int, bool, str, float, ...), references to sections, and enums.
    However, in some occasions you need to add custom data types.

    This base class lets you customize various aspects of value treatment. This includes
    type checks and various value transformations. This allows to store values in the
    section differently from how users might set/get them, and it allows to have
    non-serializable values that are transformed on de-/serialization.
    '''

    def set_normalize(self, section: 'MSection', quantity_def: 'Quantity', value: Any) -> Any:
        ''' Transforms the given value before it is set and checks its type. '''
        return value

    def get_normalize(self, section: 'MSection', quantity_def: 'Quantity', value: Any) -> Any:
        ''' Transforms the given value when it is get. '''
        return value

    def serialize(self, section: 'MSection', quantity_def: 'Quantity', value: Any) -> Any:
        ''' Transforms the given value when making the section serializable. '''
        return value

    def deserialize(self, section: 'MSection', quantity_def: 'Quantity', value: Any) -> Any:
        ''' Transforms the given value from its serializable form. '''
        return value


class _Dimension(DataType):
    def set_normalize(self, section, quantity_def: 'Quantity', value):
        if isinstance(value, int):
            return value

        if isinstance(value, str):
            if value.isidentifier():
                return value
            if re.match(MRegEx.index_range, value):
                return value

        if isinstance(value, Section):
            return value

        if isinstance(value, type) and hasattr(value, 'm_def'):
            return value

        if isinstance(value, str):
            # TODO raise a warning or allow this?
            # In the old metainfo there are cases where an expression is used
            # that is later evaluated in the parser
            return value

        raise TypeError(f'{str(value)} is not a valid dimension')


class _Unit(DataType):
    def set_normalize(self, section, quantity_def: 'Quantity', value):
        check_unit(value)

        if isinstance(value, str):
            value = units.parse_units(value)

        elif isinstance(value, pint.Quantity):
            value = value.units

        elif not isinstance(value, pint.Unit):
            raise TypeError('Units must be given as str or pint Unit instances.')

        check_dimensionality(quantity_def, value)

        return value

    def serialize(self, section, quantity_def: 'Quantity', value):
        if quantity_def.flexible_unit:
            return None

        value = value.__str__()
        # The delta prefixes are not serialized: only implicit deltas are
        # allowed currently.
        return reduce(lambda a, b: a.replace(b, ''), _delta_symbols, value)

    def deserialize(self, section, quantity_def: 'Quantity', value):
        check_unit(value)
        value = units.parse_units(value)
        check_dimensionality(quantity_def, value)
        return value


class _Callable(DataType):
    def serialize(self, section, quantity_def: 'Quantity', value):
        raise MetainfoError('Callables cannot be serialized')

    def deserialize(self, section, quantity_def: 'Quantity', value):
        raise MetainfoError('Callables cannot be serialized')


class _QuantityType(DataType):
    ''' Data type for defining the type of metainfo quantity.

    A metainfo quantity type can be one of

    - python build-in primitives: int, float, bool, str
    - numpy dtypes, e.g. np.int32
    - a section definition to define references
    - an MEnum instance to use its values as possible str values
    - a custom datatype, i.e. instance of :class:`DataType`
    - Any
    '''

    def set_normalize(self, section, quantity_def, value):
        if value in MTypes.primitive:
            return value

        if isinstance(value, MEnum):
            return value

        if isinstance(value, np.dtype):
            value = value.type
        # we normalise all np.dtype to basic np.number types
        if value in MTypes.numpy:
            return value

        if isinstance(value, Section):
            return value

        if isinstance(value, Reference) and isinstance(value.target_section_def, MProxy):
            proxy = value.target_section_def
            proxy.m_proxy_section = section
            proxy.m_proxy_quantity = quantity_def
            return value

        if isinstance(value, DataType):
            return value

        if value == Any:
            return value

        if isinstance(value, type):
            section = getattr(value, 'm_def', None)
            if section is not None:
                return Reference(section)

        if isinstance(value, Quantity):
            return QuantityReference(value)

        if value.__name__ == 'UserReference' or value.__name__ == 'AuthorReference':
            return value

        if isinstance(value, MProxy):
            value.m_proxy_section = section
            value.m_proxy_quantity = quantity_def
            return value

        raise MetainfoError(f'Type {value} of {quantity_def} is not a valid metainfo quantity type')

    def serialize(self, section, quantity_def, value):
        if value in MTypes.primitive:
            return dict(type_kind='python', type_data=value.__name__)

        if isinstance(value, MEnum):
            result = dict(type_kind='Enum', type_data=list(value))
            if len(value.get_all_descriptions()) > 0:
                result['type_descriptions'] = value.get_all_descriptions()
            return result

        if isinstance(value, np.dtype):
            value = value.type
        # serialise follows the same logic to use basic np.number only
        if value in MTypes.numpy:
            return dict(type_kind='numpy', type_data=str(value.__name__))

        if isinstance(value, Reference):
            if isinstance(value, QuantityReference):
                return dict(type_kind='quantity_reference', type_data=value.target_quantity_def.m_path())

            context = cast(MSection, section.m_root()).m_context
            if context is not None:
                type_data = context.create_reference(section, quantity_def, value.target_section_def)
            else:
                type_data = value.target_section_def.m_path()

            from nomad import config
            if config.process.store_package_definition_in_mongo:
                type_data += f'@{value.target_section_def.definition_id}'

            return value.serialize_type(type_data)

        if isinstance(value, DataType):
            module = value.__class__.__module__
            if module is None or module == str.__class__.__module__:
                type_data = value.__class__.__name__
            else:
                type_data = f'{module}.{value.__class__.__name__}'

            return dict(type_kind='custom', type_data=type_data)

        if value == Any:
            return dict(type_kind='Any')

        raise MetainfoError(f'Type {value} of {quantity_def} is not a valid metainfo quantity type')

    def deserialize(self, section: 'MSection', quantity_def: 'Quantity', value: Any) -> Any:
        if isinstance(value, dict):
            if 'type_kind' not in value:
                raise MetainfoError(f'{value} is not a valid quantity type specification.')

            type_kind, type_data = value['type_kind'], value.get('type_data')
            if type_kind == 'python':
                return MTypes.primitive_name[type_data]
            if type_kind == 'Enum':
                return MEnum(*type_data)
            reference = Reference.deserialize_type(type_kind, type_data, section)
            if reference:
                return reference

            if type_kind == 'quantity_reference':
                return QuantityReference(cast(Quantity, MProxy(
                    type_data, m_proxy_section=section, m_proxy_type=Reference(Quantity.m_def))))
            if type_kind == 'Any':
                return Any
            if type_kind == 'custom':
                try:
                    module_name, impl_name = type_data.rsplit('.', 1)
                    module = importlib.import_module(module_name)
                    return getattr(module, impl_name)
                except Exception:
                    raise MetainfoError(
                        f'Could not load python implementation of custom datatype {type_data}')
            if type_kind == 'numpy':
                try:
                    return np.dtype(type_data).type
                except Exception:
                    raise MetainfoError(f'{type_data} is not a valid numpy type.')

            raise MetainfoError(f'{type_kind} is not a valid quantity type kind.')

        if value in MTypes.primitive_name:
            return MTypes.primitive_name[value]

        if isinstance(value, str):
            if value.startswith('np.') or value.startswith('numpy.'):
                try:
                    resolved = getattr(np, value.split('.', 1)[1])
                except Exception:
                    raise MetainfoError(f'{value.split(".", 1)[1]} is not a valid numpy type.')
                if resolved:
                    return resolved

            if value in predefined_datatypes:
                return predefined_datatypes[value]

            return Reference(SectionProxy(value, m_proxy_section=section))

        if isinstance(value, list):
            return MEnum(*value)

        return super().deserialize(section, quantity_def, value)


class Reference(DataType):
    '''
    Datatype used for quantities that use other sections as values.

    The target section definition is required to instantiate a Reference type.

    The behavior in this DataType class uses URLs to serialize references. In memory, the
    actual referenced section instance (or respective MProxy instances) are used as values.
    During de-serialization, MProxy instances that auto-resolve on usage, will be used.
    The reference datatype will also accept MProxy instances or URL strings as values
    when set in Python and replace the value with the resolved section instance.

    Subclasses might exchange URLs with a different string serialization, e.g. Python
    qualified names.

    Arguments:
        - section_def: A section definition (Python class or Section instance) that
            determines the type of the referenced sections. Support polymorphism and
            sections that inherit from the given section can also be used as values.
    '''

    def __init__(self, section_def: Optional[SectionDefOrCls]):
        self._target_section_def = to_section_def(section_def)

    @property
    def target_section_def(self):
        return self._target_section_def

    def resolve(self, proxy) -> 'MSection':
        '''
        Resolve the given proxy. The proxy is guaranteed to have a context and
        will to be not yet resolved.
        '''
        url = ReferenceURL(proxy.m_proxy_value)
        context_section = proxy.m_proxy_section
        if context_section is not None:
            context_section = context_section.m_root()
        if url.archive_url or '@' in url.fragment:
            context = proxy.m_proxy_context
            if context is None:
                context = context_section.m_context
            if not context:
                raise MetainfoReferenceError('Proxy with archive url, but no context to resolve it.')
            if '@' in url.fragment:
                # It's a reference to a section definition
                definition, definition_id = f'{url.archive_url}#{url.fragment}'.split('@')
                return context.resolve_section_definition(definition, definition_id).m_def

            context_section = context.resolve_archive_url(url.archive_url)

        return self.resolve_fragment(context_section, url.fragment)

    def resolve_fragment(self, context_section: 'MSection', fragment: str) -> 'MSection':
        return context_section.m_resolve(fragment)

    def serialize_proxy_value(self, proxy):
        return proxy.m_proxy_value

    def set_normalize(self, section: 'MSection', quantity_def: 'Quantity', value: Any) -> Any:
        if isinstance(self.target_section_def, MProxy):
            # TODO? This assumes that the type Reference is only used for Quantity.type
            proxy = self.target_section_def
            proxy.m_proxy_section = quantity_def
            proxy.m_proxy_type = Quantity.type.type
            self._target_section_def = proxy.m_proxy_resolve()

        if self.target_section_def.m_follows(Definition.m_def):
            # special case used in metainfo definitions, where we reference metainfo definitions
            # using their Python class. E.g. referencing a section definition using its
            # class instead of the object: Run vs. Run.m_def
            if isinstance(value, type):
                definition = getattr(value, 'm_def', None)
                if definition is not None and definition.m_follows(self.target_section_def):
                    return definition

        if isinstance(value, (str, int, dict)):
            if isinstance(value, str):
                value = self.normalize_reference(section, quantity_def, value)
            return self.deserialize(section, quantity_def, value)

        if isinstance(value, MProxy):
            value.m_proxy_section = section
            value.m_proxy_type = quantity_def.type
            return value

        if not isinstance(value, MSection):
            raise TypeError(f'The value {value} is not a section and can not be used as a reference.')

        if not value.m_follows(self.target_section_def.m_resolved()):  # type: ignore
            raise TypeError(
                f'{value} is not a {self.target_section_def} and therefore an invalid value of {quantity_def}.')

        return value

    @staticmethod
    def normalize_reference(section: 'MSection', quantity_def: 'Quantity', value: str):
        context = cast(MSection, section.m_root()).m_context
        return context.normalize_reference(section, value) if context else value

    def serialize_type(self, type_data):
        return dict(type_kind='reference', type_data=type_data)

    def serialize(self, section: 'MSection', quantity_def: 'Quantity', value: Any) -> Any:
        context = cast(MSection, section.m_root()).m_context
        return context.create_reference(section, quantity_def, value) if context else value.m_path()

    @classmethod
    def deserialize_type(cls, type_kind, type_data, section):
        if type_kind == 'reference':
            return Reference(SectionProxy(type_data, m_proxy_section=section))
        return None

    def deserialize(self, section: 'MSection', quantity_def: 'Quantity', value: Any) -> Any:
        return MProxy(value, m_proxy_section=section, m_proxy_type=quantity_def.type)


# TODO has to deal with URLs, Python qualified names, and Metainfo references
class _SectionReference(Reference):
    def __init__(self):
        super().__init__(None)

    @property
    def target_section_def(self):
        return Section.m_def

    def resolve_fragment(self, context_section: 'MSection', fragment_with_id: str) -> 'MSection':
        # First, we try to resolve based on definition names
        if '@' in fragment_with_id:
            fragment, definition_id = fragment_with_id.split('@')
        else:
            definition_id = None
            fragment = fragment_with_id

        definitions = None
        if isinstance(getattr(context_section, 'definitions', None), Definition):
            definitions = getattr(context_section, 'definitions')

        if isinstance(context_section, Definition):
            definitions = context_section

        if definitions:
            split_fragment = fragment.lstrip('/').split('/', 1)
            if len(split_fragment) == 2:
                first_segment, remaining_fragment = split_fragment
            else:
                first_segment, remaining_fragment = split_fragment[0], None

            resolved: Optional[MSection] = None
            for content in definitions.m_contents():
                if isinstance(content, Definition) and content.name == first_segment:
                    if remaining_fragment:
                        resolved = self.resolve_fragment(content, remaining_fragment)
                    else:
                        return _check_definition_id(definition_id, content)

            if resolved:
                return _check_definition_id(definition_id, resolved)

        # Resolve regularly as a fallback
        return super().resolve_fragment(context_section, fragment_with_id)

    def set_normalize(self, section: 'MSection', quantity_def: 'Quantity', value: Any) -> Any:
        if isinstance(value, str) and MRegEx.python_definition.match(value):
            return SectionProxy(value, m_proxy_section=section, m_proxy_type=quantity_def.type)

        return super().set_normalize(section, quantity_def, value)

    def serialize(self, section: 'MSection', quantity_def: 'Quantity', value: Any) -> Any:
        from nomad import config

        def _append_definition_id(section_name) -> str:
            if config.process.store_package_definition_in_mongo:
                return f'{section_name}@{value.definition_id}'
            return section_name

        # First we try to use a potentially available Python name to serialize
        if isinstance(value, Section):
            pkg: MSection = value.m_root()
            if isinstance(pkg, Package) and pkg.name not in [None, '*']:
                return f'{pkg.name}.{value.name}'

        # Default back to URL
        return _append_definition_id(super().serialize(section, quantity_def, value))

    def deserialize(self, section: 'MSection', quantity_def: 'Quantity', value: Any) -> Any:
        proxy_type = quantity_def.type if quantity_def else SectionReference
        if isinstance(value, str) and MRegEx.python_definition.match(value):
            # First assume it's a python name and try to resolve it.
            if '.' in value:
                python_name, definition_id = split_python_definition(value)
                package_name = '.'.join(python_name[:-1])
                section_name = python_name[-1]

                try:
                    module = importlib.import_module(package_name)
                    cls = getattr(module, section_name)
                    if cls:
                        m_def = getattr(cls, 'm_def')
                        if m_def and (definition_id is None or m_def.definition_id == definition_id):
                            # id matches, happy ending
                            return m_def
                except ModuleNotFoundError:
                    pass

            # If it's not a python name or definition id mismatches
            # we assume its referring to a local metainfo definition.
            return SectionProxy(value, m_proxy_section=section, m_proxy_type=proxy_type)

        # Default back to value being a URL
        return MProxy(value, m_proxy_section=section, m_proxy_type=proxy_type)


SectionReference = _SectionReference()


class QuantityReference(Reference):
    ''' Datatype used for reference quantities that reference other quantities. '''

    def __init__(self, quantity_def: 'Quantity'):
        super().__init__(None)
        self.target_quantity_def = quantity_def

    @property
    def target_section_def(self):
        return cast(Section, self.target_quantity_def.m_parent)

    def serialize_proxy_value(self, proxy):
        return f'{proxy.m_proxy_value}/{self.target_quantity_def.name}'

    def set_normalize(self, section: 'MSection', quantity_def: 'Quantity', value: Any) -> Any:
        if not value.m_is_set(self.target_quantity_def):
            return _unset_value

        return super().set_normalize(section, quantity_def, value)

    def get_normalize(self, section: 'MSection', quantity_def: 'Quantity', value: Any) -> Any:
        section = super().get_normalize(section, quantity_def, value)
        return getattr(section, self.target_quantity_def.name)

    def serialize(self, section: 'MSection', quantity_def: 'Quantity', value: Any) -> Any:
        target_path = super().serialize(section, quantity_def, value)
        return f'{target_path}/{self.target_quantity_def.name}'

    def deserialize(self, section: 'MSection', quantity_def: 'Quantity', value: Any) -> Any:
        target_path = value.rsplit('/', 1)[0]
        return MProxy(target_path, m_proxy_section=section, m_proxy_type=quantity_def.type)


class _File(DataType):
    def set_normalize(self, section: 'MSection', quantity_def: 'Quantity', value: Any) -> Any:
        if not isinstance(value, str):
            raise TypeError('Files need to be given as URL strings')

        root_section: MSection = section.m_root()
        context = cast(MSection, root_section).m_context
        if context:
            return context.normalize_reference(root_section, value)

        return value


class _URL(DataType):
    def set_normalize(self, section: 'MSection', quantity_def: 'Quantity', value: Any) -> Any:
        return validate_url(value)

    def serialize(self, section: 'MSection', quantity_def: 'Quantity', value: Any) -> Any:
        return validate_url(value)

    def deserialize(self, section: 'MSection', quantity_def: 'Quantity', value: Any) -> Any:
        return validate_url(value)


class _Datetime(DataType):
    def set_normalize(self, section: 'MSection', quantity_def: 'Quantity', value: Any) -> Any:
        return normalize_datetime(value)

    def serialize(self, section: 'MSection', quantity_def: 'Quantity', value: Any) -> Any:
        return None if value is None else value.isoformat()

    def deserialize(self, section: 'MSection', quantity_def: 'Quantity', value: Any) -> Any:
        return normalize_datetime(value)


class _JSON(DataType):
    pass


class _Capitalized(DataType):
    def set_normalize(self, section: 'MSection', quantity_def: 'Quantity', value: Any) -> Any:
        if value is not None and len(value) >= 1:
            return value[0].capitalize() + value[1:]

        return value


class _Bytes(DataType):
    def serialize(self, section: 'MSection', quantity_def: 'Quantity', value: Any) -> Any:
        return base64.b64encode(value).decode('ascii')

    def deserialize(self, section: 'MSection', quantity_def: 'Quantity', value: Any) -> Any:
        return base64.b64decode(value)


Dimension = _Dimension()
Unit = _Unit()
QuantityType = _QuantityType()
Callable = _Callable()
Datetime = _Datetime()
JSON = _JSON()
Capitalized = _Capitalized()
Bytes = _Bytes()
File = _File()
URL = _URL()

predefined_datatypes = {
    'Dimension': Dimension, 'Unit': Unit, 'Datetime': Datetime,
    'JSON': JSON, 'Capitalized': Capitalized, 'bytes': Bytes, 'File': File, 'URL': URL}


# Metainfo data storage and reflection interface

class MObjectMeta(type):

    def __new__(self, cls_name, bases, dct):
        do_init = dct.get('do_init', None)
        if do_init is not None:
            del dct['do_init']
        else:
            do_init = True

        cls = super().__new__(self, cls_name, bases, dct)

        init = getattr(cls, '__init_cls__')
        if init is not None and do_init and not is_bootstrapping:
            init()
        return cls


SectionDef = Union[str, 'Section', 'SubSection', Type[MSectionBound]]
''' Type for section definition references.

This can either be :

- the name of the section
- the section definition itself
- the definition of a subsection
- or the section definition Python class
'''


def constraint(warning):
    ''' A decorator for methods implementing constraints. '''
    f = None
    if not isinstance(warning, bool):
        f = warning
        warning = False

    def decorator(_f):
        setattr(_f, 'm_constraint', True)
        setattr(_f, 'm_warning', warning)
        return _f

    return decorator if f is None else decorator(f)


class Context:
    '''
    The root of a metainfo section hierarchy can have a Context. Contexts allow to customize
    the resolution of references based on how and in what context a metainfo-based
    archive (or otherwise top-level section is used). This allows to logically combine
    multiple hierarchies (e.g. archives) with references.
    '''

    def warning(self, event, **kwargs):
        '''
        Used to log (or otherwise handle) warning that are issued, e.g. while serialization,
        reference resolution, etc.
        '''
        pass

    def create_reference(self, section: 'MSection', quantity_def: 'Quantity', value: 'MSection') -> str:
        '''
        Returns a reference for the given target section (value) based on the given context.
        Allows subclasses to build references across resources, if necessary.

        Raises: MetainfoReferenceError
        '''
        return value.m_path()

    def normalize_reference(self, source: 'MSection', url: str) -> str:
        '''
        Rewrites the url into a normalized form. E.g., it replaces `..` with absolute paths,
        or replaces mainfiles with ids, etc.

        Arguments:
            source: The source section or root section of the source of the reference.
            url: The reference to normalize.

        Raises: MetainfoReferenceError
        '''
        return url

    def resolve_archive_url(self, url: str) -> 'MSection':
        '''
        Resolves the archive part of the given URL and returns the root section of the
        referenced archive.

        Raises: MetainfoReferenceError
        '''
        raise NotImplementedError()

    def resolve_archive(self, *args, **kwargs):
        return self.resolve_archive_url(*args, **kwargs)

    def cache_archive(self, url: str, archive):
        raise NotImplementedError()

    def retrieve_package_by_section_definition_id(self, definition_reference: str, definition_id: str) -> dict:
        raise NotImplementedError()

    def resolve_section_definition(self, definition_reference: str, definition_id: str) -> Type[MSectionBound]:
        pkg_definition = self.retrieve_package_by_section_definition_id(definition_reference, definition_id)

        entry_id_based_name = pkg_definition['entry_id_based_name']
        del pkg_definition['entry_id_based_name']
        pkg = Package.m_from_dict(pkg_definition)
        if entry_id_based_name != '*':
            pkg.entry_id_based_name = entry_id_based_name

        pkg.m_context = self
        pkg.init_metainfo()

        for section in pkg.section_definitions:
            if section.definition_id == definition_id:
                return section.section_cls
        return None


class MSection(metaclass=MObjectMeta):  # TODO find a way to make this a subclass of collections.abs.Mapping
    '''
    The base-class for all *section defining classes* and respectively the base-class
    for all section objects.

    While we use *section classes* to *define sections*, it is important to note that
    the *section class* is a different Python object than the actual *section definition*.
    For each *section class* (a Python class), we automatically generate a *section definition*
    Python object that instantiates :class:`Section`. :class:`MSection` and :class:`Section`
    are completely different classes. :class:`MSection` is used as a base-class for all
    *section defining* classes and :class:`Section` is a *section class* that defines the
    section `Section`.

    Attributes:
        m_def: Each *section class* (and also *section instance*) has a build-in
            property ``m_def`` that refers to the actual *section definition*. While this defined
            automatically, you can do it manually to provide additional characteristics that cannot
            be covered in a Python class definition.

    All `section instances` indirectly instantiate the :class:`MSection` and therefore all
    members of :class:`MSection` are available on all `section instances`. :class:`MSection`
    provides many special attributes and functions (they all start with ``m_``) that allow
    to reflect on a `section's definition` and allow to manipulate the `section instance`
    without a priori knowledge of the `section definition`.

    .. automethod:: m_set
    .. automethod:: m_get
    .. automethod:: m_add_values
    .. automethod:: m_get_sub_section
    .. automethod:: m_get_sub_sections
    .. automethod:: m_create
    .. automethod:: m_add_sub_section
    .. automethod:: m_remove_sub_section

    There are some specific attributes for section instances that are subsections of
    another section. While subsections are directly accessible from the containing
    section by using the Python property that represents the subsection (e.g.
    `run.section_system`), there is also a way to navigate from the subsection to
    the containing section (`parent section`) using these Python properties:

    Attributes:
        m_parent:
            If this section is a subsection, this references the parent section instance.

        m_parent_sub_section:
            If this section is a subsection, this is the :class:`SubSection` that defines
            this relationship.

        m_parent_index:
            For repeatable sections, parent keep a list of subsections. This is the index
            of this section in the respective parent subsection list.

        m_context: The :class:`MContext` that manages this (root-)section.

    Often some general tasks have to be performed on a whole tree of sections without
    knowing about the definitions in advance. The following methods allow to access
    subsections reflectively.

    .. automethod:: m_traverse
    .. automethod:: m_all_contents
    .. automethod:: m_contents
    .. automethod:: m_xpath

    Each section and all its quantities and contents can be transformed into a general
    JSON-serializable Python dictionary. Similarly, a section can be instantiated from
    such a Python dictionary. This allows to save and load sections to JSON-files or
    by other compatible means (e.g. document databases, binary JSON flavours).

    .. automethod:: m_to_dict
    .. automethod:: m_from_dict
    .. automethod:: m_update_from_dict
    .. automethod:: m_to_json
    '''

    m_def: 'Section' = None

    def __init__(
            self, m_def: 'Section' = None, m_context: Context = None, **kwargs):

        self.m_def: 'Section' = m_def
        self.m_parent: 'MSection' = None
        self.m_parent_sub_section: 'SubSection' = None
        self.m_parent_index = -1
        self.m_context = m_context
        self.m_mod_count = 0
        self.m_cache: dict = {}  # Dictionary for caching temporary values that are not persisted to the Archive

        # get missing m_def from class
        cls = self.__class__
        if self.m_def is None:
            self.m_def = cls.m_def

        # check m_def
        if cls.m_def is not None:
            if self.m_def != cls.m_def:
                MetainfoError('Section class and section definition must match.')

            if self.m_def.extends_base_section:
                MetainfoError('Section extends another section and cannot be instantiated.')

        elif not is_bootstrapping:
            MetainfoError('Section has no m_def.')

        # get annotations from kwargs
        self.m_annotations: Dict[str, Any] = kwargs.get('m_annotations', {})
        other_kwargs = {}
        for key, value in kwargs.items():
            if key.startswith('a_'):
                self.m_annotations[key[2:]] = value
            else:
                other_kwargs[key] = value

        # get additional annotations from the section definition
        if not is_bootstrapping:
            for section_annotation in self.m_def.m_get_annotations(SectionAnnotation, as_list=True):
                for name, annotation in section_annotation.new(self).items():
                    self.m_annotations[name] = annotation

        # add annotation attributes for names annotations
        for annotation_name, annotation in self.m_annotations.items():
            setattr(self, f'a_{annotation_name}', annotation)

        # set remaining kwargs
        if is_bootstrapping:
            self.__dict__.update(**other_kwargs)  # type: ignore
        else:
            self.m_update(**other_kwargs)

    @classmethod
    def __init_cls__(cls):
        # ensure that the m_def is defined
        m_def = cls.__dict__.get('m_def')  # do not accidentally get the m_def from a potential base section
        if m_def is None:
            m_def = Section()
            setattr(cls, 'm_def', m_def)

        # Use class name if name is not explicitly defined
        if m_def.name is None:
            m_def.name = cls.__name__
        m_def._section_cls = cls

        # add base sections
        base_sections: List[Section] = []
        for base_cls in cls.__bases__:
            if base_cls != MSection:
                base_section = getattr(base_cls, 'm_def')
                if base_section is None:
                    raise TypeError(
                        'Section defining classes must have MSection or a descendant of base classes.')
                base_sections.append(base_section)

        if len(base_sections) > 0:
            m_def.m_set(Section.base_sections, base_sections)

        # transfer names, descriptions, constraints, event_handlers
        constraints: Set[str] = set()
        event_handlers: Set[Callable] = set(m_def.event_handlers)
        for name, attr in cls.__dict__.items():
            # transfer names and descriptions for properties, init properties
            if isinstance(attr, Property):
                attr.name = name
                if attr.description is not None:
                    description = inspect.cleandoc(attr.description)
                    description = description.strip()
                    description = re.sub(r'\(https?://[^)]*\)', lambda m: re.sub(r'\n', '', m.group(0)), description)
                    attr.description = description
                    attr.__doc__ = attr.description

                if isinstance(attr, Quantity):
                    m_def.m_add_sub_section(Section.quantities, attr)
                elif isinstance(attr, SubSection):
                    m_def.m_add_sub_section(Section.sub_sections, attr)
                else:
                    raise NotImplementedError('Unknown property kind.')
            elif isinstance(attr, Attribute):
                attr.name = name
                m_def.m_add_sub_section(Section.attributes, attr)

            if inspect.isclass(attr):
                inner_section_def = getattr(attr, 'm_def', None)
                if isinstance(inner_section_def, Section):
                    m_def.m_add_sub_section(Section.inner_section_definitions, inner_section_def)

            if inspect.isfunction(attr):
                method_name = attr.__name__

                # transfer constraints
                if getattr(attr, 'm_constraint', False):
                    constraint = method_name
                    constraints.add(constraint)

                # register event_handlers from event_handler methods
                if method_name.startswith('on_set') or method_name.startswith('on_add_sub_section'):
                    if attr not in event_handlers:
                        event_handlers.add(attr)

        # add handler and constraints from base sections
        for base_section in m_def.all_base_sections:
            for constraint in base_section.constraints:
                constraints.add(constraint)
            for event_handler in base_section.event_handlers:
                event_handlers.add(event_handler)

        if len(constraints) > 0:
            m_def.constraints = list(sorted(constraints))
        if len(event_handlers) > 0:
            m_def.event_handlers = list(sorted(event_handlers))

        # add section cls' section to the module's package
        module_name = cls.__module__
        pkg = Package.from_module(module_name)
        pkg.m_add_sub_section(Package.section_definitions, cls.m_def)

        # apply_google_docstrings
        # Parses the Google doc string of the given class and properly updates the
        # definition descriptions.

        # This allows to document quantities and subsections with 'Args:' in the section
        # class. It will remove the 'Args' section from the section definition and will
        # set the respective pieces to the quantity and subsection descriptions.
        docstring = cls.__doc__
        if docstring is not None:
            parsed_docstring = docstring_parser.parse(docstring)
            short = parsed_docstring.short_description
            dsc = parsed_docstring.long_description

            if short and dsc:
                description = f'{short.strip()} {dsc.strip()}'
            elif short:
                description = short.strip()
            elif dsc:
                description = dsc.strip()
            else:
                description = None

            if m_def.description is None:
                m_def.description = description

            for param in parsed_docstring.params:
                prop = m_def.all_properties.get(param.arg_name)
                if prop is not None:
                    if prop.description is None:
                        prop.description = param.description

        for content in m_def.m_all_contents(depth_first=True, include_self=True):
            cast(Definition, content).__init_metainfo__()

    def __setattr__(self, name, value):
        if self.m_def is None:
            return super().__setattr__(name, value)

        alias_pool = self.m_def.all_aliases

        if alias_pool is not None and name in alias_pool:
            name = alias_pool[name].name
        elif self.m_def.has_variable_names and not MRegEx.reserved_name.match(name):
            resolved_name = resolve_variadic_name(self.m_def.all_properties, name)
            if resolved_name:
                name = resolved_name.name

        return super().__setattr__(name, value)

    def __getattr__(self, name):
        # The existence of __getattr__ will make mypy and pylint ignore 'missing' dynamic
        # attributes and functions and wrong types of those.
        # Ideally we have a plugin for both that add the correct type info

        if name in self.m_def.all_aliases:
            return getattr(self, self.m_def.all_aliases[name].name)

        if self.m_def.has_variable_names:
            m_definition: Definition = resolve_variadic_name(self.m_def.all_properties, name)
            if m_definition:
                if not isinstance(m_definition, Quantity) or not m_definition.use_full_storage:
                    return getattr(self, m_definition.name)

                m_storage: dict = self.__dict__.get(m_definition.name, None)
                if m_storage is None:
                    return None

                m_quantity = m_storage.get(name, None)
                if m_quantity is None:
                    return None

                if m_quantity.value is not None:
                    if m_quantity.unit is not None:
                        return units.Quantity(m_quantity.value, m_quantity.unit)

                    return m_quantity.value

        raise AttributeError(name)

    def __set_normalize(self, quantity_def: 'Quantity', value: Any) -> Any:
        target_type = quantity_def.type

        if isinstance(target_type, DataType):
            return target_type.set_normalize(self, quantity_def, value)

        if isinstance(target_type, Section):
            if isinstance(value, MProxy):
                return value

            if not isinstance(value, MSection):
                raise TypeError(
                    f'The value {value} for reference quantity {quantity_def} is not a section instance.')

            if not value.m_follows(target_type):
                raise TypeError(
                    f'The value {value} for quantity {quantity_def} does not follow {target_type}')

            return value

        if isinstance(target_type, DataType):
            return target_type.set_normalize(self, None, value)  # type: ignore

        if isinstance(target_type, MEnum):
            if value not in cast(MEnum, target_type).get_all_values():
                raise TypeError(f'The value {value} is not an enum value for {quantity_def}.')
            return value

        if target_type == Any:
            return value

        if target_type == str and type(value) == np.str_:
            return str(value)

        if target_type == bool and type(value) == np.bool_:
            return bool(value)

        if target_type == int and type(value) == np.float_:
            return int(value)

        if type(value) != target_type:
            if target_type in MTypes.primitive:
                try:
                    return MTypes.primitive[target_type](value)  # type: ignore
                except ValueError as e:
                    raise TypeError(e)

            if value is not None:
                raise TypeError(f'The value {value} for {quantity_def} is not of type {target_type}.')

        return value

    def m_set(self, quantity_def: 'Quantity', value: Any) -> None:
        ''' Set the given value for the given quantity. '''
        self.m_mod_count += 1

        if quantity_def.derived is not None:
            raise MetainfoError(f'The quantity {quantity_def} is derived and cannot be set.')

        item_name: str = quantity_def.name

        if value is None:
            # This implements the implicit "unset" semantics of assigned None as a value
            to_remove = self.__dict__.pop(item_name, None)
            # if full storage is used, also need to clear quantities created for convenient access
            if quantity_def.use_full_storage and to_remove:
                # self.__dict__[full_name] is guaranteed to be a 'dict[str, MQuantity]'
                for key in to_remove.keys():
                    self.__dict__.pop(key, None)
            return

        if not quantity_def.use_full_storage:
            # handles the non-repeating and no attribute case, store the value directly under the name
            if quantity_def.type in MTypes.numpy or isinstance(quantity_def.type, pd.DataFrame):
                value = to_numpy(quantity_def.type, quantity_def.shape, quantity_def.unit, quantity_def, value)
            else:
                dimensions = len(quantity_def.shape)
                if dimensions == 0:
                    value = self.__set_normalize(quantity_def, value)
                    if value == _unset_value:
                        return

                elif dimensions == 1:
                    if type(value) == str or not isinstance(value, IterableABC):
                        raise TypeError(
                            f'The shape of {quantity_def} requires an iterable value, but {value} is not iterable.')

                    value = [v for v in list(
                        self.__set_normalize(quantity_def, item) for item in value) if v != _unset_value]

                else:
                    raise MetainfoError(
                        f'Only numpy arrays and dtypes can be used for higher dimensional quantities: {quantity_def}')

            self.__dict__[item_name] = value
        else:
            # it is a repeating quantity w/o attributes
            # the actual value/name/unit would be wrapped into 'MQuantity'
            # check if there is an existing item
            m_quantity: MQuantity
            m_attribute: dict = {}
            if isinstance(value, MQuantity):
                m_quantity = value
                if not quantity_def.variable:
                    if not m_quantity.name:
                        m_quantity.name = item_name
                    elif m_quantity.name != item_name:
                        raise MetainfoError(f"The name of {value} must match definition name {item_name}")
                else:
                    if not m_quantity.name:
                        raise MetainfoError(f"The name must be provided for variadic quantity {item_name}")

                # swap to add attributes via the setter to allow validation
                m_attribute = m_quantity.attributes
                m_quantity.attributes = {}
            elif not quantity_def.variable:
                try:
                    m_quantity = self.__dict__[item_name][item_name]
                    if isinstance(value, pint.Quantity):
                        m_quantity.value = value.m
                        m_quantity.unit = value.u
                    else:
                        m_quantity.value = value
                except KeyError:
                    m_quantity = MQuantity(item_name, value)
            else:
                raise MetainfoError("Variadic quantities only accept raw values wrapped in 'MQuantity'")

            if not validate_shape(self, quantity_def, m_quantity.value):
                raise MetainfoError(f"The shape of {m_quantity} does not match {quantity_def.shape}")

            # todo validate values
            if quantity_def.unit is None:
                # no prescribed unit, need to check dimensionality, no need to convert
                check_dimensionality(quantity_def, m_quantity.unit)
            else:
                try:
                    m_quantity.value = convert_to(m_quantity.value, m_quantity.unit, quantity_def.unit)
                except (ValueError, TypeError):
                    raise MetainfoError(f'Could not convert {m_quantity.unit} to {quantity_def.unit}')
                m_quantity.unit = quantity_def.unit

            if quantity_def.type in MTypes.numpy or isinstance(quantity_def.type, pd.DataFrame):
                m_quantity.value = to_numpy(
                    quantity_def.type, quantity_def.shape, quantity_def.unit, quantity_def, m_quantity.value)
            else:
                dimensions = len(quantity_def.shape)
                if dimensions == 0:
                    m_quantity.value = self.__set_normalize(quantity_def, m_quantity.value)
                    if m_quantity.value == _unset_value:
                        return

                elif dimensions == 1:
                    if type(m_quantity.value) == str or not isinstance(m_quantity.value, IterableABC):
                        raise TypeError(
                            f'The shape of {quantity_def} requires an iterable value, '
                            f'but {m_quantity.value} is not iterable.')

                    m_quantity.value = [v for v in list(
                        self.__set_normalize(quantity_def, item) for item in m_quantity.value) if v != _unset_value]

                else:
                    raise MetainfoError(
                        f'Only numpy arrays and dtypes can be used for higher dimensional quantities: {quantity_def}')

            # store under variable name with suffix
            if item_name in self.__dict__:
                self.__dict__[item_name][m_quantity.name] = m_quantity
            else:
                self.__dict__[item_name] = {m_quantity.name: m_quantity}

            for k, v in m_attribute.items():
                self.m_set_quantity_attribute(m_quantity.name, k, v)

        for handler in self.m_def.event_handlers:
            if handler.__name__.startswith('on_set'):
                handler(self, quantity_def, value)

    def m_get(self, quantity_def: 'Quantity', full: bool = False) -> Any:
        ''' Retrieve the given value for the given quantity. '''
        if not full:
            return quantity_def.__get__(self, Quantity)

        return self.__dict__[quantity_def.name]

    def m_get_quantity_definition(self, quantity_name: str, hint: Optional[str] = None):
        '''
        Get the definition of the quantity with the target name.

        An optional hint string can be provided. The hint should be the name of one of attributes
        defined in the target quantity.
        '''
        return resolve_variadic_name(self.m_def.all_quantities, quantity_name, hint)

    def m_is_set(self, quantity_def: 'Quantity') -> bool:
        ''' True if the given quantity is set. '''
        if quantity_def.derived is not None:
            return True

        return quantity_def.name in self.__dict__

    def m_add_values(self, quantity_def: 'Quantity', values: Any, offset: int) -> None:
        ''' Add (partial) values for the given quantity of higher dimensionality. '''
        # TODO
        raise NotImplementedError()

    def _get_sub_sections(self, sub_section_def: 'SubSection'):
        sub_section_lst = self.__dict__.get(sub_section_def.name)
        if sub_section_lst is None:
            sub_section_lst = MSubSectionList(self, sub_section_def)
            self.__dict__[sub_section_def.name] = sub_section_lst
        return sub_section_lst

    def _on_add_sub_section(
            self, sub_section_def: 'SubSection', sub_section: 'MSection', parent_index: int) -> None:
        self.m_mod_count += 1

        sub_section.m_parent = self
        sub_section.m_parent_sub_section = sub_section_def
        sub_section.m_parent_index = parent_index

        for handler in self.m_def.event_handlers:
            if handler.__name__.startswith('on_add_sub_section'):
                handler(self, sub_section_def, sub_section)

    def _on_remove_sub_section(self, sub_section_def: 'SubSection', sub_section: 'MSection') -> None:
        self.m_mod_count += 1

        sub_section.m_parent = None
        sub_section.m_parent_index = -1

    def m_add_sub_section(self, sub_section_def: 'SubSection', sub_section: 'MSection', index: int = -1) -> None:
        ''' Adds the given section instance as a subsection of the given subsection definition. '''

        sub_section_name = sub_section_def.name
        if sub_section_def.repeats:
            if index != -1:
                raise NotImplementedError('You can only append subsections.')

            sub_section_lst = self._get_sub_sections(sub_section_def)
            sub_section_lst.append(sub_section)
            if sub_section_lst.__class__ != MSubSectionList:
                self._on_add_sub_section(sub_section_def, sub_section, len(sub_section_lst) - 1)
        else:
            old_sub_section = self.__dict__.get(sub_section_name, None)
            self.__dict__[sub_section_name] = sub_section
            if sub_section is not None:
                self._on_add_sub_section(sub_section_def, sub_section, -1)
            if old_sub_section is not None:
                self._on_remove_sub_section(sub_section_def, old_sub_section)

    def m_remove_sub_section(self, sub_section_def: 'SubSection', index: int) -> None:
        ''' Removes the exiting section for a non-repeatable subsection '''
        self.m_mod_count += 1

        if sub_section_def.name not in self.__dict__:
            return

        if sub_section_def.repeats:
            sub_section = self.__dict__[sub_section_def.name][index]
            del self.__dict__[sub_section_def.name][index]
        else:
            sub_section = self.__dict__[sub_section_def.name]
            del self.__dict__[sub_section_def.name]

        self._on_remove_sub_section(sub_section_def, sub_section)

    def m_get_sub_section(self, sub_section_def: 'SubSection', index: Any) -> Optional['MSection']:
        ''' Retrieves a single subsection of the given subsection definition. '''
        if not sub_section_def.repeats:
            return self.__dict__.get(sub_section_def.name, None)

        if isinstance(index, int):
            return self.__dict__[sub_section_def.name][index]

        if isinstance(index, str):
            try:
                sub_sections: List['MSection'] = [
                    section for section in self.__dict__[sub_section_def.name] if index == section.name]
                if len(sub_sections) > 1:
                    raise MetainfoReferenceError(f'multiple sections with this section id were found.')
                if len(sub_sections) == 1:
                    return sub_sections[0]
            except KeyError:
                raise MetainfoReferenceError(f'{index} is not a valid subsection.')

        return None

    def m_get_sub_sections(self, sub_section_def: 'SubSection') -> List['MSection']:
        ''' Retrieves  all subsections of the given subsection definition. '''
        if sub_section_def.repeats:
            return self._get_sub_sections(sub_section_def)

        try:
            return [self.__dict__[sub_section_def.name]]
        except KeyError:
            return []

    def m_sub_section_count(self, sub_section_def: 'SubSection') -> int:
        ''' Returns the number of subsections for the given subsection definition. '''
        try:
            value = self.__dict__[sub_section_def.name]
            return len(value) if sub_section_def.repeats else 1
        except KeyError:
            return 0

    def m_set_section_attribute(self, name: str, value: Any) -> None:
        '''
        Set attribute for the current section.
        '''
        self.__set_attribute(None, name, value)

    def m_set_quantity_attribute(self, quantity_def: Union[str, 'Quantity'], name: str, value: Any) -> None:
        '''
        Set attribute for the given quantity.
        '''
        self.__set_attribute(quantity_def, name, value)

    def __set_attribute(self, tgt_property: Union[Optional[str], 'Definition'], attr_name: str, attr_value: Any):
        '''
        Set attribute for current section for a quantity of the current section.

        For attributes of the current section, use None as the target property.
        For attributes of a quantity, use the quantity name/definition as the target property.

        Both the quantity name and the attribute name can be variadic.

        Arguments:
            tgt_property: The name or definition of the quantity to set the attribute for, can be None.
            attr_name: The name of the attribute to set.
            attr_value: The value of the attribute to set.
        '''
        tgt_name: Optional[str] = tgt_property.name if isinstance(tgt_property, Definition) else tgt_property

        tgt_def, tgt_attr = retrieve_attribute(self.m_def, tgt_name, attr_name)

        if tgt_attr.type in MTypes.numpy:
            attr_value = to_numpy(tgt_attr.type, [], None, tgt_attr, attr_value)
        else:
            dimension = len(tgt_attr.shape)
            if dimension == 0:
                attr_value = self.__set_normalize(tgt_attr, attr_value)
            elif dimension == 1:
                if type(attr_value) == str or not isinstance(attr_value, IterableABC):
                    raise TypeError(f'The shape requires an iterable value, but {attr_value} is not.')

                attr_value = list(self.__set_normalize(tgt_attr, item) for item in attr_value)
            else:
                raise MetainfoError(f'Only numpy arrays can be used for higher dimensional quantities: {tgt_attr}.')

        if not validate_shape(self, tgt_attr, attr_value):
            raise MetainfoError(f'Invalid shape for attribute: {tgt_attr}.')

        if isinstance(tgt_def, Quantity) and tgt_def.use_full_storage:
            m_storage: Optional[dict] = self.__dict__.get(tgt_def.name, None)
            m_quantity: Optional[MQuantity] = m_storage.get(tgt_property, None) if m_storage else None
            if m_quantity is None:
                m_quantity = MQuantity(tgt_name, None)
                self.m_set(tgt_def, m_quantity)
            m_quantity.m_set_attribute(attr_name, attr_value)
        elif tgt_property is None:
            # indicating that the attribute is for the current section
            if 'm_attributes' not in self.__dict__:
                self.__dict__['m_attributes'] = {}
            self.__dict__['m_attributes'][attr_name] = attr_value

    def m_get_section_attribute(self, name: str) -> Any:
        '''
        Get attribute for the current section.
        '''
        return self.__get_attribute(None, name)

    def m_get_quantity_attribute(self, quantity_def: str, name: str) -> Any:
        '''
        Get attribute for the given quantity.
        '''
        return self.__get_attribute(quantity_def, name)

    def __get_attribute(self, tgt_property: Optional[str], attr_name: str):
        '''
        Get the attribute of a quantity of the current section, or of the current section itself.
        '''
        tgt_def: Definition = tgt_property if tgt_property is None else retrieve_attribute(
            self.m_def, tgt_property, attr_name)[0]

        # section attributes
        if tgt_def is None:
            if 'm_attributes' not in self.__dict__:
                return None

            return self.__dict__['m_attributes'].get(attr_name, None)

        # quantity attributes
        m_storage: Optional[dict] = self.__dict__.get(tgt_def.name, None)
        if m_storage is None:
            return None

        m_quantity: Optional[MQuantity] = m_storage.get(tgt_property, None)
        if m_quantity is None:
            return None

        return m_quantity.attributes.get(attr_name, None)

    def m_create(
            self, section_cls: Type[MSectionBound], sub_section_def: 'SubSection' = None,
            **kwargs) -> MSectionBound:
        ''' Creates a section instance and adds it to this section provided there is a
        corresponding subsection.

        Args:
            section_cls: The section class for the subsection to create
            sub_section_def: If there are multiple subsections for the given class,
                this must be used to explicitly state the subsection definition.
        '''

        section_def = section_cls.m_def
        sub_section_defs = self.m_def.all_sub_sections_by_section.get(section_def, [])
        n_sub_section_defs = len(sub_section_defs)
        if n_sub_section_defs == 0:
            raise TypeError(f'There is no subsection to hold a {section_def} in {self.m_def}.')

        if n_sub_section_defs > 1 and sub_section_def is None:
            raise MetainfoError(
                f'There are multiple subsection to hold a {section_def} in {self.m_def}, '
                f'but no subsection was explicitly given.')

        if sub_section_def is not None and sub_section_def not in sub_section_defs:
            raise MetainfoError(
                f'The given subsection class {section_cls} does not '
                f'match the given subsection definition {sub_section_def}.')

        if sub_section_def is None:
            sub_section_def = sub_section_defs[0]

        sub_section = section_cls(**kwargs)
        self.m_add_sub_section(sub_section_def, sub_section)

        return cast(MSectionBound, sub_section)

    def m_update(self, m_ignore_additional_keys: bool = False, **kwargs):
        ''' Updates all quantities and subsections with the given arguments. '''
        self.m_mod_count += 1

        for name, value in kwargs.items():
            prop = self.m_def.all_aliases.get(name, None)
            if prop is None:
                if m_ignore_additional_keys:
                    continue
                raise KeyError(f'{name} is not an attribute of this section {self}')

            if isinstance(prop, SubSection):
                if prop.repeats:
                    if isinstance(value, List):
                        for item in value:
                            self.m_add_sub_section(prop, item)
                    else:
                        raise TypeError(f'Subsection {prop.name} repeats, but no list was given')
                else:
                    self.m_add_sub_section(prop, value)

            else:
                self.m_set(prop, value)

    def m_as(self, section_cls: Type[MSectionBound]) -> MSectionBound:
        ''' 'Casts' this section to the given extending sections. '''
        return cast(MSectionBound, self)

    def m_follows(self, definition: 'Section') -> bool:
        ''' Determines if this section's definition is or is derived from the given definition. '''
        if not isinstance(definition, Section):
            raise TypeError(f'{definition} is not an instance of class Section')
        return self.m_def == definition or definition in self.m_def.all_base_sections

    def m_to_dict(
            self, with_meta: bool = False, with_root_def: bool = False,
            with_out_meta: bool = False, with_def_id: bool = False,
            include_defaults: bool = False,
            include_derived: bool = False,
            resolve_references: bool = False,
            categories: List[Union['Category', Type['MCategory']]] = None,
            include: TypingCallable[['Definition', 'MSection'], bool] = None,
            exclude: TypingCallable[['Definition', 'MSection'], bool] = None,
            transform: TypingCallable[['Definition', 'MSection', Any, str], Any] = None) -> Dict[str, Any]:
        '''
        Returns the data of this section as a (json serializable) dictionary.

        With its default configuration, it is the opposite to :func:`MSection.m_from_dict`.

        There are a lot of ways to customize the behavior, e.g. to generate JSON for
        databases, search engines, etc.

        Arguments:
            with_meta: Include information about the section definition, the sections
                position in its parent, and annotations. For Definition instances this
                information will be included regardless; the section definition will
                always be included if the subsection definition references a base section
                and the concrete subsection is derived from this base section.
            with_out_meta: Exclude information `with_meta` information, even from
                Definition instances.
            with_root_def: Include the m_def for the top-level section. This allows to
                identify the used "schema" based on the root section definition.
            with_def_id: Include the definition id for the top-level section. This
                allows detection different versions of section definition used.
            include_defaults: Include default values of unset quantities.
            include_derived: Include values of derived quantities.
            resolve_references:
                Treat references as the sections and values they represent. References
                must not create circles; there is no check and danger of endless looping.
            categories: A list of category classes or category definitions that is used
                to filter the included quantities and subsections. Only applied to
                properties of this section, not on subsections. Is overwritten
                by partial.
            include: A function that determines if a property (quantity or subsection) will
                be included in the results. It takes the property definition and the current
                section as arguments. The function returns true for including and false for
                excluding the property. Include is applied recursively on subsections.
                Overrides categories.
            exclude: A function that determines if a property (quantity or subsection) will
                be excluded from the results. It takes the property definition and the current
                section as arguments. The function returns true for excluding and false for
                including the property. Exclude is applied recursively on subsections.
                Overrides categories.
            transform: A function that determines serialized quantity values.
                It takes the quantity definition, current section, the default
                serialized value and the metainfo path with respect to the
                document root as arguments. Depending on where this is used, you
                might have to ensure that the result is JSON-serializable.  By
                default, values are serialized to JSON according to the quantity
                type.
        '''
        if isinstance(self, Definition) and not with_out_meta:
            with_meta = True

        kwargs: Dict[str, Any] = dict(
            with_meta=with_meta, with_out_meta=with_out_meta, with_def_id=with_def_id,
            include_defaults=include_defaults,
            include_derived=include_derived,
            resolve_references=resolve_references,
            exclude=exclude,
            transform=transform)

        assert not (include is not None and exclude is not None), 'You can only include or exclude, not both.'

        if include is not None:
            def exclude(*args, **kwargs):  # pylint: disable=function-redefined
                return not include(*args, **kwargs)

            kwargs['exclude'] = exclude

        elif exclude is None:
            if categories is None:
                def exclude(prop, section):  # pylint: disable=function-redefined
                    return False

                kwargs['exclude'] = exclude
            else:
                category_defs: List[Category] = []
                for category in categories:
                    if issubclass(category, MCategory):  # type: ignore
                        category_defs.append(category.m_def)  # type: ignore
                    elif isinstance(category, Category):
                        category_defs.append(category)
                    else:
                        raise TypeError(f'{category} is not a category')

                def exclude(prop, section):  # pylint: disable=function-redefined
                    return not any(prop in v.get_all_definitions() for v in category_defs)

        def serialize_quantity(quantity, is_set, is_derived, path, target_value=None):
            quantity_type = quantity.type

            if resolve_references and isinstance(quantity_type, QuantityReference):
                quantity_type = quantity_type.target_quantity_def.type

            serialize: TypingCallable[[Any], Any]

            # define serialization functions for all valid data types
            is_reference = False
            if isinstance(quantity_type, Reference):
                is_reference = True

                def serialize_reference(value, path_override):
                    if resolve_references:
                        assert not isinstance(quantity_type, QuantityReference)
                        value = value.m_resolved()
                        ref_kwargs = dict(kwargs)
                        if kwargs["transform"]:
                            ref_kwargs["transform"] = lambda q, s, v, p: kwargs["transform"](q, s, v, path_override)
                        return value.m_to_dict(**ref_kwargs)

                    if isinstance(value, MProxy):
                        if value.m_proxy_resolved is not None:
                            return quantity_type.serialize(self, quantity, value)

                        return quantity_type.serialize_proxy_value(value)

                    return quantity_type.serialize(self, quantity, value)

                serialize = serialize_reference

            elif isinstance(quantity_type, DataType):

                def serialize_data_type(value):
                    return quantity_type.serialize(self, quantity, value)

                serialize = serialize_data_type

            elif quantity_type in MTypes.primitive:

                serialize = MTypes.primitive[quantity_type]

            elif quantity_type in MTypes.numpy:

                def serialize_dtype(value):
                    if not (isinstance(value, np.ndarray) ^ quantity.is_scalar):
                        self.m_warning('numpy quantity has wrong shape', quantity=str(quantity))

                    return value.tolist() if isinstance(value, np.ndarray) else value.item()

                serialize = serialize_dtype

            elif isinstance(quantity_type, MEnum):
                def serialize_enum(value):
                    return None if value is None else str(value)

                serialize = serialize_enum

            elif quantity_type == Any:
                def serialize_any(value: Any):
                    if type(value) not in [str, int, float, bool, np.bool_, list, dict, type(None)]:
                        raise MetainfoError(
                            f'Only python primitives are allowed for Any typed non-virtual '
                            f'quantities: {value} of quantity {quantity} in section {self}')

                    return value

                serialize = serialize_any

            else:
                raise MetainfoError(
                    f'Do not know how to serialize data with type {quantity_type} for quantity {quantity}')

            quantity_type = quantity.type
            if resolve_references and isinstance(quantity_type, QuantityReference):
                serialize_before_reference_resolution = serialize

                def serialize_reference_v2(value: Any):
                    value = getattr(value.m_resolved(), quantity_type.target_quantity_def.name)

                    return serialize_before_reference_resolution(value)

                serialize = serialize_reference_v2

            # get the value to be serialized
            # explicitly assigning the target value overrides the value from the section
            if target_value is None:
                if is_set:
                    target_value = self.__dict__[quantity.name]
                elif is_derived:
                    try:
                        target_value = quantity.derived(self)
                    except Exception:
                        target_value = quantity.default
                else:
                    target_value = quantity.default

            if transform is not None:
                serialize_before_transform = serialize

                def serialize_and_transform(value: Any, path_override=None):
                    if not is_reference:
                        return transform(quantity, self, serialize_before_transform(value), path_override)

                    return transform(quantity, self, serialize_before_transform(value, path_override), path_override)

                serialize = serialize_and_transform

            # serialization starts here
            if quantity_type in MTypes.numpy:
                return serialize(target_value)

            if len(quantity.shape) == 0:
                return serialize(target_value, path) if is_reference else serialize(target_value)

            if len(quantity.shape) == 1:
                if not is_reference:
                    return [serialize(item) for item in target_value]

                return [serialize(item, f"{path}/{index}") for index, item in enumerate(target_value)]

            raise NotImplementedError(f'Higher shapes ({quantity.shape}) not supported: {quantity}')

        def serialize_attribute(attribute: 'Attribute', value: Any) -> Any:
            if isinstance(attribute.type, DataType):
                return attribute.type.serialize(self, None, value)

            if attribute.type in MTypes.primitive:
                if len(attribute.shape) == 0:
                    return MTypes.primitive[attribute.type](value)  # type: ignore

                return [MTypes.primitive[attribute.type](v) for v in value]  # type: ignore

            if isinstance(attribute.type, MEnum):
                return str(value)

            if isinstance(attribute.type, np.dtype):
                return value.item()

            return value

        def collect_attributes(attr_map: dict, all_attr: dict):
            result: dict = {}
            for attr_key, attr_value in attr_map.items():
                attr_def = resolve_variadic_name(all_attr, attr_key)
                result[attr_key] = serialize_attribute(attr_def, attr_value)
            return result

        def serialize_full_quantity(quantity_def: 'Quantity', values: Dict[str, MQuantity]):
            result: dict = {}
            for m_quantity in values.values():
                m_result: dict = {
                    'm_value': serialize_quantity(quantity_def, True, False, None, m_quantity.value)}
                if m_quantity.unit:
                    m_result['m_unit'] = str(m_quantity.unit)
                if m_quantity.original_unit:
                    m_result['m_original_unit'] = str(m_quantity.original_unit)
                if m_quantity.attributes:
                    a_result: dict = collect_attributes(m_quantity.attributes, quantity_def.all_attributes)
                    if a_result:
                        m_result['m_attributes'] = a_result
                result[m_quantity.name] = m_result

            return result

        def serialize_annotation(annotation):
            if isinstance(annotation, Annotation):
                return annotation.m_to_dict()
            elif isinstance(annotation, Dict):
                try:
                    json.dumps(annotation)
                    return annotation
                except Exception:
                    return str(annotation)
            else:
                return str(annotation)

        def m_def_reference():
            definition_name = self.m_def.qualified_name()
            if definition_name.startswith('entry_id:'):
                # This is not from a python module, use archive reference instead
                # two cases:
                # 1. loaded from file so archive.definitions.archive is set by parser
                # 2. loaded from versioned mongo so entry_id_based_name is set by mongo
                # second one has no metadata, so do not create reference
                context = self.m_def.m_root().m_context
                if context:
                    relative_name = context.create_reference(self, None, self.m_def)
                    if relative_name:
                        definition_name = relative_name

            if process.add_definition_id_to_reference and '@' not in definition_name:
                definition_name += '@' + self.m_def.definition_id

            return definition_name

        def items() -> Iterable[Tuple[str, Any]]:
            # metadata
            if with_meta:
                yield 'm_def', m_def_reference()
                if with_def_id:
                    yield 'm_def_id', self.m_def.definition_id
                if self.m_parent_index != -1:
                    yield 'm_parent_index', self.m_parent_index
                if self.m_parent_sub_section is not None:
                    yield 'm_parent_sub_section', self.m_parent_sub_section.name

                annotations = {}
                for annotation_name, annotation in self.m_annotations.items():
                    if isinstance(annotation, list):
                        annotation_value = [serialize_annotation(item) for item in annotation]
                    else:
                        annotation_value = [serialize_annotation(annotation)]
                    annotations[annotation_name] = annotation_value
                if len(annotations) > 0:
                    yield 'm_annotations', annotations
            elif with_root_def:
                yield 'm_def', m_def_reference()
                if with_def_id:
                    yield 'm_def_id', self.m_def.definition_id
            elif self.m_parent and self.m_parent_sub_section.sub_section != self.m_def:
                # The subsection definition's section def is different from our
                # own section def. We are probably a specialized derived section
                # from the base section that was used in the subsection def. To allow
                # clients to recognize the concrete section def, we force the export
                # of the section def.
                yield 'm_def', m_def_reference()
                if with_def_id:
                    yield 'm_def_id', self.m_def.definition_id

            # quantities
            sec_path = self.m_path()
            for name, quantity in self.m_def.all_quantities.items():
                path = f"{sec_path}/{name}"
                if exclude(quantity, self):
                    continue

                try:
                    if quantity.virtual:
                        if include_derived and quantity.derived is not None:
                            yield name, serialize_quantity(quantity, False, True, path)
                        continue

                    is_set = self.m_is_set(quantity)
                    if not is_set:
                        if not include_defaults or not quantity.m_is_set(Quantity.default):
                            continue

                    if not quantity.use_full_storage:
                        yield name, serialize_quantity(quantity, is_set, False, path)
                    else:
                        yield name, serialize_full_quantity(quantity, self.__dict__[quantity.name])

                except ValueError as e:
                    raise ValueError(f'Value error ({str(e)}) for {quantity}')

            # section attributes
            if 'm_attributes' in self.__dict__:
                yield 'm_attributes', collect_attributes(
                    self.__dict__['m_attributes'], self.m_def.all_attributes)

            # subsections
            for name, sub_section_def in self.m_def.all_sub_sections.items():
                if exclude(sub_section_def, self):
                    continue

                is_set = False
                if sub_section_def.repeats:
                    if self.m_sub_section_count(sub_section_def) > 0:
                        is_set = True
                        yield name, [
                            None if item is None else item.m_to_dict(**kwargs)
                            for item in self.m_get_sub_sections(sub_section_def)]
                else:
                    sub_section = self.m_get_sub_section(sub_section_def, -1)
                    if sub_section is not None:
                        is_set = True
                        yield name, sub_section.m_to_dict(**kwargs)

                # attributes are disabled for subsections
                # if is_set:
                #     yield from collect_attributes(sub_section_def.all_attributes)

        return {key: value for key, value in items()}

    @staticmethod
    def __deserialize(section: 'MSection', quantity_def: 'Quantity', quantity_value: Any):
        tgt_type = quantity_def.type

        if tgt_type in MTypes.numpy:
            if not isinstance(quantity_value, list):
                return tgt_type(quantity_value)

            return np.asarray(quantity_value).astype(tgt_type)

        if isinstance(tgt_type, DataType):
            def __type_specific_deserialize(v):
                return tgt_type.deserialize(section, quantity_def, v)

            dimensions = len(quantity_def.shape)

            if dimensions == 0:
                return __type_specific_deserialize(quantity_value)
            if dimensions == 1:
                return list(__type_specific_deserialize(item) for item in quantity_value)

            raise MetainfoError('Only numpy quantities can have more than 1 dimension.')

        return quantity_value

    def m_update_from_dict(self, dct: Dict[str, Any]) -> None:
        '''
        Updates this section with the serialized data from the given dict, e.g. data
        produced by :func:`m_to_dict`.
        '''
        section_def = self.m_def
        section = self
        m_context = self.m_context if self.m_context else self

        for name, property_def in section_def.all_aliases.items():
            if name not in dct:
                continue

            if isinstance(property_def, SubSection):
                sub_section_def = property_def
                sub_section_value = dct.get(name)
                sub_section_cls = sub_section_def.sub_section.section_cls
                if sub_section_def.repeats:
                    for sub_section_dct in sub_section_value:
                        sub_section = None if sub_section_dct is None else sub_section_cls.m_from_dict(
                            sub_section_dct, m_parent=self, m_context=m_context)
                        section.m_add_sub_section(sub_section_def, sub_section)
                else:
                    sub_section = sub_section_cls.m_from_dict(
                        sub_section_value, m_parent=self, m_context=m_context)
                    section.m_add_sub_section(sub_section_def, sub_section)

            if isinstance(property_def, Quantity):
                quantity_def = property_def
                quantity_value = dct[name]

                if quantity_def.use_full_storage:
                    if not isinstance(quantity_value, dict):
                        raise MetainfoError('Full storage quantity must be a dict')

                    for each_name, each_quantity in quantity_value.items():
                        try:
                            m_value = self.__deserialize(section, quantity_def, each_quantity['m_value'])
                        except KeyError:
                            raise MetainfoError(f'Set full storage quantity {property_def} must have a value')
                        m_quantity = MQuantity(each_name, m_value)
                        if 'm_unit' in each_quantity:
                            m_quantity.unit = units.parse_units(each_quantity['m_unit'])
                        if 'm_original_unit' in each_quantity:
                            m_quantity.original_unit = units.parse_units(each_quantity['m_original_unit'])
                        if 'm_attributes' in each_quantity:
                            m_quantity.attributes = each_quantity['m_attributes']

                        section.m_set(quantity_def, m_quantity)
                else:
                    section.__dict__[property_def.name] = self.__deserialize(section, quantity_def, quantity_value)

        if 'm_attributes' in dct:
            for attr_key, attr_value in dct['m_attributes'].items():
                section.m_set_section_attribute(attr_key, attr_value)

    @classmethod
    def m_from_dict(cls: Type[MSectionBound], data: Dict[str, Any], **kwargs) -> MSectionBound:
        ''' Creates a section from the given serializable data dictionary.

        This is the 'opposite' of :func:`m_to_dict`. It takes a deserialized dict, e.g.
        loaded from JSON, and turns it into a proper section, i.e. instance of the given
        section class.
        '''
        return MSection.from_dict(data, cls=cls, **kwargs)

    @staticmethod
    def from_dict(
            dct: Dict[str, Any],
            cls: Type[MSectionBound] = None,
            m_parent: 'MSection' = None,
            m_context: 'Context' = None,
            **kwargs
    ) -> MSectionBound:
        ''' Creates a section from the given serializable data dictionary.

        This is the 'opposite' of :func:`m_to_dict`. It is similar to the classmethod
        `m_from_dict`, but does not require a specific class. You can provide a class
        through the optional parameter. Otherwise, the section definition is read from
        the `m_def` key in the section data.
        '''
        if 'm_ref_archives' in dct and isinstance(m_context, Context):
            # dct['m_ref_archives'] guarantees that 'm_def' exists
            for entry_url, archive_json in dct['m_ref_archives'].items():
                m_context.cache_archive(
                    entry_url, MSection.from_dict(archive_json, m_parent=m_parent, m_context=m_context))
            del dct['m_ref_archives']

        # first try to find a m_def in the data
        if 'm_def' in dct:
            # We re-use the _SectionReference implementation for m_def
            m_def = dct['m_def']
            context_section = m_parent
            archive_root: MSection = m_parent.m_root() if m_parent else None
            if archive_root:
                definitions = getattr(archive_root, 'definitions', None)
                if isinstance(definitions, Package):
                    context_section = definitions
            m_def_proxy = SectionReference.deserialize(context_section, None, m_def)
            m_def_proxy.m_proxy_context = m_context
            cls = m_def_proxy.section_cls

        # if 'm_def_id' exists, check if id matches
        # in case of mismatch, retrieve the Package and use the corresponding section definition
        if 'm_def_id' in dct:
            if cls is None or cls.m_def is None or dct['m_def_id'] != cls.m_def.definition_id:
                if not isinstance(m_context, Context):
                    raise MetainfoError(f"A context object is needed to resolve definition {dct['m_def_id']}")
                cls = m_context.resolve_section_definition(dct.get('m_def', None), dct['m_def_id'])

        assert cls is not None, 'Section definition or cls needs to be known'

        if isinstance(m_context, Context):
            section = cls(m_context=m_context, **kwargs)
        else:
            section = cls(**kwargs)

        # We have to set this prematurely. It would be set later on, but to late to get
        # the proper root for subsequent resolution of m_def references.
        section.m_parent = m_parent

        if 'm_annotations' in dct:
            m_annotations = dct['m_annotations']
            if not isinstance(m_annotations, dict):
                raise MetainfoError(
                    f'The provided m_annotations is of a wrong type. {type(m_annotations).__name__} was provided.')
            section.m_annotations.update(m_annotations)

        section.m_update_from_dict(dct)
        return section

    def m_to_json(self, **kwargs):
        ''' Returns the data of this section as a json string. '''
        return json.dumps(self.m_to_dict(), **kwargs)

    def m_all_contents(
            self, depth_first: bool = False, include_self: bool = False,
            stop: TypingCallable[['MSection'], bool] = None) -> Iterable['MSection']:
        '''
        Returns an iterable over all sub and sub subsections.

        Arguments:
            depth_first: A boolean indicating that children should be returned before
                parents.
            include_self: A boolean indicating that the results should contain this section.
            stop: A predicate that determines if the traversal should be stopped or if
                children should be returned. The sections for which this returns True
                are included in the results.
        '''
        if include_self and not depth_first:
            yield self

        if stop is None or not stop(self):
            for content in self.m_contents():
                if not depth_first:
                    yield content

                for sub_content in content.m_all_contents(depth_first=depth_first, stop=stop):
                    yield sub_content

                if depth_first:
                    yield content

        if include_self and depth_first:
            yield self

    def m_traverse(self):
        '''
        Performs a depth-first traversal and yield tuples of section, property def,
        parent index for all set properties. If the section has no property the empty
        section is returned.
        '''

        empty = True
        for key in self.__dict__:
            property_def = self.m_def.all_properties.get(key)
            if property_def is None:
                continue

            empty = False

            if isinstance(property_def, SubSection):
                for sub_section in self.m_get_sub_sections(property_def):
                    for i in sub_section.m_traverse():
                        yield i

                    yield self, property_def, sub_section.m_parent_index

            else:
                yield self, property_def, -1

        if empty:
            yield self, None, -1

    def m_pretty_print(self, indent=None):
        ''' Pretty prints the containment hierarchy '''
        if indent is None:
            indent = []
        if len(indent) == 0:
            indent_str = ''
        else:
            indent_str = ''.join(['   ' if last else ' │ ' for last in indent[:-1]])
            indent_str += ' └╴' if indent[-1] else ' ├╴'
        print(indent_str + str(self))

        contents = list(self.m_contents())
        length = len(contents)
        for i, content in enumerate(contents):
            content.m_pretty_print(indent + [i == length - 1])

    def m_contents(self) -> Iterable['MSection']:
        ''' Returns an iterable over all direct subs sections. '''
        for sub_section_def in self.m_def.all_sub_sections.values():
            if sub_section_def.repeats:
                index = 0
                for sub_section in self.m_get_sub_sections(sub_section_def):
                    yield sub_section
                    index += 1

            else:
                sub_section = self.m_get_sub_section(sub_section_def, -1)
                if sub_section is not None:
                    yield sub_section

    def m_path(self, quantity_def: 'Quantity' = None) -> str:
        ''' Returns the path of this section or the given quantity within the section hierarchy. '''
        if self.m_parent is None:
            return '/'

        if self.m_parent_index == -1:
            segment = self.m_parent_sub_section.name
        else:
            segment = f'{self.m_parent_sub_section.name}/{self.m_parent_index:d}'

        if quantity_def is not None:
            segment = f'{segment}/{quantity_def.name}'

        return f'{self.m_parent.m_path().rstrip("/")}/{segment}'

    def m_root(self, cls: Type[MSectionBound] = None) -> MSectionBound:
        ''' Returns the first parent of the parent section that has no parent; the root. '''
        if self.m_parent is None:
            return cast(MSectionBound, self)
        else:
            return self.m_parent.m_root(cls)

    def m_parent_as(self, cls: Type[MSectionBound] = None) -> MSectionBound:
        ''' Returns the parent section with the given section class type. '''
        return cast(MSectionBound, self.m_parent)

    def m_resolved(self):
        '''
        Returns the original resolved object, if this instance used to be a proxy.

        For most purposes a resolved proxy is equal to the section it was resolved to.
        The exception are hashes. So if you want to use a potential former proxy in
        a hash table and make it really equal to the section it was resolved to, use
        the result of this method instead of the section/proxy itself.
        '''
        return getattr(self, 'm_proxy_resolved', self)

    def m_resolve(self, path_with_id: str, cls: Type[MSectionBound] = None) -> MSectionBound:
        '''
        Resolves the given path or dotted quantity name using this section as context and
        returns the sub_section or value.

        Arguments:
            path_with_id: The reference URL. See `MProxy` for details on reference URLs.
        '''
        section: 'MSection' = self

        if '@' in path_with_id:
            path, target_id = path_with_id.split('@')
        else:
            target_id = None
            path = path_with_id

        if path.startswith('/'):
            section = section.m_root()

        path_stack = path.strip('/').split('/')
        path_stack.reverse()
        while len(path_stack) > 0:
            prop_name = path_stack.pop()
            prop_def = section.m_def.all_properties.get(prop_name, None)

            if prop_def is None:
                prop_def = section.m_def.all_aliases.get(prop_name, None)

            if prop_def is None:
                raise MetainfoReferenceError(
                    f'Could not resolve {path}, property {prop_name} does not exist')

            if isinstance(prop_def, SubSection):
                if prop_def.repeats:
                    if len(path_stack) == 0:
                        return _check_definition_id(target_id, section.m_get_sub_sections(prop_def))  # type: ignore

                    try:
                        sub_section: str = path_stack.pop()
                        index: Any = int(sub_section) if sub_section.isnumeric() else sub_section
                    except ValueError:
                        raise MetainfoReferenceError(
                            f'Could not resolve {path}, {prop_name} repeats but there is no '
                            'index in the path')

                    try:
                        section = section.m_get_sub_section(prop_def, index)
                    except Exception:
                        raise MetainfoReferenceError(
                            f'Could not resolve {path}, there is no subsection for '
                            f'{prop_name} at {index}')

                else:
                    section = section.m_get_sub_section(prop_def, -1)
                    if section is None:
                        raise MetainfoReferenceError(
                            f'Could not resolve {path}, there is no subsection {prop_name}')

            elif isinstance(prop_def, Quantity):
                if len(path_stack) > 0:
                    raise MetainfoReferenceError(f'Could not resolve {path}, no property {prop_name}')

                if not section.m_is_set(prop_def):
                    raise MetainfoReferenceError(
                        f'Could not resolve {path}, {prop_name} is not set in {section}')

                return _check_definition_id(target_id, section.m_get(prop_def))

        return _check_definition_id(target_id, cast(MSectionBound, section))

    def m_get_annotations(self, key: Union[str, type], default=None, as_list: bool = False):
        '''
        Convenience method to get annotations

        Arguments:
            key: Either the optional annotation name or an annotation class. In the first
                case the annotation is returned, regardless of its type. In the second
                case, all names and list for names are iterated and all annotations of the
                given class are returned.
            default: The default, if no annotation is found. None is the default `default`.
            as_list: Returns a list, no matter how many annotations have been found.
        '''
        if isinstance(key, str):
            value = self.m_annotations.get(key, default)
            if as_list and not isinstance(value, (list, tuple)):
                return [value]
            else:
                return value

        elif isinstance(key, type):
            result_list = []
            for values in self.m_annotations.values():
                if isinstance(values, (tuple, list)):
                    for value in values:
                        if isinstance(value, key):
                            result_list.append(value)
                elif isinstance(values, key):
                    result_list.append(values)

            result_list_len = len(result_list)
            if not as_list:
                if result_list_len == 1:
                    return result_list[0]
                elif result_list_len == 0:
                    return default

            return result_list

        raise TypeError('Key must be str or annotation class.')

    def m_validate(self) -> Tuple[List[str], List[str]]:
        ''' Evaluates all constraints and shapes of this section and returns a list of errors. '''
        errors: List[str] = []
        warnings: List[str] = []
        for constraint_name in self.m_def.constraints:
            constraint = getattr(self, constraint_name, None)
            if constraint is None:
                raise MetainfoError(
                    f'Could not find implementation for constraint {constraint_name} of section {self.m_def}.')

            try:
                constraint()
            except AssertionError as e:
                error_str = str(e).strip()
                if error_str == '':
                    error_str = f'Constraint {constraint_name} violated.'
                if getattr(constraint, 'm_warning', False):
                    warnings.append(error_str)
                else:
                    errors.append(error_str)

        for quantity in self.m_def.all_quantities.values():
            if self.m_is_set(quantity) and not quantity.derived and quantity != Quantity.default:
                if not validate_shape(self, quantity, self.m_get(quantity)):
                    errors.append(f'The shape of quantity {quantity} does not match its value.')

        return errors, warnings

    def m_copy(
            self: MSectionBound,
            deep=False,
            parent=None,
            es_annotation: List[Elasticsearch] = None) -> MSectionBound:
        '''
            es_annotation: Optional annotation for ElasticSearch. Will override
                any existing annotation.
        '''
        # TODO this a shallow copy, but should be a deep copy
        copy = self.m_def.section_cls()
        copy.__dict__.update(**self.__dict__)
        copy.m_parent = parent
        copy.m_parent_index = -1 if parent is None else self.m_parent_index
        copy.m_parent_sub_section = None if parent is None else self.m_parent_sub_section
        copy.m_context = self.m_context

        if deep:
            for sub_section_def in self.m_def.all_sub_sections.values():
                sub_sections_copy = [
                    sub_section.m_copy(deep=True, parent=copy)
                    for sub_section in self.m_get_sub_sections(sub_section_def)]

                if sub_section_def.repeats:
                    copy.__dict__[sub_section_def.name] = sub_sections_copy
                else:
                    if len(sub_sections_copy) == 1:
                        copy.__dict__[sub_section_def.name] = sub_sections_copy[0]
                    else:
                        copy.__dict__[sub_section_def.name] = None

        if es_annotation:
            copy.m_annotations["elasticsearch"] = es_annotation
        return cast(MSectionBound, copy)

    def m_all_validate(self):
        ''' Evaluates all constraints in the whole section hierarchy, incl. this section. '''
        errors: List[str] = []
        warnings: List[str] = []
        for section in self.m_all_contents(include_self=True):
            more_errors, more_warnings = section.m_validate()
            errors.extend(more_errors)
            warnings.extend(more_warnings)

        return errors, warnings

    def m_warning(self, *args, **kwargs):
        if self.m_context is not None:
            self.m_context.warning(*args, **kwargs)

    def __repr__(self):
        m_section_name = self.m_def.name
        # name_quantity_def = self.m_def.all_quantities.get('name', None)
        # if name_quantity_def is not None:
        #     name = self.m_get(name_quantity_def)
        try:
            name = self.__dict__['name']
            main = f'{name}:{m_section_name}'
        except KeyError:
            main = m_section_name

        more = ''
        props = [prop for prop in self.m_def.all_properties if prop in self.__dict__]

        if len(props) > 10:
            more = f', +{len(props) - 10:d} more properties'

        return f'{main}({", ".join(props[0:10])}{more})'

    def __getitem__(self, key):
        try:
            key = key.replace('.', '/')
            return self.m_resolve(key)
        except MetainfoReferenceError:
            raise KeyError(key)

    def __iter__(self):
        return self.m_def.all_properties.__iter__()

    def __len__(self):
        return len(self.m_def.all_properties)

    def get(self, key):
        return self.__dict__.get(key, None)

    def values(self):
        return {key: val for key, val in self.__dict__.items() if not key.startswith('m_')}.values()

    def m_xpath(self, expression: str):
        '''
        Provides an interface to jmespath search functionality.

        Arguments:
            expression: A string compatible with the jmespath specs representing the
                search. See https://jmespath.org/ for complete description.

        .. code-block:: python

            metainfo_section.m_xpath('code_name')
            metainfo_section.m_xpath('systems[-1].system_type')
            metainfo_section.m_xpath('sccs[0].system.atom_labels')
            metainfo_section.m_xpath('systems[?system_type == `molecule`].atom_labels')
            metainfo_section.m_xpath('sccs[?energy_total < `1.0E-23`].system')

        '''

        return to_dict(jmespath.search(expression, self))


class MCategory(metaclass=MObjectMeta):
    m_def: 'Category' = None

    @classmethod
    def __init_cls__(cls):
        # ensure that the m_def is defined
        m_def = cls.m_def
        if m_def is None:
            m_def = Category()
            setattr(cls, 'm_def', m_def)

        # transfer name and description to m_def
        m_def.name = cls.__name__
        if cls.__doc__ is not None:
            m_def.description = inspect.cleandoc(cls.__doc__).strip()

        # add section cls' section to the module's package
        module_name = cls.__module__
        pkg = Package.from_module(module_name)
        pkg.m_add_sub_section(Package.category_definitions, cls.m_def)


# Metainfo M3 (i.e. definitions of definitions)


class Definition(MSection):
    '''
    :class:`Definition` is the common base class for all metainfo definitions.

    All metainfo `definitions` (sections, quantities, subsections, packages, ...) share
    some common properties.

    Attributes:
        name: Each `definition` has a name. Names have to be valid Python identifier.
            They can contain letters, numbers and _, but must not start with a number.
            This also qualifies them as identifier in most storage formats, databases,
            makes them URL safe, etc.

            Names must be unique within the :class:`Package` or :class:`Section` that
            this definition is part of.

            By convention, we use capitalized `CamelCase` identifier to refer to *sections
            definitions* (i.e. section definitions are represented by Python classes),
            lower case `snake_case` identifier for variables that hold *sections*, and for
            *properties* (i.e. fields in a Python class) we typically use lower
            case `snake_case` identifier. Subsections are often prefixed with ``section_``
            to clearly separate subsections from quantities.

            Generally, you do not have to set this attribute manually, it will be derived
            from Python identifiers automatically.

        description: The description can be an arbitrary human-readable text that explains
            what a definition is about. For section definitions you do not have to set
            this manually as it will be derived from the classes doc string. Quantity and
            subsection descriptions can also be taken from the containing section class'
            doc-string ``Attributes:`` section.

        links: Each definition can be accompanied by a list of URLs. These should point
            to resources that further explain the definition.

        aliases: A list of alternative names. For quantities and subsections these
            can be used to access the respective property with a different name from
            its containing section.

        variable:
            A boolean that indicates this property as variable parts in its name.
            If this is set to true, all capital letters in the name can be
            replaced with arbitrary strings. However, variable names work similar to
            aliases and can be considered on-demand aliases. Other aliases and the
            defined name will work as well. Thus, variable names are only resolved
            at runtime by the Python interface and are not directly serialized.
            However, the variable name is set in a meta attribute `m_source_name`
            automatically for properties (but not attributes).
            Variable names are only implemented for Quantity, SubSection,
            Attribute.

        deprecated: If set this definition is marked deprecated. The value should be a
            string that describes how to replace the deprecated definition.

        categories: All metainfo definitions can be put into one or more `categories`.
            Categories allow to organize the definitions themselves. It is different from
            sections, which organize the data (e.g. quantity values) and not the definitions
            of data (e.g. quantities definitions). See :ref:`metainfo-categories` for more
            details.

        more: A dictionary that contains additional definition properties that are not
            part of the metainfo. Those can be passed as additional kwargs to definition
            constructors. The values must be JSON serializable.

        attributes:
            The attributes that can further qualify property values.

        all_attributes:
            A virtual convenient property that provides all attributes as a dictionary
            from attribute name to attribute. This includes meta attributes (starting with m_)
            that are defined for all properties of the same kind (sub_section or quantity).
    '''

    name: 'Quantity' = _placeholder_quantity
    description: 'Quantity' = _placeholder_quantity
    links: 'Quantity' = _placeholder_quantity
    categories: 'Quantity' = _placeholder_quantity
    deprecated: 'Quantity' = _placeholder_quantity
    aliases: 'Quantity' = _placeholder_quantity
    variable: 'Quantity' = _placeholder_quantity
    more: 'Quantity' = _placeholder_quantity

    attributes: 'SubSection' = None  # type: ignore

    all_attributes: 'Quantity' = _placeholder_quantity

    # store the hash object generated
    _cached_hash: _HASH_OBJ = None  # type: ignore

    def __init__(self, *args, **kwargs):
        if is_bootstrapping:
            super().__init__(*args, **kwargs)
            return

        # We add all kwargs that are not meta props, annotations, or metainfo properties
        # to the more property.
        more = {}
        new_kwargs = {}
        for key, value in kwargs.items():
            if key.startswith('m_') or key.startswith('a_') or key in self.__class__.m_def.all_aliases:
                new_kwargs[key] = value
            else:
                more[key] = value

        super().__init__(*args, **new_kwargs)
        self.more = more  # type: ignore

        self._cached_hash = None  # type: ignore

    def __init_metainfo__(self):
        '''
        An initialization method that is called after the class context of the definition
        has been initialized. For example, it is called on all quantities of a section
        class after the class was created. If metainfo definitions are created without
        a class context, this method must be called manually on all definitions.
        '''

        # initialize definition annotations
        for annotation in self.m_get_annotations(DefinitionAnnotation, as_list=True):
            annotation.init_annotation(self)

    def init_metainfo(self):
        '''
        Calls __init_metainfo__ on all its children. This is necessary if the
        package, section was created without corresponding python classes
        packages, etc.
        '''
        self.__init_metainfo__()
        for content in self.m_all_contents(depth_first=True):
            content.__init_metainfo__()

    def __getattr__(self, name):
        if self.more and name in self.more:
            return self.more[name]

        return super().__getattr__(name)

    def m_is_set(self, quantity_def: 'Quantity') -> bool:
        if quantity_def == Definition.more:
            return len(self.more) > 0

        return super().m_is_set(quantity_def)

    def qualified_name(self):
        name = self.name if self.name else '*'
        if self.m_parent and self.m_parent.m_follows(Definition.m_def):
            return f'{self.m_parent.qualified_name()}.{name}'

        return name

    def on_set(self, quantity_def, value):
        if quantity_def == Definition.categories:
            for category in value:
                category.definitions.add(self)

    def m_to_dict(self, **kwargs) -> Dict[str, Any]:  # type: ignore
        if kwargs.get('with_def_id', False):
            value: dict = dict(definition_id=self.definition_id)
            value.update(super(Definition, self).m_to_dict(**kwargs))
            return value

        return super(Definition, self).m_to_dict(**kwargs)

    def __repr__(self):
        return f'{self.qualified_name()}:{self.m_def.name}'

    def _hash_seed(self) -> str:
        '''
        Generates a unique representation for computing the hash of a definition.

        The order of aliases is not important.
        '''
        seed: str = str(self.name)
        seed += 'T' if self.variable else 'F'
        if len(self.aliases) > 0:
            seed += ''.join([str(i) for i in sorted(self.aliases)])

        return seed

    def _hash(self, regenerate=False) -> _HASH_OBJ:
        '''
        Generates a hash object based on the unique representation of the definition.
        '''
        if self._cached_hash is None or regenerate:
            self._cached_hash = default_hash()
            self._cached_hash.update(self._hash_seed().encode('utf-8'))

        if self.attributes:
            for item in self.attributes:  # pylint: disable=not-an-iterable
                if id(self) != id(item):
                    self._cached_hash.update(item._hash(regenerate).digest())

        return self._cached_hash

    @property
    def definition_id(self) -> str:
        '''
        Syntax sugar.

        Returns the hash digest.
        '''
        return self._hash().hexdigest()


class Attribute(Definition):
    '''
    Attributes can be used to qualify all properties (subsections and quantities)
    with simple scalar values.

    Attributes:
        type: The type of the attribute. Can be any primitive type, including
            numpy types, Datetime and enums.
    '''

    type: 'Quantity' = _placeholder_quantity
    shape: 'Quantity' = _placeholder_quantity

    def __init__(self, *args, **kwargs):
        super(Attribute, self).__init__(*args, **kwargs)

    @constraint(warning=False)
    def is_primitive(self):
        if self.type in MTypes.primitive or self.type in MTypes.num:
            return

        if isinstance(self.type, (MEnum, np.dtype, _Datetime)):
            return

        assert False, 'Attributes must have primitive type.'

    def _hash_seed(self) -> str:
        seed = super(Attribute, self)._hash_seed()
        type_id = QuantityType.serialize(self, Quantity.type, self.type)
        if 'type_data' in type_id and isinstance(type_id['type_data'], list):
            type_id['type_data'].sort()
        seed += json.dumps(type_id)
        for dim in self.shape:
            seed += str(dim)
        return seed


class Property(Definition):
    '''
    A common base-class for section properties: subsections and quantities.
    '''

    def get_from_dict(self, data: Dict[str, Any], default_value: Any = None) -> Tuple[Optional[str], Any]:
        '''
        Attempts to read the property from a dict. Returns the used alias and value as
        tuple.
        '''
        for name in self.aliases + [self.name]:
            if name in data:
                return name, data[name]
        return None, default_value

    def get_base_property(self) -> Optional['Property']:
        '''
        Retrieve a potential overwritten property from a base-class.
        '''
        assert self.m_parent and isinstance(self.m_parent, Section), 'Property must be property of a section.'
        section = cast(Section, self.m_parent)
        for base_section in section.all_base_sections.values():
            base_property = base_section.all_properties.get(self.name)
            if base_property:
                if base_property.m_def != self.m_def:
                    raise MetainfoError('Cannot overwrite a property of different metainfo type.')
                return base_property

        return None


class Quantity(Property):
    '''
    To define quantities, instantiate :class:`Quantity` as a class attribute values in
    a `section classes`. The name of a quantity is automatically taken from its `section class`
    attribute. You can provide all other attributes to the constructor with keyword arguments

    See :ref:`metainfo-sections` to learn about `section classes`.
    In Python terms, ``Quantity`` is a descriptor. Descriptors define how to get and
    set attributes in a Python object. This allows us to use sections like regular
    Python objects and quantity like regular Python attributes.

    Each quantity must define a basic data type and a shape. The values of a quantity must
    fulfil the given type. The default shape is a single value. Quantities can also have
    physical units. Units are applied to all values.

    Attributes:
        type:
            Defines the datatype of quantity values. This is the type of individual elements
            in a potentially complex shape. If you define a list of integers for example,
            the `shape` would be list and the `type` integer:
            ``Quantity(type=int, shape=['0..*'])``.

            The `type` can be one of:

            - a build-in primitive Python type: ``int``, ``str``, ``bool``, ``float``
            - an instance of :class:`MEnum`, e.g. ``MEnum('one', 'two', 'three')``
            - a section to define references to other sections as quantity values
            - a custom meta-info :class:`DataType`, see :ref:`metainfo-custom-types`
            - a numpy `dtype`, e.g. ``np.float32``
            - ``typing.Any`` to support any value

            If set to `dtype`, this quantity will use a numpy array or scalar to store values
            internally. If a regular (nested) Python list or Python scalar is given, it will
            be automatically converted. The given `dtype` will be used in the numpy value.

            To define a reference, either a `section class` or instance of :class:`Section`
            can be given. See :ref:`metainfo-sections` for details. Instances of the given section
            constitute valid values for this type. Upon serialization, references section
            instance will represent with metainfo URLs. See :ref:`metainfo-urls`.

            For quantities with more than one dimension, only numpy arrays and `dtypes`
            are allowed.

        shape:
            The shape of the quantity. It defines its dimensionality.

            A shape is a list, where each item defines one dimension.
            Each dimension can be:

            - an integer that defines the exact size of the dimension, e.g. ``[3]`` is the
              shape of a 3D spacial vector
            - a string that specifies a possible range, e.g. ``0..*``, ``1..*``, ``3..6``
            - the name of an int typed and shapeless quantity in the same section which
              values define the length of this dimension, e.g. ``number_of_atoms`` defines
              the length of ``atom_positions``

            Range specifications define lower and upper bounds for the possible dimension
            length. The ``*`` can be used to denote an arbitrarily high upper bound.

            Quantities with dimensionality (length of the shape) higher than 1, must be
            numpy arrays. Their type must be a `dtype`.

        is_scalar:
            Derived quantity that is True, iff this quantity has shape of length 0

        unit:
            The physics unit for this quantity. It is optional.

            Units are represented with the Pint Python package. Pint defines units and
            their algebra. You can either use *pint* units directly, e.g. ``units.m / units.s``.
            The metainfo provides a preconfigured *pint* unit registry :py:data:`ureg`.
            You can also provide the unit as *pint* parsable string, e.g. ``'meter / seconds'`` or
            ``'m/s'``.

        dimensionality:
            The dimensionality of the quantity. It is optional.

            If set, it will be used to validate the compatibility between chosen unit and the target
            dimensionality.

        default:
            The default value for this quantity. The value must match type and shape.

            Be careful with a default value like ``[]`` as it will be the default value for
            all occurrences of this quantity.

    Quantities are mapped to Python properties on all section objects that instantiate
    the Python class/section definition that has this quantity. This means quantity values
    can be read and set like normal Python attributes.

    In some cases it might be desirable to have virtual and read only quantities that are
    not real quantities used for storing values, but rather define an interface to other
    quantities. Examples for this are `synonyms` and `derived` quantities.

    Attributes:
        derived:
            A Python callable that takes the containing section as input and outputs the
            value for this quantity. This quantity cannot be set directly, its value
            is only derived by the given callable. The callable is executed when this
            quantity is get. Derived quantities are always virtual.

        cached:
            A bool indicating that derived values should be cached unless the underlying
            section has changed.

        virtual:
            A boolean that determines if this quantity is virtual. Virtual quantities can
            be got/set like regular quantities, but their values are not (de-)serialized,
            hence never permanently stored.
    '''

    type: 'Quantity' = _placeholder_quantity
    shape: 'Quantity' = _placeholder_quantity
    unit: 'Quantity' = _placeholder_quantity
    dimensionality: 'Quantity' = _placeholder_quantity
    default: 'Quantity' = _placeholder_quantity
    derived: 'Quantity' = _placeholder_quantity
    cached: 'Quantity' = _placeholder_quantity
    virtual: 'Quantity' = _placeholder_quantity

    is_scalar: 'Quantity' = _placeholder_quantity
    repeats: 'Quantity' = _placeholder_quantity
    use_full_storage: 'Quantity' = _placeholder_quantity
    flexible_unit: 'Quantity' = _placeholder_quantity

    # TODO derived_from = Quantity(type=Quantity, shape=['0..*'])
    def __init__(self, *args, **kwargs):
        super().__init__(*args, **kwargs)

    def __init_metainfo__(self):
        super().__init_metainfo__()

        if self.derived is not None:
            self.virtual = True  # type: ignore

        # replace the quantity implementation with an optimized version for the most
        # primitive quantities if applicable
        is_primitive = not self.derived and not self.use_full_storage
        is_primitive = is_primitive and len(self.shape) <= 1
        is_primitive = is_primitive and self.type in [str, bool, float, int]
        is_primitive = is_primitive and self.type not in MTypes.num_numpy
        if is_primitive:
            self._default = self.default
            self._name = self.name
            self._type = self.type
            self._list = len(self.shape) == 1
            self.__class__ = PrimitiveQuantity

        check_dimensionality(self, self.unit)

    def __get__(self, obj, cls):
        try:
            value = obj.__dict__[self.name]
            # appears to be a quantity using full storage
            # cannot use .use_full_storage as this is not set yet
            if isinstance(value, dict) and self.name in value:
                m_quantity = value[self.name]
                if m_quantity.unit:
                    value = units.Quantity(m_quantity.value, m_quantity.unit)
                else:
                    value = m_quantity.value
        except KeyError:
            if self.derived is not None:
                try:
                    if self.cached:
                        cached = obj.__dict__.setdefault(self.name + '_cached', [-1, None])
                        if cached[0] != obj.m_mod_count:
                            cached[0] = obj.m_mod_count
                            cached[1] = self.derived(obj)  # pylint: disable=not-callable
                        return cached[1]

                    return self.derived(obj)  # pylint: disable=not-callable
                except Exception as e:
                    raise DeriveError(f'Could not derive value for {self}: {str(e)}')

            value = self.default

        except AttributeError:
            # class (def) attribute case, because obj is None
            return self

        if value is None:
            return value

        if isinstance(self.type, DataType) and self.type.get_normalize != DataType.get_normalize:
            dimensions = len(self.shape)
            if dimensions == 0:
                value = self.type.get_normalize(obj, self, value)

            elif dimensions == 1:
                value = list(self.type.get_normalize(obj, self, item) for item in value)

            else:
                raise MetainfoError(
                    'Only numpy arrays and dtypes can be used for higher dimensional quantities.')

        # no need to append unit if it is already a quantity from full storage
        if isinstance(value, units.Quantity):
            return value

        if self.unit is not None and self.type in MTypes.num:
            return value * self.unit

        return value

    def __set__(self, obj, value):
        if obj is None:
            # class (def) case
            raise KeyError('Cannot overwrite quantity definition. Only values can be set.')

        # object (instance) case
        obj.m_set(self, value)

    def __delete__(self, obj):
        if obj is None:
            # class (def) case
            raise KeyError('Cannot delete quantity definition. Only values can be deleted.')

        # object (instance) case
        raise NotImplementedError('Deleting quantity values is not supported.')

    @constraint(warning=False)
    def has_type(self):
        assert self.type is not None, f'The quantity {self.qualified_name()} must define a type'
        if isinstance(self.type, Reference):
            try:
                self.type.target_section_def.m_resolved()
            except MetainfoReferenceError as e:
                assert False, f'Cannot resolve "type" of {self.qualified_name()}: {str(e)}'

    @constraint(warning=True)
    def dimensions(self):
        for dimension in self.shape:
            if not isinstance(dimension, str) or not dimension.isidentifier():
                continue

            dim_quantity = self.m_parent.all_quantities.get(dimension, None)

            assert dim_quantity is not None, \
                f'Dimensions ({dimension}) must be quantities of the same section ({self.m_parent}).'

            assert dim_quantity.type in [int, np.int16, np.int32, np.int8, np.uint8] and len(
                dim_quantity.shape) == 0, \
                f'Dimensions ({dimension}) must be shapeless ({dim_quantity.shape}) ' \
                f'and int ({dim_quantity.type}) typed.'

    @constraint(warning=True)
    def higher_shapes_require_dtype(self):
        if len(self.shape) > 1:
            assert self.type in MTypes.numpy, \
                f'Higher dimensional quantities ({self}) need a dtype and will be treated as numpy arrays.'

    def _hash_seed(self) -> str:
        '''
        Generate a unique representation for this quantity.

        The custom type MUST have the method `_hash_seed()` to be used to generate a proper id.

        Returns:
            str: The generated unique representation.
        '''
        new_id = super(Quantity, self)._hash_seed()

        if isinstance(self.type, Reference):
            new_id += f'Ref->{self.type.target_section_def.qualified_name()}'
        else:
            try:
                type_id = QuantityType.serialize(self, Quantity.type, self.type)
                if 'type_data' in type_id:
                    if isinstance(type_id['type_data'], list):
                        type_id['type_data'].sort()
                new_id += json.dumps(type_id)
            except MetainfoError as e:
                # unlikely but for completeness
                if hasattr(self.type, '_hash_seed'):
                    new_id += self.type._hash_seed()
                else:
                    raise e

        for dim in self.shape:
            new_id += dim if isinstance(dim, str) else str(dim)

        new_id += f'{str(self.unit)}{"N" if self.default is None else self.default}'
        new_id += str(self.dimensionality)
        new_id += "T" if self.virtual else "F"

        return new_id


def derived(**kwargs):
    def decorator(f) -> Quantity:
        if 'name' not in kwargs:
            kwargs['name'] = f.__name__
        if 'description' not in kwargs:
            kwargs['description'] = f.__doc__.strip() if f.__doc__ is not None else None
        if 'type' not in kwargs:
            kwargs['type'] = Any

        return Quantity(derived=f, **kwargs)

    return decorator


class DirectQuantity(Quantity):
    ''' Used for quantities that would cause indefinite loops due to bootstrapping. '''

    def __init__(self, **kwargs):
        super().__init__(**kwargs)
        self._name = kwargs.get('name')
        self._default = kwargs.get('default')

    def __get__(self, obj, cls):
        try:
            return obj.__dict__[self._name]
        except KeyError:
            return self._default

        except AttributeError:
            # class (def) attribute case
            return self

    def __set__(self, obj, value):
        if obj is None:
            # class (def) case
            raise KeyError('Cannot overwrite quantity definition. Only values can be set.')

        # object (instance) case
        obj.m_mod_count += 1
        obj.__dict__[self._name] = value


class PrimitiveQuantity(Quantity):
    ''' An optimized replacement for Quantity suitable for primitive properties. '''

    def __get__(self, obj, cls):
        try:
            value = obj.__dict__[self._name]
        except KeyError:
            value = self._default
        except AttributeError:
            return self
        if value is not None and self.unit is not None and self.type in MTypes.num:
            return value * self.unit  # type: ignore
        return value

    def __set__(self, obj, value):
        obj.m_mod_count += 1

        if value is None:
            obj.__dict__.pop(self.name, None)
            return

        # Handle pint quantities. Conversion is done automatically between
        # units. Notice that currently converting from float to int or vice
        # versa is not allowed for primitive types.
        if isinstance(value, pint.Quantity):
            if self.unit is None:
                raise TypeError(f'The quantity {self} does not have a unit, but value {value} has.')
            if self.type in MTypes.int:
                raise TypeError(
                    f'Cannot save data with unit conversion into the quantity {self} '
                    'with integer data type due to possible precision loss.')
            value = value.to(self.unit).magnitude

        if self._list:
            if not isinstance(value, list):
                if hasattr(value, 'tolist'):
                    value = value.tolist()
                else:
                    raise TypeError(f'The value {value} for quantity {self} has not shape {self.shape}')

            if any(v is not None and type(v) != self._type for v in value):
                raise TypeError(
                    f'The value {value} with type {type(value)} for quantity {self} is not of type {self.type}')

        elif type(value) != self._type:
            raise TypeError(
                f'The value {value} with type {type(value)} for quantity {self} is not of type {self.type}')

        try:
            obj.__dict__[self._name] = value
        except AttributeError:
            raise KeyError('Cannot overwrite quantity definition. Only values can be set.')


class SubSection(Property):
    '''
    Like quantities, subsections are defined in a `section class` as attributes
    of this class. Unlike quantities, each subsection definition becomes a property of
    the corresponding `section definition` (parent). A subsection definition references
    another `section definition` as the subsection (child). As a consequence, parent
    `section instances` can contain child `section instances` as subsections.

    Contrary to the old NOMAD metainfo, we distinguish between subsection the section
    and subsection the property. This allows to use on child `section definition` as
    subsection of many parent `section definitions`.

    Attributes:
        sub_section: A :class:`Section` or Python class object for a `section class`. This
            will be the child `section definition`. The defining section the child
            `section definition`.

        repeats: A boolean that determines whether this subsection can appear multiple
            times in the parent section.
    '''

    _used_sections: Dict['Section', Set['SubSection']] = {}

    sub_section: 'Quantity' = _placeholder_quantity
    repeats: 'Quantity' = _placeholder_quantity

    def __get__(self, obj, type=None):
        # the class attribute case
        if obj is None:
            return self

        # the object attribute case
        if self.repeats:
            return obj.m_get_sub_sections(self)

        return obj.m_get_sub_section(self, -1)

    def __set__(self, obj, value):
        if obj is None:
            raise NotImplementedError()

        if self.repeats:
            if isinstance(value, (list, set)):
                obj.m_get_sub_sections(self).clear()
                for item in value:
                    obj.m_add_sub_section(self, item)
                return

            if value is not None:
                raise NotImplementedError(
                    'Cannot set a repeating subsection directly, modify the list, e.a. via append.')

            obj.m_get_sub_sections(self).clear()

        elif value is None:
            obj.m_remove_sub_section(self, -1)

        else:
            obj.m_add_sub_section(self, value)

    def __delete__(self, obj):
        raise NotImplementedError('Deleting subsections is not supported.')

    @constraint(warning=False)
    def has_sub_section(self):
        assert self.sub_section is not None, \
            'Each subsection must define the section that is used as subsection via the "sub_section" quantity'
        try:
            assert not isinstance(self.sub_section.m_resolved(), MProxy), 'Cannot resolve "sub_section"'
        except MetainfoReferenceError as e:
            assert False, f'Cannot resolve "sub_section": {str(e)}'

    def _hash(self, regenerate=False) -> _HASH_OBJ:
        if self._cached_hash is not None and not regenerate:
            return self._cached_hash

        self._cached_hash = super(SubSection, self)._hash(regenerate)

        self._cached_hash.update(('T' if self.repeats else 'F').encode('utf-8'))

        for item in itertools.chain(
                self.sub_section.quantities,
                self.sub_section.base_sections,
                self.sub_section.extending_sections,
                self.sub_section.sub_sections,
                self.sub_section.inner_section_definitions):
            if id(self) != id(item):
                self._cached_hash.update(item._hash(regenerate).digest())

        return self._cached_hash


class Section(Definition):
    '''
    Instances of the class :class:`Section` are created by writing Python classes
    that extend :class:`MSection` like this:

    .. code-block:: python

        class SectionName(BaseSection):
            \'\'\' Section description \'\'\'
            m_def = Section(**section_attributes)

            quantity_name = Quantity(**quantity_attributes)
            sub_section_name = SubSection(**sub_section_attributes)

    We call such classes *section classes*. They are not the *section definition*, but just
    representation of it in Python syntax. The *section definition* (in instance of :class:`Section`)
    will be created for each of these classes and stored in the ``m_def`` property. See
    :ref:`metainfo-reflection` for more details.

    Most of the attributes for a :class:`Section` instance will be set automatically from
    the section class:

    Attributes:
        quantities:
            The quantities definitions of this section definition as list of :class:`Quantity`.
            Will be automatically set from the `section class`.

        sub_sections:
            The subsection definitions of this section definition as list of :class:`SubSection`.
            Will be automatically set from the `section class`.

        base_sections:
            A list of `section definitions` (:class:`Section`). By default this definition will
            inherit all quantity and subsection definitions from the given section definitions.
            This behavior might be altered with ``extends_base_section``.

            If there are no base sections to define, you have to use :class:`MSection`.

    The Metainfo supports two inheritance mechanism. By default, it behaves like regular
    Python inheritance and the class inherits all its base
    classes' properties. The other mode (enabled via ``extends_base_section=True``), will
    add all subclass properties to the base-class. This is used throughout the NOMAD metainfo
    to add code-specific metadata to common section definitions. Here is an example:

    .. code-block:: python

        class Method(MSection):
            code_name = Quantity(str)

        class VASPMethod(Method):
            m_def = Section(extends_base_section=True)
            x_vasp_some_incar_parameter = Quantity(str)

        method = Method()
        method.x_vasp_same_incar_parameter = 'value'

    In this example, the section class ``VASPMethod`` defines a section definition that inherits
    from section definition ``Method``. The quantity `x_vasp_some_incar_parameter` will
    be added to `Method` and can be used in regular `Method` instances.

    The following :class:`Section` attributes manipulate the inheritance semantics:

    Attributes:
        extends_base_section:
            If True, this definition must have exactly one ``base_sections``.
            Instead of inheriting properties, the quantity and subsection definitions
            of this section will be added to the base section.

            This allows to add further properties to an existing section definition.
            To use such extension on section instances in a type-safe manner
            :py:func:`MSection.m_as` can be used to cast the base section to the extending
            section.

        extending_sections:
            A list of `section definitions` (:class:`Section`). These are those sections
            that add their properties to this section via :attr:`extends_base_section`.
            This quantity will be set automatically.

        inheriting_sections:
            A list of `section definitions` (:class:`Section`). These are those sections
            that inherit (i.e. are subclasses) of this section.


    Besides defining quantities and subsections, a section definition can also provide
    constraints that are used to validate a section and its quantities and subsections.
    Constraints allow to define more specific data structures beyond types and shapes.
    But constraints are not enforced automatically, sections have to be explicitly
    validated in order to evaluate constraints.

    Constrains can be defined via methods with the ``constraint`` decorator:

    .. code-block:: python

        class System(MSection):
            lattice = Quantity(float, shape=[3, 3], unit='meter')

            @constraint
            def non_empty_lattice(self):
                assert np.abs(np.linalg.det(self.lattice.magnitude)) > 0

        system = System()
        system.m_validate()

    Attributes:
        constraints:
            Constraints are rules that a section must fulfil to be valid. This allows to implement
            semantic checks that go behind mere type or shape checks. This quantity takes
            the names of constraints as string. Constraints have to be implemented as methods
            with the :func:`constraint` decorator. They can raise :class:`ConstraintViolated`
            or an AssertionError to indicate that the constraint is not fulfilled for the ``self``
            section. This quantity will be set automatically from all constraint methods in the
            respective section class. To run validation of a section use :py:meth:`MSection.m_validate`.

    Other attributes and helper properties:

    Attributes:
        section_cls:
            A helper attribute that gives the `section class` as a Python class object.

        inherited_sections:
            A helper attribute that gives direct and indirect base sections and extending
            sections including this section. These are all sections that this sections
            gets its properties from.

        all_base_sections:
            A helper attribute that gives direct and indirect base sections.

        all_inheriting_section:
            A helper attribute that gives direct and indirect inheriting sections.

        all_properties:
            A helper attribute that gives all properties (subsection and quantity) definitions
            including inherited properties and properties from extending sections as a
            dictionary with names and definitions.

        all_quantities:
            A helper attribute that gives all quantity definition including inherited ones
            and ones from extending sections as a dictionary that maps names (strings)
            to :class:`Quantity`.

        all_sub_sections:
            A helper attribute that gives all subsection definition including inherited ones
            and ones from extending sections as a dictionary that maps names (strings)
            to :class:`SubSection`.

        all_sub_sections_by_section:
            A helper attribute that gives all subsection definition including inherited ones
            and ones from extending sections as a dictionary that maps section classes
            (i.e. Python class objects) to lists of :class:`SubSection`.

        all_aliases:
            A helper attribute that gives all aliases for all properties including
            inherited properties and properties form extending sections as a
            dictionary with aliases and the definitions.

        all_inner_section_definitions:
            A helper attribute that gives all inner_section_definitions including
            their aliases by name.

        path: Shortest path from a root section to this section. This is not the path
            in the metainfo schema (`m_path`) but an archive path in potential data.

        event_handlers:
            Event handler are functions that get called when the section data is changed.
            There are two types of events: ``set`` and ``add_sub_section``. The handler type
            is determined by the handler (i.e. function) name: ``on_set`` and ``on_add_sub_section``.
            The handler arguments correspond to :py:meth:`MSection.m_set` (section, quantity_def, value) and
            :py:meth:`MSection.m_add_sub_section` (section, sub_section_def, sub_section).
            Handler are called after the respective action was performed. This quantity is
            automatically populated with handler from the section classes methods. If there
            is a method ``on_set`` or ``on_add_sub_section``, it will be added as handler.

        errors:
            A list of errors. These issues prevent the section definition from being usable.

        warnings:
            A list of warnings. These still allow to use the section definition.
    '''

    quantities: 'SubSection' = None
    sub_sections: 'SubSection' = None
    inner_section_definitions: 'SubSection' = None

    base_sections: 'Quantity' = _placeholder_quantity
    extending_sections: 'Quantity' = _placeholder_quantity
    extends_base_section: 'Quantity' = _placeholder_quantity
    inheriting_sections: 'Quantity' = _placeholder_quantity
    constraints: 'Quantity' = _placeholder_quantity
    event_handlers: 'Quantity' = _placeholder_quantity

    inherited_sections: 'Quantity' = _placeholder_quantity
    all_base_sections: 'Quantity' = _placeholder_quantity
    all_inheriting_sections: 'Quantity' = _placeholder_quantity
    all_properties: 'Quantity' = _placeholder_quantity
    all_quantities: 'Quantity' = _placeholder_quantity
    all_sub_sections: 'Quantity' = _placeholder_quantity
    all_sub_sections_by_section: 'Quantity' = _placeholder_quantity
    all_aliases: 'Quantity' = _placeholder_quantity
    all_inner_section_definitions: 'Quantity' = _placeholder_quantity
    has_variable_names: 'Quantity' = _placeholder_quantity
    path: 'Quantity' = _placeholder_quantity

    def __init__(self, *args, validate: bool = True, **kwargs):
        self._section_cls: Type[MSection] = None  # type: ignore

        super().__init__(*args, **kwargs)
        self.validate = validate

    def m_validate(self) -> Tuple[List[str], List[str]]:
        if not self.validate:
            return [], []

        return super().m_validate()

    @property
    def section_cls(self) -> Type[MSection]:
        if self._section_cls is None:
            # set a temporary to avoid endless recursion
            self._section_cls = type(self.name, (MSection,), dict(do_init=False))

            # Create a section class if this does not exist. This happens if the section
            # is not created through a class definition.
            attrs = {prop.name: prop for prop in itertools.chain(self.quantities, self.sub_sections)}

            for name, inner_section_def in self.all_inner_section_definitions.items():
                attrs[name] = inner_section_def.section_cls

            attrs.update(m_def=self, do_init=False)
            if len(self.base_sections) > 0:
                bases = tuple(base_section.section_cls for base_section in self.base_sections)
            else:
                bases = (MSection,)
            self._section_cls = type(self.name, bases, attrs)

        return self._section_cls

    def __init_metainfo__(self):
        super().__init_metainfo__()

        # Init extending_sections
        if self.extends_base_section:
            base_sections_count = len(self.base_sections)
            if base_sections_count == 0:
                raise MetainfoError(
                    f'Section {self} extend the base section, but has no base section.')

            if base_sections_count > 1:
                raise MetainfoError(
                    f'Section {self} extend the base section, but has more than one base section.')

            base_section = self.base_sections[0]
            for name, attr in self.section_cls.__dict__.items():
                if isinstance(attr, Property):
                    setattr(base_section.section_cls, name, attr)

            base_section.extending_sections = base_section.extending_sections + [self]

        # Init inheriting_sections
        if not self.extends_base_section:
            for base_section in self.base_sections:
                base_section.inheriting_sections = base_section.inheriting_sections + [self]

        # Transfer properties of inherited and overwritten property definitions that
        # have not been overwritten
        inherited_properties: Dict[str, Property] = dict()
        for base_section in self.all_base_sections:
            inherited_properties.update(**base_section.all_properties)

        for property in itertools.chain(self.quantities, self.sub_sections):
            inherited_property = inherited_properties.get(property.name)
            if inherited_property is None:
                continue

            for m_quantity in property.m_def.all_quantities.values():
                if not property.m_is_set(m_quantity) and inherited_property.m_is_set(m_quantity):
                    property.m_set(m_quantity, inherited_property.m_get(m_quantity))

    @constraint
    def unique_names(self):
        names: Set[str] = set()
        for base in self.extending_sections:
            for quantity in itertools.chain(base.quantities, base.sub_sections):
                for alias in quantity.aliases:
                    names.add(alias)
                names.add(quantity.name)

        for definition in itertools.chain(self.quantities, self.sub_sections):
            assert definition.name not in names, \
                f'All names in a section must be unique. ' \
                f'Name {definition.name} of {definition} in {definition.m_parent} already exists in {self}.'
            names.add(definition.name)
            for alias in definition.aliases:
                assert alias not in names, \
                    f'All names (incl. aliases) in a section must be unique. ' \
                    f'Alias {alias} of {definition} in {definition.m_parent} already exists in {self}.'
                names.add(alias)

    @constraint
    def compatible_eln_annotation(self):
        def assert_component(component_name, quantity_name, quantity_type, accepted_components):
            assert component_name in accepted_components, \
                f'The component `{component_name}` is not compatible with the quantity `{quantity_name}` ' \
                f'of the type `{quantity_type}`. Accepted components: {", ".join(accepted_components)}.'

        for definition in itertools.chain(self.quantities, self.sub_sections):
            if not definition.m_annotations or 'eln' not in definition.m_annotations or not \
                    definition.m_annotations['eln'] or 'component' not in definition.m_annotations['eln']:
                continue
            component = definition.m_annotations['eln']['component']
            if not component:
                continue
            if isinstance(definition.type, type):
                if definition.type.__name__ == 'str':
                    assert_component(
                        component, definition.name, definition.type.__name__, MTypes.eln_component['str'])
                elif definition.type.__name__ == 'bool':
                    assert_component(
                        component, definition.name, definition.type.__name__, MTypes.eln_component['bool'])
                elif definition.type in MTypes.num_python:
                    assert_component(
                        component, definition.name, definition.type.__name__, MTypes.eln_component['number'])
                elif definition.type in MTypes.num_numpy:
                    assert_component(
                        component, definition.name, f'np.{definition.type.__name__}', MTypes.eln_component['number'])
                elif definition.type.__name__ == 'User':
                    assert_component(
                        component, definition.name, definition.type.__name__, MTypes.eln_component['user'])
                elif definition.type.__name__ == 'Author':
                    assert_component(
                        component, definition.name, definition.type.__name__, MTypes.eln_component['author'])
            elif isinstance(definition.type, _Datetime):
                assert_component(
                    component, definition.name, type(definition.type).__name__, MTypes.eln_component['datetime'])
            elif isinstance(definition.type, MEnum):
                assert_component(
                    component, definition.name, type(definition.type).__name__, MTypes.eln_component['enum'])
            elif isinstance(definition.type, Reference):
                target_class = definition.type.target_section_def.section_cls
                if target_class.__name__ == 'User':
                    assert_component(
                        component, definition.name, target_class.__name__, MTypes.eln_component['user'])
                elif target_class.__name__ == 'Author':
                    assert_component(
                        component, definition.name, target_class.__name__, MTypes.eln_component['author'])
                else:
                    assert_component(
                        component, definition.name, type(definition.type).__name__, MTypes.eln_component['reference'])

    @constraint
    def resolved_base_sections(self):
        for base_section in self.base_sections:
            try:
                base_section.m_resolved()
            except MetainfoReferenceError as e:
                assert False, f'Cannot resolve base_section: {str(e)}'

    @classmethod
    def m_from_dict(cls, data: Dict[str, Any], **kwargs):
        for list_quantity in [Section.quantities, Section.sub_sections, Section.inner_section_definitions]:
            alias, potential_dict_value = list_quantity.get_from_dict(data)
            if alias:
                data[alias] = dict_to_named_list(potential_dict_value)

        _, sub_sections = Section.sub_sections.get_from_dict(data, [])
        for sub_section in sub_sections:
            alias, section_def = SubSection.sub_section.get_from_dict(sub_section)
            if not section_def or isinstance(section_def, str):
                continue

            inner_sections_alias, inner_sections = Section.inner_section_definitions.get_from_dict(data)
            if not inner_sections_alias:
                inner_sections = []
                data['inner_section_definitions'] = inner_sections

            inner_sections.append(section_def)
            name = sub_section.get('name')
            if name:
                name = name.title().replace('_', '')
            section_def['name'] = name
            sub_section[alias] = name

        if 'base_section' in data:
            data['base_sections'] = [data.pop('base_section')]

        return super(Section, cls).m_from_dict(data, **kwargs)

    def _hash(self, regenerate=False) -> _HASH_OBJ:
        if self._cached_hash is not None and not regenerate:
            return self._cached_hash

        self._cached_hash = super(Section, self)._hash(regenerate)

        for item in itertools.chain(
                self.quantities,
                self.base_sections,
                self.extending_sections,
                self.sub_sections,
                self.inner_section_definitions):
            if id(self) != id(item):
                self._cached_hash.update(item._hash(regenerate).digest())

        return self._cached_hash


class Package(Definition):
    ''' Packages organize metainfo definitions alongside Python modules

    Each Python module with metainfo Definition (explicitly or implicitly) has a member
    ``m_package`` with an instance of this class. Definitions (categories, sections) in
    Python modules are automatically added to the module's :class:`Package`.
    Packages are not nested and rather have the fully qualified Python module name as
    name.

    This allows to inspect all definitions in a Python module and automatically puts
    module name and docstring as :class:`Package` name and description.

    Besides the regular :class:`Definition` attributes, packages can have the following
    attributes:

    Attributes:
        section_definitions: All `section definitions` in this package as :class:`Section`
            objects.

        category_definitions: All `category definitions` in this package as :class:`Category`
            objects.

        all_definitions: A helper attribute that provides all section and category definitions
            by name and aliases.
    '''

    section_definitions: 'SubSection' = None
    category_definitions: 'SubSection' = None

    all_definitions: 'Quantity' = _placeholder_quantity
    dependencies: 'Quantity' = _placeholder_quantity

    registry: Dict[str, 'Package'] = {}
    ''' A static member that holds all currently known packages. '''

    def __init__(self, *args, **kwargs):
        super().__init__(*args, **kwargs)
        self.errors, self.warnings = [], []
        self.archive = None
        self.entry_id_based_name = None

    def __init_metainfo__(self):
        super().__init_metainfo__()

        Package.registry[self.name] = self

        # access potential SectionProxies to resolve them
        for content in self.m_all_contents():
            if isinstance(content, Quantity):
                if isinstance(content.type, MProxy):
                    content.type.m_proxy_resolve()
            elif isinstance(content, SubSection):
                target = content.sub_section
                if isinstance(target, MProxy):
                    target = target.m_proxy_resolve()
                SubSection._used_sections.setdefault(target, []).append(content)
            elif isinstance(content, Section):
                for base_section in content.base_sections:
                    if isinstance(base_section, MProxy):
                        base_section.m_proxy_resolve()

        # validate
        if is_bootstrapping:
            return

        self.errors, self.warnings = self.m_all_validate()
        if len(self.errors) > 0:
            raise MetainfoError(
                f'One constraint was violated: {str(self.errors[0]).strip(".")} '
                f'(there are {len(self.errors) - 1:d} more violations)')

    @staticmethod
    def from_module(module_name: str):
        module = sys.modules[module_name]

        pkg: 'Package' = getattr(module, 'm_package', None)
        if pkg is None:
            pkg = Package()
            setattr(module, 'm_package', pkg)

        pkg.name = module_name
        if pkg.description is None and module.__doc__ is not None:
            pkg.description = inspect.cleandoc(module.__doc__).strip()

        return pkg

    @classmethod
    def m_from_dict(cls, data: Dict[str, Any], **kwargs):
        for list_quantity in [Package.section_definitions, Package.category_definitions]:
            alias, potential_dict_value = list_quantity.get_from_dict(data)
            if alias:
                data[alias] = dict_to_named_list(potential_dict_value)

        return super(Package, cls).m_from_dict(data, **kwargs)

    def qualified_name(self):
        # packages loaded from files have a hot qualified name based on entry id
        # this name is not serialized which causes '*' name when reloaded from cold
        # we store this name in a `str` and it will be reloaded from cold
        # see Context.resolve_section_definition()
        if self.entry_id_based_name:
            return self.entry_id_based_name

        if self.archive:
            # If the package was defined within a regular uploaded archive file, we
            # use its id, which is a globally unique identifier for the package.
            if self.archive.metadata and self.archive.metadata.entry_id:
                self.entry_id_based_name = f'entry_id:{self.archive.metadata.entry_id}'
            else:
                self.entry_id_based_name = f'entry_id:*'

            return self.entry_id_based_name

        return super().qualified_name()

    def normalize(self, archive, logger=None):
        if archive.definitions == self and archive.metadata:
            if archive.metadata.entry_name is None and self.name and self.name != '*':
                archive.metadata.entry_name = self.name

    def _hash(self, regenerate=False) -> _HASH_OBJ:
        if self._cached_hash is not None and not regenerate:
            return self._cached_hash

        self._cached_hash = super(Package, self)._hash(regenerate)

        for item in self.section_definitions:  # pylint: disable=not-an-iterable
            if id(self) != id(item):
                self._cached_hash.update(item._hash(regenerate).digest())

        return self._cached_hash


class Category(Definition):
    ''' Categories allow to organize metainfo definitions (not metainfo data like sections do)

    Each definition, including categories themselves, can belong to a set of categories.
    Categories therefore form a hierarchy of concepts that definitions can belong to, i.e.
    they form a `is a` relationship.

    Attributes:
        definitions: A helper attribute that gives all definitions that are directly or
            indirectly in this category.
    '''

    def __init__(self, *args, **kwargs):
        super().__init__(*args, **kwargs)

        self.definitions: Set[Definition] = set()

    def get_all_definitions(self, definitions: Set[Definition] = None) -> Set[Definition]:
        '''
        Helper method that collects all non category definitions, including those
        in categories of this category.
        '''
        if definitions is None:
            definitions = set()

        for definition in self.definitions:
            if isinstance(definition, MCategory):
                definition = definition.m_def

            if isinstance(definition, Category):
                definition.get_all_definitions(definitions)

            if definition not in definitions:
                definitions.add(definition)

        return definitions


Section.m_def = Section(name='Section')
Section.m_def.m_def = Section.m_def
Section.m_def._section_cls = Section

Definition.m_def = Section(name='Definition')
Attribute.m_def = Section(name='Attribute')
Property.m_def = Section(name='Property')
Quantity.m_def = Section(name='Quantity')
SubSection.m_def = Section(name='SubSection')
Category.m_def = Section(name='Category')
Package.m_def = Section(name='Package')

Attribute.type = DirectQuantity(type=QuantityType, name='type')
Attribute.shape = DirectQuantity(type=Dimension, shape=['0..*'], name='shape', default=[])

Definition.name = DirectQuantity(type=str, name='name')
Definition.description = Quantity(type=str, name='description')
Definition.links = Quantity(type=str, shape=['0..*'], name='links')
Definition.categories = Quantity(
    type=Reference(Category.m_def), shape=['0..*'], default=[], name='categories')
Definition.deprecated = Quantity(type=str, name='deprecated')
Definition.aliases = Quantity(type=str, shape=['0..*'], default=[], name='aliases')
Definition.variable = Quantity(type=bool, name='variable', default=False)
Definition.more = Quantity(type=JSON, name='more', default={})
Definition.attributes = SubSection(sub_section=Attribute.m_def, name='attributes', repeats=True)


@derived(cached=True, virtual=True)  # Virtual has to be set manually, due to bootstrapping hen-egg problems
def all_attributes(self: Property) -> Dict[str, Attribute]:
    result: Dict[str, Attribute] = {}
    for definition in self.attributes:
        result[definition.name] = definition

    return result


Definition.all_attributes = all_attributes

Section.quantities = SubSection(
    sub_section=Quantity.m_def, name='quantities', repeats=True)
Section.sub_sections = SubSection(
    sub_section=SubSection.m_def, name='sub_sections', repeats=True)
Section.inner_section_definitions = SubSection(
    sub_section=Section.m_def, name='inner_section_definitions', repeats=True,
    aliases=['inner_section_defs', 'section_defs', 'inner_sections', 'sections'])

Section.base_sections = Quantity(
    type=SectionReference, shape=['0..*'], default=[], name='base_sections')
Section.extending_sections = Quantity(
    type=SectionReference, shape=['0..*'], default=[], name='extending_sections')
Section.extends_base_section = Quantity(type=bool, default=False, name='extends_base_section')
Section.inheriting_sections = Quantity(
    type=SectionReference, shape=['0..*'], default=[], name='inheriting_sections', virtual=True)
Section.constraints = Quantity(type=str, shape=['0..*'], default=[], name='constraints')
Section.event_handlers = Quantity(
    type=Callable, shape=['0..*'], name='event_handlers', virtual=True, default=[])


@derived(cached=True)
def inherited_sections(self) -> List[Section]:
    result: List[Section] = []
    for base_section in self.all_base_sections:
        result.append(base_section)
    for extending_section in self.extending_sections:
        result.append(extending_section)
    result.append(self)
    return result


@derived(cached=False)
def all_base_sections(self) -> List[Section]:
    result: List[Section] = []
    for base_section in self.base_sections:
        if isinstance(base_section, SectionProxy):
            # In some reference resolution contexts, it is important to reevaluate later
            self.m_mod_count += 1
            continue
        for base_base_section in base_section.all_base_sections:
            if isinstance(base_base_section, SectionProxy):
                # In some reference resolution contexts, it is important to reevaluate later
                self.m_mod_count += 1
                continue
            result.append(base_base_section)
        result.append(base_section)
    return result


@derived(cached=True)
def all_inheriting_sections(self) -> List[Section]:
    result: Set[Section] = set()
    for inheriting_section in self.inheriting_sections:
        if isinstance(inheriting_section, SectionProxy):
            # In some reference resolution contexts, it is important to reevaluate later
            self.m_mod_count += 1
            continue
        for inheriting_inheriting_section in inheriting_section.all_inheriting_sections:
            if isinstance(inheriting_inheriting_section, SectionProxy):
                # In some reference resolution contexts, it is important to reevaluate later
                self.m_mod_count += 1
                continue
            result.add(inheriting_inheriting_section)
        result.add(inheriting_section)
    return list(result)


@derived(cached=True)
def all_properties(self) -> Dict[str, Union[SubSection, Quantity]]:
    result: Dict[str, Union[SubSection, Quantity]] = dict()
    for section in self.inherited_sections:
        for definition in itertools.chain(section.quantities, section.sub_sections):
            result[definition.name] = definition
    return result


@derived(cached=True)
def all_quantities(self) -> Dict[str, Quantity]:
    result: Dict[str, Quantity] = dict()
    for section in self.inherited_sections:
        for definition in section.quantities:
            result[definition.name] = definition
    return result


@derived(cached=True)
def all_sub_sections(self) -> Dict[str, SubSection]:
    result: Dict[str, SubSection] = dict()
    for section in self.inherited_sections:
        for definition in section.sub_sections:
            result[definition.name] = definition
    return result


@derived(cached=True)
def all_sub_sections_by_section(self) -> Dict[Section, List[SubSection]]:
    result: Dict[Section, List[SubSection]] = dict()
    for section in self.inherited_sections:
        for definition in section.sub_sections:
            sub_sections = result.setdefault(definition.sub_section.m_resolved(), [])
            sub_sections.append(definition)
    return result


@derived(cached=True)
def all_aliases(self) -> Dict[str, Union[SubSection, Quantity]]:
    result: Dict[str, Union[SubSection, Quantity]] = dict()
    for section in self.inherited_sections:
        for definition in itertools.chain(section.quantities, section.sub_sections):
            for alias in definition.aliases:
                result[alias] = definition
            result[definition.name] = definition

    return result


@derived(cached=True)
def all_inner_section_definitions(self) -> Dict[str, Section]:
    result: Dict[str, Section] = dict()
    for base_section_or_self in self.all_base_sections + [self]:  # pylint: disable=not-an-iterable
        for section in base_section_or_self.inner_section_definitions:  # pylint: disable=not-an-iterable
            if section.name:
                result[section.name] = section
            for alias in section.aliases:
                result[alias] = section

    return result


@derived(cached=True)
def has_variable_names(self) -> bool:
    return any(value.variable for value in self.all_properties.values())


@derived(cached=True)
def section_path(self) -> str:
    used_in_sub_sections: List[SubSection] = SubSection._used_sections.get(self, [])  # type: ignore
    if len(used_in_sub_sections) == 0:
        return None if self.name == 'EntryArchive' else '__no_archive_path__'

    if len(used_in_sub_sections) > 1:
        return '__ambiguous__'

    parent_section = used_in_sub_sections[0].m_parent
    parent_path = parent_section.path

    if parent_path is None:
        return used_in_sub_sections[0].name

    if parent_path.startswith('__'):
        return parent_path

    return f'{parent_path}.{used_in_sub_sections[0].name}'


Section.inherited_sections = inherited_sections
Section.all_base_sections = all_base_sections
Section.all_inheriting_sections = all_inheriting_sections
Section.all_properties = all_properties
Section.all_quantities = all_quantities
Section.all_sub_sections = all_sub_sections
Section.all_sub_sections_by_section = all_sub_sections_by_section
Section.all_aliases = all_aliases
Section.all_inner_section_definitions = all_inner_section_definitions
Section.has_variable_names = has_variable_names
Section.path = section_path

SubSection.repeats = Quantity(type=bool, name='repeats', default=False)

SubSection.sub_section = Quantity(
    type=SectionReference, name='sub_section',
    aliases=['section_definition', 'section_def', 'section'])

Quantity.m_def._section_cls = Quantity
Quantity.type = DirectQuantity(type=QuantityType, name='type')
Quantity.shape = DirectQuantity(type=Dimension, shape=['0..*'], name='shape', default=[])
Quantity.unit = Quantity(type=Unit, name='unit')
Quantity.dimensionality = DirectQuantity(type=str, name='dimensionality')
Quantity.default = DirectQuantity(type=Any, default=None, name='default')
Quantity.derived = DirectQuantity(type=Callable, default=None, name='derived', virtual=True)
Quantity.virtual = DirectQuantity(type=bool, default=False, name='virtual')
Quantity.is_scalar = Quantity(
    type=bool, name='is_scalar', derived=lambda quantity: len(quantity.shape) == 0)
Quantity.use_full_storage = Quantity(
    type=bool, name='use_full_storage',
    derived=lambda quantity: quantity.repeats or quantity.variable or len(quantity.attributes) > 0)
Quantity.flexible_unit = Quantity(type=bool, name='flexible_unit', default=False)
Quantity.repeats = Quantity(type=bool, name='repeats', default=False)
Quantity.cached = Quantity(type=bool, name='cached', default=False)

Package.section_definitions = SubSection(
    sub_section=Section.m_def, name='section_definitions', repeats=True,
    aliases=['section_defs', 'sections'])

Package.category_definitions = SubSection(
    sub_section=Category.m_def, name='category_definitions', repeats=True,
    aliases=['category_defs'])


@derived(cached=True)
def all_definitions(self):
    result: Dict[str, Definition] = dict()
    for sub_section_def in [Package.section_definitions, Package.category_definitions]:
        for definition in self.m_get_sub_sections(sub_section_def):
            result[definition.name] = definition
            for alias in definition.aliases:
                result[alias] = definition
    return result


@derived(cached=True)
def dependencies(self):
    '''
    All packages which have definitions that definitions from this package need. Being
    'needed' includes categories, base sections, and referenced definitions.
    '''
    result = set()
    for content in self.m_all_contents():
        to_add = None
        if isinstance(content, Definition):
            for category in content.categories:
                if category.m_parent != self:
                    to_add = category.m_parent

        if isinstance(content, Quantity):
            if isinstance(content.type, Reference):
                if content.type.target_section_def.m_parent != self:
                    to_add = content.type.target_section_def.m_parent

        if isinstance(content, Section):
            for section in content.base_sections:
                if section.m_parent != self:
                    to_add = section.m_parent

        more_dependencies = []
        if to_add is not None:
            more_dependencies.append(to_add)
        while len(more_dependencies) > 0:
            dependency = more_dependencies.pop()
            if dependency not in result:
                result.add(dependency)
                more_dependencies.extend(dependency.dependencies)

    return result


Package.all_definitions = all_definitions
Package.dependencies = dependencies

is_bootstrapping = False

Definition.__init_cls__()
Attribute.__init_cls__()
Property.__init_cls__()
Section.__init_cls__()
Package.__init_cls__()
Category.__init_cls__()
Quantity.__init_cls__()
SubSection.__init_cls__()


class Environment(MSection):
    ''' Environments allow to manage many metainfo packages and quickly access all definitions.

    Environments provide a name-table for large-sets of metainfo definitions that span
    multiple packages. It provides various functions to resolve metainfo definitions by
    their names, legacy names, and qualified names.

    Args:
        packages: Packages in this environment.
    '''

    packages = SubSection(sub_section=Package, repeats=True)

    def __init__(self, *args, **kwargs):
        super().__init__(*args, **kwargs)

    @derived(cached=True)
    def all_definitions_by_name(self):
        all_definitions_by_name: Dict[str, List[Definition]] = dict()
        for definition in self.m_all_contents():
            if isinstance(definition, Definition):
                for name in [definition.name] + definition.aliases:
                    definitions = all_definitions_by_name.setdefault(name, [])
                    assert definition not in definitions, '%s must be unique' % definitions
                    definitions.append(definition)

        return all_definitions_by_name

    def resolve_definitions(
            self, name: str, section_cls: Type[MSectionBound],
            filter: TypingCallable[[MSection], bool] = None) -> List[MSectionBound]:

        return [
            definition
            for definition in self.all_definitions_by_name.get(name, [])  # pylint: disable=no-member
            if isinstance(definition, section_cls)
            if not (isinstance(definition, Section) and definition.extends_base_section)
            if filter is None or filter(definition)]

    def resolve_definition(
            self, name, section_cls: Type[MSectionBound],
            filter: TypingCallable[[MSection], bool] = None) -> MSectionBound:

        defs = self.resolve_definitions(name, section_cls, filter=filter)
        if len(defs) == 1:
            return defs[0]

        if len(defs) > 1:
            raise KeyError(f'Could not uniquely identify {name}, candidates are {defs}')

        raise KeyError(f'Could not resolve {name}')<|MERGE_RESOLUTION|>--- conflicted
+++ resolved
@@ -49,8 +49,6 @@
 MSectionBound = TypeVar('MSectionBound', bound='MSection')
 SectionDefOrCls = Union['Section', 'SectionProxy', Type['MSection']]
 T = TypeVar('T')
-<<<<<<< HEAD
-=======
 _hash_method = 'sha1'  # choose from hashlib.algorithms_guaranteed
 reserved_name_re = re.compile(r'^(m_|a_|_+).*$')
 
@@ -105,7 +103,6 @@
     'author': ['AuthorEditQuantity'],
     'reference': ['ReferenceEditQuantity']
 }
->>>>>>> 2b0e1731
 
 _unset_value = '__UNSET__'
 
