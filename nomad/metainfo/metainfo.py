#
# Copyright The NOMAD Authors.
#
# This file is part of NOMAD. See https://nomad-lab.eu for further info.
#
# Licensed under the Apache License, Version 2.0 (the "License");
# you may not use this file except in compliance with the License.
# You may obtain a copy of the License at
#
#     http://www.apache.org/licenses/LICENSE-2.0
#
# Unless required by applicable law or agreed to in writing, software
# distributed under the License is distributed on an "AS IS" BASIS,
# WITHOUT WARRANTIES OR CONDITIONS OF ANY KIND, either express or implied.
# See the License for the specific language governing permissions and
# limitations under the License.
#

import itertools
from typing import Type, TypeVar, Union, Tuple, Iterable, List, Any, Dict, Set, \
    Callable as TypingCallable, cast, Optional
from collections.abc import Iterable as IterableABC
import sys
from functools import reduce
import inspect
import re
import json
import base64
import importlib

import numpy as np
import pandas as pd
import pint
import docstring_parser
import jmespath
from cachetools import cached, TTLCache

from nomad.config import process
from nomad.metainfo.metainfo_utility import Annotation, DefinitionAnnotation, MEnum, MQuantity, MRegEx, \
    MSubSectionList, MTypes, ReferenceURL, SectionAnnotation, _storage_suffix, check_dimensionality, convert_to, \
    default_hash, dict_to_named_list, normalize_datetime, resolve_variadic_name, retrieve_attribute, \
    split_python_definition, to_dict, to_numpy, to_section_def, to_storage_name, validate_shape, validate_url
from nomad.units import ureg as units

m_package: Optional['Package'] = None

is_bootstrapping = True
Elasticsearch = TypeVar('Elasticsearch')
MSectionBound = TypeVar('MSectionBound', bound='MSection')
SectionDefOrCls = Union['Section', 'SectionProxy', Type['MSection']]
T = TypeVar('T')
<<<<<<< HEAD
=======
_hash_method = 'sha1'  # choose from hashlib.algorithms_guaranteed
reserved_name_re = re.compile(r'^(m_|a_|_+).*$')

_primitive_types = {
    str: lambda v: None if v is None else str(v),
    # TODO it is more complicated than that, because bytes cannot be naturally serialized to JSON
    # bytes: lambda v: None if v is None else bytes(v),
    int: int,
    float: lambda v: None if v is None else float(v),
    bool: bool,
    np.bool_: bool}


_primitive_type_names = {
    primitive_type.__name__: primitive_type for primitive_type in _primitive_types}

_types_int_numpy = {np.int8, np.int16, np.int32, np.int64, np.uint8, np.uint16, np.uint32, np.uint64}
_types_int_python = {int}
_types_int = _types_int_python | _types_int_numpy
_types_float_numpy = {np.float16, np.float32, np.float64}
_types_float_python = {float}
_types_float = _types_float_python | _types_float_numpy
_types_num_numpy = _types_int_numpy | _types_float_numpy
_types_num_python = _types_int_python | _types_float_python
_types_num = _types_num_python | _types_num_numpy
_types_str_numpy = {np.str_}
_types_bool_numpy = {np.bool_}
_types_numpy = _types_num_numpy | _types_str_numpy | _types_bool_numpy
_delta_symbols = {'delta_', 'Δ'}

validElnTypes = {
    'str': ['str'],
    'bool': ['bool'],
    'number': [x.__name__ for x in _types_num_python] + [f'np.{x.__name__}' for x in _types_num_numpy],
    'datetime': ['Datetime'],
    'enum': ['{type_kind: Enum, type_data: [Operator, Responsible_person]}'],
    'user': ['User'],
    'author': ['Author'],
    'reference': ['']
}

validElnComponents = {
    'str': ['StringEditQuantity', 'FileEditQuantity', 'RichTextEditQuantity', 'EnumEditQuantity'],
    'bool': ['BoolEditQuantity'],
    'number': ['NumberEditQuantity', 'SliderEditQuantity'],
    'datetime': ['DateTimeEditQuantity'],
    'enum': ['EnumEditQuantity', 'AutocompleteEditQuantity', 'RadioEnumEditQuantity'],
    'user': ['UserEditQuantity'],
    'author': ['AuthorEditQuantity'],
    'reference': ['ReferenceEditQuantity']
}

_unset_value = '__UNSET__'


def _default_hash():
    return hashlib.new(_hash_method)


def _split_python_definition(definition_with_id: str) -> Tuple[list, Union[str, None]]:
    '''
    Split a Python type name into names and an optional id.

    Example:
        mypackage.mysection@myid  ==> (['mypackage', 'mysection'], 'myid')
        mypackage.mysection       ==> (['mypackage', 'mysection'], None)
    '''
    if '@' not in definition_with_id:
        return definition_with_id.split('.'), None
>>>>>>> 0ddf52b7

_HASH_OBJ = Type['hashlib._Hash']  # type: ignore


def _check_definition_id(target_id, tgt_section: MSectionBound) -> MSectionBound:
    '''
    Ensure section definition id matches the target id.
    '''
    if target_id is not None and tgt_section.definition_id != target_id:
        raise MetainfoReferenceError(f'Could not resolve {target_id}, id mismatch')
    return tgt_section


# Make pylint believe all bootstrap quantities are actual properties even though
# we have to initialize them to None due to bootstrapping
_placeholder_quantity: 'Quantity' = property()  # type: ignore
if True:
    _placeholder_quantity: 'Quantity' = None  # type: ignore


# Metainfo errors

class MetainfoError(Exception):
    ''' Metainfo related errors. '''
    pass


class DeriveError(MetainfoError):
    ''' An error occurred while computing a derived value. '''
    pass


class MetainfoReferenceError(MetainfoError):
    ''' An error indicating that a reference could not be resolved. '''
    pass


class MProxy:
    '''
    A placeholder object that acts as reference to a value that is not yet resolved.

    A proxy is a replacement for an actual section (or quantity) that the proxy represents.
    The replaced section (or quantity) is identified by a reference. References
    are URL strings that identify a section (or quantity).

    If a proxy is accessed (i.e. like its proxies' counterpart would be accessed), it
    tries to resolve its reference and access the proxied element. If the reference
    cannot be resolved an exception is raised.

    There are different kinds of reference urls. Here are a few examples:

    .. code-block::
        /run/0/calculation/1  # same archive (legacy version)
        #/run/0/calculation/1  # same archive
        ../upload/archive/mainfile/{mainfile}#/run/0  # same upload
        /entries/{entry_id}/archive#/run/0/calculation/1  # same NOMAD
        /uploads/{upload_id}/archive/{entry_id}#/run/0/calculation/1  # same NOMAD
        https://my-oasis.de/api/v1/uploads/{upload_id}/archive/{entry_id}#/run/0/calculation/1  # global

    A URL can have 3 relevant path. The archive path as anchor string (after the `#`).
    The API part (more or less the URL's path). The oasis part (more or less the domain).

    The archive path starts at the `EntryArchive` root and uses property names and indices
    to navigate. The API and oasis parts correspond to NOMAD's v1 api. A path starting
    with `../upload` replaces `.../api/v1/uploads/{upload_id}` and allows to access the
    upload of the archive that contains the reference.

    The actual algorithm for resolving proxies is in `MSection.m_resolve()`.

    Attributes:
        m_proxy_value: The reference represented as a URL string.
        m_proxy_section:
            The section context, i.e. the section that this proxy is contained in. This
            section will provide the context for resolving the reference. For example,
            if the reference only has an archive part, this archive part is resolved
            starting with the root of `m_proxy_section`.
        m_proxy_context:
            Optional Context instance. Default is None and the m_context of the m_proxy_section
            is used.
        m_proxy_type:
            The quantity definition. Typically, MProxy is used for proxy-ing sections. With
            this set, the proxy will still act as a normal section proxy, but it will
            be used by quantities of type `QuantityReference` to resolve and return
            a quantity value.
    '''

    def __init__(
            self,
            m_proxy_value: Union[str, int, dict],
            m_proxy_section: 'MSection' = None,
            m_proxy_context: 'Context' = None,
            m_proxy_type: 'Reference' = None):
        self.m_proxy_value = m_proxy_value
        self.m_proxy_section = m_proxy_section
        self.m_proxy_resolved = None
        self.m_proxy_type = m_proxy_type
        self.m_proxy_context = m_proxy_context

    def _set_resolved(self, resolved):
        self.m_proxy_resolved = resolved

        if self.m_proxy_resolved is not None and isinstance(self, MProxy):
            setattr(self, '__class__', self.m_proxy_resolved.__class__)
            self.__dict__.update(**self.m_proxy_resolved.__dict__)

    def m_proxy_resolve(self):
        if not self.m_proxy_resolved:
            if self.m_proxy_type and (self.m_proxy_context or self.m_proxy_section):
                self._set_resolved(self.m_proxy_type.resolve(self))

        return self.m_proxy_resolved

    def __getattr__(self, key):
        if self.m_proxy_resolve() is not None:
            return getattr(self.m_proxy_resolved, key)

        raise MetainfoReferenceError(f'could not resolve {self.m_proxy_value}')

    def __repr__(self):
        return f'{self.__class__.__name__}({self.m_proxy_value})'


class SectionProxy(MProxy):
    def __init__(self, m_proxy_value, **kwargs):
        if 'm_proxy_type' in kwargs:
            super().__init__(m_proxy_value=m_proxy_value, **kwargs)
        else:
            super().__init__(m_proxy_value=m_proxy_value, m_proxy_type=SectionReference, **kwargs)

    # TODO recursive proxy stuff
    def _resolve_name(self, name: str, context: 'Definition') -> 'Definition':
        if context is None:
            return None

        if context.name == name and context != self.m_proxy_section:
            return context

        if isinstance(context, Section):
            resolved = context.all_aliases.get(name)
            if resolved and resolved != self.m_proxy_section:
                return resolved

            resolved = context.all_inner_section_definitions.get(name)
            if resolved and resolved != self.m_proxy_section:
                return resolved

        if isinstance(context, Package):
            resolved = context.all_definitions.get(name)
            if resolved and resolved != self.m_proxy_section:
                return resolved

        parent = context.m_parent
        if isinstance(parent, Definition):
            return self._resolve_name(name, cast(Definition, parent))

        return None

    def m_proxy_resolve(self):
        if '#' in self.m_proxy_value or '/' in self.m_proxy_value:
            # This is not a python reference, use the usual mechanism
            return super().m_proxy_resolve()

        if '.' in self.m_proxy_value:
            # Try to interpret as python class name
            python_name, definition_id = split_python_definition(self.m_proxy_value)
            package_name = '.'.join(python_name[:-1])
            section_name = python_name[-1]

            try:
                module = importlib.import_module(package_name)
                cls = getattr(module, section_name)
                if cls.m_def:
                    if not definition_id or cls.m_def.definition_id == definition_id:
                        # matches, happy ending
                        self._set_resolved(cls.m_def)
                        return self.m_proxy_resolved

                    # mismatches, use the usual mechanism
                    return super().m_proxy_resolve()
            except Exception:
                pass

        # Try relative name
        if not self.m_proxy_section or self.m_proxy_resolved:
            return self.m_proxy_resolved

        python_name, definition_id = split_python_definition(self.m_proxy_value)
        current = self.m_proxy_section
        for name in python_name:
            current = self._resolve_name(name, current)

        if current is None:
            raise MetainfoReferenceError(
                f'could not resolve {self.m_proxy_value} from scope {self.m_proxy_section}')
        if not definition_id or current.m_def.definition_id == definition_id:
            # matches, happy ending
            self._set_resolved(current)
            return self.m_proxy_resolved

        # mismatches, use the usual mechanism
        return super().m_proxy_resolve()


class DataType:
    '''
    Allows to define custom data types that can be used in the meta-info.

    The metainfo supports the most types out of the box. These include the python build-in
    primitive types (int, bool, str, float, ...), references to sections, and enums.
    However, in some occasions you need to add custom data types.

    This base class lets you customize various aspects of value treatment. This includes
    type checks and various value transformations. This allows to store values in the
    section differently from how users might set/get them, and it allows to have
    non-serializable values that are transformed on de-/serialization.
    '''

    def set_normalize(self, section: 'MSection', quantity_def: 'Quantity', value: Any) -> Any:
        ''' Transforms the given value before it is set and checks its type. '''
        return value

    def get_normalize(self, section: 'MSection', quantity_def: 'Quantity', value: Any) -> Any:
        ''' Transforms the given value when it is get. '''
        return value

    def serialize(self, section: 'MSection', quantity_def: 'Quantity', value: Any) -> Any:
        ''' Transforms the given value when making the section serializable. '''
        return value

    def deserialize(self, section: 'MSection', quantity_def: 'Quantity', value: Any) -> Any:
        ''' Transforms the given value from its serializable form. '''
        return value


class _Dimension(DataType):
    def set_normalize(self, section, quantity_def: 'Quantity', value):
        if isinstance(value, int):
            return value

        if isinstance(value, str):
            if value.isidentifier():
                return value
            if re.match(MRegEx.index_range, value):
                return value

        if isinstance(value, Section):
            return value

        if isinstance(value, type) and hasattr(value, 'm_def'):
            return value

        if isinstance(value, str):
            # TODO raise a warning or allow this?
            # In the old metainfo there are cases where an expression is used
            # that is later evaluated in the parser
            return value

        raise TypeError(f'{str(value)} is not a valid dimension')


class _Unit(DataType):
<<<<<<< HEAD
=======
    @staticmethod
    def check_dimensionality(quantity_def, unit: Optional[pint.Unit]) -> None:
        if quantity_def is None or unit is None:
            return

        dimensionality = getattr(quantity_def, 'dimensionality', None)

        if dimensionality is None:  # not set, do not validate
            return

        if dimensionality in ('dimensionless', '1') and unit.dimensionless:  # dimensionless
            return

        if dimensionality == 'transformation':
            # todo: check transformation dimensionality
            return

        if units.Quantity(1 * unit).check(dimensionality):  # dimensional
            return

        raise TypeError(f'Dimensionality {dimensionality} is not met by unit {unit}')

    @staticmethod
    def check_unit(unit: Union[str, pint.Unit]) -> None:
        '''Check that the unit is valid.
        '''
        if isinstance(unit, str):
            unit_str = unit
        elif isinstance(unit, pint.unit._Unit):
            unit_str = str(unit)
        else:
            raise TypeError('Units must be given as str or pint Unit instances.')

        # Explicitly providing a Pint delta-unit is not currently allowed.
        # Implicit conversions are fine as MathJS on the frontend supports them.
        if any(x in unit_str for x in _delta_symbols):
            raise TypeError('Explicit Pint "delta"-units are not yet supported.')

>>>>>>> 0ddf52b7
    def set_normalize(self, section, quantity_def: 'Quantity', value):
        _Unit.check_unit(value)

        if isinstance(value, str):
            value = units.parse_units(value)

        elif isinstance(value, pint.Quantity):
            value = value.units

        elif not isinstance(value, pint.Unit):
            raise TypeError('Units must be given as str or pint Unit instances.')

        check_dimensionality(quantity_def, value)

        return value

    def serialize(self, section, quantity_def: 'Quantity', value):
<<<<<<< HEAD
        return None if quantity_def.flexible_unit else value.__str__()
=======
        value = value.__str__()
        # The delta prefixes are not serialized: only implicit deltas are
        # allowed currently.
        return reduce(lambda a, b: a.replace(b, ''), _delta_symbols, value)
>>>>>>> 0ddf52b7

    def deserialize(self, section, quantity_def: 'Quantity', value):
        _Unit.check_unit(value)
        value = units.parse_units(value)
        check_dimensionality(quantity_def, value)
        return value


class _Callable(DataType):
    def serialize(self, section, quantity_def: 'Quantity', value):
        raise MetainfoError('Callables cannot be serialized')

    def deserialize(self, section, quantity_def: 'Quantity', value):
        raise MetainfoError('Callables cannot be serialized')


class _QuantityType(DataType):
    ''' Data type for defining the type of metainfo quantity.

    A metainfo quantity type can be one of

    - python build-in primitives: int, float, bool, str
    - numpy dtypes, e.g. np.int32
    - a section definition to define references
    - an MEnum instance to use its values as possible str values
    - a custom datatype, i.e. instance of :class:`DataType`
    - Any
    '''

    def set_normalize(self, section, quantity_def, value):
        if value in MTypes.primitive:
            return value

        if isinstance(value, MEnum):
            return value

        if isinstance(value, np.dtype):
            value = value.type
        # we normalise all np.dtype to basic np.number types
        if value in MTypes.numpy:
            return value

        if isinstance(value, Section):
            return value

        if isinstance(value, Reference) and isinstance(value.target_section_def, MProxy):
            proxy = value.target_section_def
            proxy.m_proxy_section = section
            proxy.m_proxy_quantity = quantity_def
            return value

        if isinstance(value, DataType):
            return value

        if value == Any:
            return value

        if isinstance(value, type):
            section = getattr(value, 'm_def', None)
            if section is not None:
                return Reference(section)

        if isinstance(value, Quantity):
            return QuantityReference(value)

        if value.__name__ == 'UserReference' or value.__name__ == 'AuthorReference':
            return value

        if isinstance(value, MProxy):
            value.m_proxy_section = section
            value.m_proxy_quantity = quantity_def
            return value

        raise MetainfoError(f'Type {value} of {quantity_def} is not a valid metainfo quantity type')

    def serialize(self, section, quantity_def, value):
        if value in MTypes.primitive:
            return dict(type_kind='python', type_data=value.__name__)

        if isinstance(value, MEnum):
            result = dict(type_kind='Enum', type_data=list(value))
            if len(value.get_all_descriptions()) > 0:
                result['type_descriptions'] = value.get_all_descriptions()
            return result

        if isinstance(value, np.dtype):
            value = value.type
        # serialise follows the same logic to use basic np.number only
        if value in MTypes.numpy:
            return dict(type_kind='numpy', type_data=str(value.__name__))

        if isinstance(value, Reference):
            if isinstance(value, QuantityReference):
                return dict(type_kind='quantity_reference', type_data=value.target_quantity_def.m_path())

            context = cast(MSection, section.m_root()).m_context
            if context is not None:
                type_data = context.create_reference(section, quantity_def, value.target_section_def)
            else:
                type_data = value.target_section_def.m_path()

            from nomad import config
            if config.process.store_package_definition_in_mongo:
                type_data += f'@{value.target_section_def.definition_id}'

            return value.serialize_type(type_data)

        if isinstance(value, DataType):
            module = value.__class__.__module__
            if module is None or module == str.__class__.__module__:
                type_data = value.__class__.__name__
            else:
                type_data = f'{module}.{value.__class__.__name__}'

            return dict(type_kind='custom', type_data=type_data)

        if value == Any:
            return dict(type_kind='Any')

        raise MetainfoError(f'Type {value} of {quantity_def} is not a valid metainfo quantity type')

    def deserialize(self, section: 'MSection', quantity_def: 'Quantity', value: Any) -> Any:
        if isinstance(value, dict):
            if 'type_kind' not in value:
                raise MetainfoError(f'{value} is not a valid quantity type specification.')

            type_kind, type_data = value['type_kind'], value.get('type_data')
            if type_kind == 'python':
                return MTypes.primitive_name[type_data]
            if type_kind == 'Enum':
                return MEnum(*type_data)
            reference = Reference.deserialize_type(type_kind, type_data, section)
            if reference:
                return reference

            if type_kind == 'quantity_reference':
                return QuantityReference(cast(Quantity, MProxy(
                    type_data, m_proxy_section=section, m_proxy_type=Reference(Quantity.m_def))))
            if type_kind == 'Any':
                return Any
            if type_kind == 'custom':
                try:
                    module_name, impl_name = type_data.rsplit('.', 1)
                    module = importlib.import_module(module_name)
                    return getattr(module, impl_name)
                except Exception:
                    raise MetainfoError(
                        f'Could not load python implementation of custom datatype {type_data}')
            if type_kind == 'numpy':
                try:
                    return np.dtype(type_data).type
                except Exception:
                    raise MetainfoError(f'{type_data} is not a valid numpy type.')

            raise MetainfoError(f'{type_kind} is not a valid quantity type kind.')

        if value in MTypes.primitive_name:
            return MTypes.primitive_name[value]

        if isinstance(value, str):
            if value.startswith('np.') or value.startswith('numpy.'):
                try:
                    resolved = getattr(np, value.split('.', 1)[1])
                except Exception:
                    raise MetainfoError(f'{value.split(".", 1)[1]} is not a valid numpy type.')
                if resolved:
                    return resolved

            if value in predefined_datatypes:
                return predefined_datatypes[value]

            return Reference(SectionProxy(value, m_proxy_section=section))

        if isinstance(value, list):
            return MEnum(*value)

        return super().deserialize(section, quantity_def, value)


class Reference(DataType):
    '''
    Datatype used for quantities that use other sections as values.

    The target section definition is required to instantiate a Reference type.

    The behavior in this DataType class uses URLs to serialize references. In memory, the
    actual referenced section instance (or respective MProxy instances) are used as values.
    During de-serialization, MProxy instances that auto-resolve on usage, will be used.
    The reference datatype will also accept MProxy instances or URL strings as values
    when set in Python and replace the value with the resolved section instance.

    Subclasses might exchange URLs with a different string serialization, e.g. Python
    qualified names.

    Arguments:
        - section_def: A section definition (Python class or Section instance) that
            determines the type of the referenced sections. Support polymorphism and
            sections that inherit from the given section can also be used as values.
    '''

    def __init__(self, section_def: Optional[SectionDefOrCls]):
        self._target_section_def = to_section_def(section_def)

    @property
    def target_section_def(self):
        return self._target_section_def

    def resolve(self, proxy) -> 'MSection':
        '''
        Resolve the given proxy. The proxy is guaranteed to have a context and
        will to be not yet resolved.
        '''
        url = ReferenceURL(proxy.m_proxy_value)
        context_section = proxy.m_proxy_section
        if context_section is not None:
            context_section = context_section.m_root()
        if url.archive_url or '@' in url.fragment:
            context = proxy.m_proxy_context
            if context is None:
                context = context_section.m_context
            if not context:
                raise MetainfoReferenceError('Proxy with archive url, but no context to resolve it.')
            if '@' in url.fragment:
                # It's a reference to a section definition
                definition, definition_id = f'{url.archive_url}#{url.fragment}'.split('@')
                return context.resolve_section_definition(definition, definition_id).m_def

            context_section = context.resolve_archive_url(url.archive_url)

        return self.resolve_fragment(context_section, url.fragment)

    def resolve_fragment(self, context_section: 'MSection', fragment: str) -> 'MSection':
        return context_section.m_resolve(fragment)

    def serialize_proxy_value(self, proxy):
        return proxy.m_proxy_value

    def set_normalize(self, section: 'MSection', quantity_def: 'Quantity', value: Any) -> Any:
        if isinstance(self.target_section_def, MProxy):
            # TODO? This assumes that the type Reference is only used for Quantity.type
            proxy = self.target_section_def
            proxy.m_proxy_section = quantity_def
            proxy.m_proxy_type = Quantity.type.type
            self._target_section_def = proxy.m_proxy_resolve()

        if self.target_section_def.m_follows(Definition.m_def):
            # special case used in metainfo definitions, where we reference metainfo definitions
            # using their Python class. E.g. referencing a section definition using its
            # class instead of the object: Run vs. Run.m_def
            if isinstance(value, type):
                definition = getattr(value, 'm_def', None)
                if definition is not None and definition.m_follows(self.target_section_def):
                    return definition

        if isinstance(value, (str, int, dict)):
            if isinstance(value, str):
                value = self.normalize_reference(section, quantity_def, value)
            return self.deserialize(section, quantity_def, value)

        if isinstance(value, MProxy):
            value.m_proxy_section = section
            value.m_proxy_type = quantity_def.type
            return value

        if not isinstance(value, MSection):
            raise TypeError(f'The value {value} is not a section and can not be used as a reference.')

        if not value.m_follows(self.target_section_def.m_resolved()):  # type: ignore
            raise TypeError(
                f'{value} is not a {self.target_section_def} and therefore an invalid value of {quantity_def}.')

        return value

    @staticmethod
    def normalize_reference(section: 'MSection', quantity_def: 'Quantity', value: str):
        context = cast(MSection, section.m_root()).m_context
        return context.normalize_reference(section, value) if context else value

    def serialize_type(self, type_data):
        return dict(type_kind='reference', type_data=type_data)

    def serialize(self, section: 'MSection', quantity_def: 'Quantity', value: Any) -> Any:
        context = cast(MSection, section.m_root()).m_context
        return context.create_reference(section, quantity_def, value) if context else value.m_path()

    @classmethod
    def deserialize_type(cls, type_kind, type_data, section):
        if type_kind == 'reference':
            return Reference(SectionProxy(type_data, m_proxy_section=section))
        return None

    def deserialize(self, section: 'MSection', quantity_def: 'Quantity', value: Any) -> Any:
        return MProxy(value, m_proxy_section=section, m_proxy_type=quantity_def.type)


# TODO has to deal with URLs, Python qualified names, and Metainfo references
class _SectionReference(Reference):
    def __init__(self):
        super().__init__(None)

    @property
    def target_section_def(self):
        return Section.m_def

    def resolve_fragment(self, context_section: 'MSection', fragment_with_id: str) -> 'MSection':
        # First, we try to resolve based on definition names
        if '@' in fragment_with_id:
            fragment, definition_id = fragment_with_id.split('@')
        else:
            definition_id = None
            fragment = fragment_with_id

        definitions = None
        if isinstance(getattr(context_section, 'definitions', None), Definition):
            definitions = getattr(context_section, 'definitions')

        if isinstance(context_section, Definition):
            definitions = context_section

        if definitions:
            split_fragment = fragment.lstrip('/').split('/', 1)
            if len(split_fragment) == 2:
                first_segment, remaining_fragment = split_fragment
            else:
                first_segment, remaining_fragment = split_fragment[0], None

            resolved: Optional[MSection] = None
            for content in definitions.m_contents():
                if isinstance(content, Definition) and content.name == first_segment:
                    if remaining_fragment:
                        resolved = self.resolve_fragment(content, remaining_fragment)
                    else:
                        return _check_definition_id(definition_id, content)

            if resolved:
                return _check_definition_id(definition_id, resolved)

        # Resolve regularly as a fallback
        return super().resolve_fragment(context_section, fragment_with_id)

    def set_normalize(self, section: 'MSection', quantity_def: 'Quantity', value: Any) -> Any:
        if isinstance(value, str) and MRegEx.python_definition.match(value):
            return SectionProxy(value, m_proxy_section=section, m_proxy_type=quantity_def.type)

        return super().set_normalize(section, quantity_def, value)

    def serialize(self, section: 'MSection', quantity_def: 'Quantity', value: Any) -> Any:
        from nomad import config

        def _append_definition_id(section_name) -> str:
            if config.process.store_package_definition_in_mongo:
                return f'{section_name}@{value.definition_id}'
            return section_name

        # First we try to use a potentially available Python name to serialize
        if isinstance(value, Section):
            pkg: MSection = value.m_root()
            if isinstance(pkg, Package) and pkg.name not in [None, '*']:
                return f'{pkg.name}.{value.name}'

        # Default back to URL
        return _append_definition_id(super().serialize(section, quantity_def, value))

    def deserialize(self, section: 'MSection', quantity_def: 'Quantity', value: Any) -> Any:
        proxy_type = quantity_def.type if quantity_def else SectionReference
        if isinstance(value, str) and MRegEx.python_definition.match(value):
            # First assume it's a python name and try to resolve it.
            if '.' in value:
                python_name, definition_id = split_python_definition(value)
                package_name = '.'.join(python_name[:-1])
                section_name = python_name[-1]

                try:
                    module = importlib.import_module(package_name)
                    cls = getattr(module, section_name)
                    if cls:
                        m_def = getattr(cls, 'm_def')
                        if m_def and (definition_id is None or m_def.definition_id == definition_id):
                            # id matches, happy ending
                            return m_def
                except ModuleNotFoundError:
                    pass

            # If it's not a python name or definition id mismatches
            # we assume its referring to a local metainfo definition.
            return SectionProxy(value, m_proxy_section=section, m_proxy_type=proxy_type)

        # Default back to value being a URL
        return MProxy(value, m_proxy_section=section, m_proxy_type=proxy_type)


SectionReference = _SectionReference()


class QuantityReference(Reference):
    ''' Datatype used for reference quantities that reference other quantities. '''

    def __init__(self, quantity_def: 'Quantity'):
        super().__init__(None)
        self.target_quantity_def = quantity_def

    @property
    def target_section_def(self):
        return cast(Section, self.target_quantity_def.m_parent)

    def serialize_proxy_value(self, proxy):
        return f'{proxy.m_proxy_value}/{self.target_quantity_def.name}'

    def set_normalize(self, section: 'MSection', quantity_def: 'Quantity', value: Any) -> Any:
        if not value.m_is_set(self.target_quantity_def):
            return _unset_value

        return super().set_normalize(section, quantity_def, value)

    def get_normalize(self, section: 'MSection', quantity_def: 'Quantity', value: Any) -> Any:
        section = super().get_normalize(section, quantity_def, value)
        return getattr(section, self.target_quantity_def.name)

    def serialize(self, section: 'MSection', quantity_def: 'Quantity', value: Any) -> Any:
        target_path = super().serialize(section, quantity_def, value)
        return f'{target_path}/{self.target_quantity_def.name}'

    def deserialize(self, section: 'MSection', quantity_def: 'Quantity', value: Any) -> Any:
        target_path = value.rsplit('/', 1)[0]
        return MProxy(target_path, m_proxy_section=section, m_proxy_type=quantity_def.type)


class _File(DataType):
    def set_normalize(self, section: 'MSection', quantity_def: 'Quantity', value: Any) -> Any:
        if not isinstance(value, str):
            raise TypeError('Files need to be given as URL strings')

        root_section: MSection = section.m_root()
        context = cast(MSection, root_section).m_context
        if context:
            return context.normalize_reference(root_section, value)

        return value


class _URL(DataType):
    def set_normalize(self, section: 'MSection', quantity_def: 'Quantity', value: Any) -> Any:
        return validate_url(value)

    def serialize(self, section: 'MSection', quantity_def: 'Quantity', value: Any) -> Any:
        return validate_url(value)

    def deserialize(self, section: 'MSection', quantity_def: 'Quantity', value: Any) -> Any:
        return validate_url(value)


class _Datetime(DataType):
    def set_normalize(self, section: 'MSection', quantity_def: 'Quantity', value: Any) -> Any:
        return normalize_datetime(value)

    def serialize(self, section: 'MSection', quantity_def: 'Quantity', value: Any) -> Any:
        return None if value is None else value.isoformat()

    def deserialize(self, section: 'MSection', quantity_def: 'Quantity', value: Any) -> Any:
        return normalize_datetime(value)


class _JSON(DataType):
    pass


class _Capitalized(DataType):
    def set_normalize(self, section: 'MSection', quantity_def: 'Quantity', value: Any) -> Any:
        if value is not None and len(value) >= 1:
            return value[0].capitalize() + value[1:]

        return value


class _Bytes(DataType):
    def serialize(self, section: 'MSection', quantity_def: 'Quantity', value: Any) -> Any:
        return base64.b64encode(value).decode('ascii')

    def deserialize(self, section: 'MSection', quantity_def: 'Quantity', value: Any) -> Any:
        return base64.b64decode(value)


Dimension = _Dimension()
Unit = _Unit()
QuantityType = _QuantityType()
Callable = _Callable()
Datetime = _Datetime()
JSON = _JSON()
Capitalized = _Capitalized()
Bytes = _Bytes()
File = _File()
URL = _URL()

predefined_datatypes = {
    'Dimension': Dimension, 'Unit': Unit, 'Datetime': Datetime,
    'JSON': JSON, 'Capitalized': Capitalized, 'bytes': Bytes, 'File': File, 'URL': URL}


# Metainfo data storage and reflection interface

class MObjectMeta(type):

    def __new__(self, cls_name, bases, dct):
        do_init = dct.get('do_init', None)
        if do_init is not None:
            del dct['do_init']
        else:
            do_init = True

        cls = super().__new__(self, cls_name, bases, dct)

        init = getattr(cls, '__init_cls__')
        if init is not None and do_init and not is_bootstrapping:
            init()
        return cls


SectionDef = Union[str, 'Section', 'SubSection', Type[MSectionBound]]
''' Type for section definition references.

This can either be :

- the name of the section
- the section definition itself
- the definition of a subsection
- or the section definition Python class
'''


def constraint(warning):
    ''' A decorator for methods implementing constraints. '''
    f = None
    if not isinstance(warning, bool):
        f = warning
        warning = False

    def decorator(_f):
        setattr(_f, 'm_constraint', True)
        setattr(_f, 'm_warning', warning)
        return _f

    return decorator if f is None else decorator(f)


class Context:
    '''
    The root of a metainfo section hierarchy can have a Context. Contexts allow to customize
    the resolution of references based on how and in what context a metainfo-based
    archive (or otherwise top-level section is used). This allows to logically combine
    multiple hierarchies (e.g. archives) with references.
    '''

    def warning(self, event, **kwargs):
        '''
        Used to log (or otherwise handle) warning that are issued, e.g. while serialization,
        reference resolution, etc.
        '''
        pass

    def create_reference(self, section: 'MSection', quantity_def: 'Quantity', value: 'MSection') -> str:
        '''
        Returns a reference for the given target section (value) based on the given context.
        Allows subclasses to build references across resources, if necessary.

        Raises: MetainfoReferenceError
        '''
        return value.m_path()

    def normalize_reference(self, source: 'MSection', url: str) -> str:
        '''
        Rewrites the url into a normalized form. E.g., it replaces `..` with absolute paths,
        or replaces mainfiles with ids, etc.

        Arguments:
            source: The source section or root section of the source of the reference.
            url: The reference to normalize.

        Raises: MetainfoReferenceError
        '''
        return url

    def resolve_archive_url(self, url: str) -> 'MSection':
        '''
        Resolves the archive part of the given URL and returns the root section of the
        referenced archive.

        Raises: MetainfoReferenceError
        '''
        raise NotImplementedError()

    def resolve_archive(self, *args, **kwargs):
        return self.resolve_archive_url(*args, **kwargs)

    def cache_archive(self, url: str, archive):
        raise NotImplementedError()

    def retrieve_package_by_section_definition_id(self, definition_reference: str, definition_id: str) -> dict:
        raise NotImplementedError()

    def resolve_section_definition(self, definition_reference: str, definition_id: str) -> Type[MSectionBound]:
        pkg_definition = self.retrieve_package_by_section_definition_id(definition_reference, definition_id)

        entry_id_based_name = pkg_definition['entry_id_based_name']
        del pkg_definition['entry_id_based_name']
        pkg = Package.m_from_dict(pkg_definition)
        if entry_id_based_name != '*':
            pkg.entry_id_based_name = entry_id_based_name

        pkg.m_context = self
        pkg.init_metainfo()

        for section in pkg.section_definitions:
            if section.definition_id == definition_id:
                return section.section_cls
        return None


class MSection(metaclass=MObjectMeta):  # TODO find a way to make this a subclass of collections.abs.Mapping
    '''
    The base-class for all *section defining classes* and respectively the base-class
    for all section objects.

    While we use *section classes* to *define sections*, it is important to note that
    the *section class* is a different Python object than the actual *section definition*.
    For each *section class* (a Python class), we automatically generate a *section definition*
    Python object that instantiates :class:`Section`. :class:`MSection` and :class:`Section`
    are completely different classes. :class:`MSection` is used as a base-class for all
    *section defining* classes and :class:`Section` is a *section class* that defines the
    section `Section`.

    Attributes:
        m_def: Each *section class* (and also *section instance*) has a build-in
            property ``m_def`` that refers to the actual *section definition*. While this defined
            automatically, you can do it manually to provide additional characteristics that cannot
            be covered in a Python class definition.

    All `section instances` indirectly instantiate the :class:`MSection` and therefore all
    members of :class:`MSection` are available on all `section instances`. :class:`MSection`
    provides many special attributes and functions (they all start with ``m_``) that allow
    to reflect on a `section's definition` and allow to manipulate the `section instance`
    without a priori knowledge of the `section definition`.

    .. automethod:: m_set
    .. automethod:: m_get
    .. automethod:: m_add_values
    .. automethod:: m_get_sub_section
    .. automethod:: m_get_sub_sections
    .. automethod:: m_create
    .. automethod:: m_add_sub_section
    .. automethod:: m_remove_sub_section

    There are some specific attributes for section instances that are subsections of
    another section. While subsections are directly accessible from the containing
    section by using the Python property that represents the subsection (e.g.
    `run.section_system`), there is also a way to navigate from the subsection to
    the containing section (`parent section`) using these Python properties:

    Attributes:
        m_parent:
            If this section is a subsection, this references the parent section instance.

        m_parent_sub_section:
            If this section is a subsection, this is the :class:`SubSection` that defines
            this relationship.

        m_parent_index:
            For repeatable sections, parent keep a list of subsections. This is the index
            of this section in the respective parent subsection list.

        m_context: The :class:`MContext` that manages this (root-)section.

    Often some general tasks have to be performed on a whole tree of sections without
    knowing about the definitions in advance. The following methods allow to access
    subsections reflectively.

    .. automethod:: m_traverse
    .. automethod:: m_all_contents
    .. automethod:: m_contents
    .. automethod:: m_xpath

    Each section and all its quantities and contents can be transformed into a general
    JSON-serializable Python dictionary. Similarly, a section can be instantiated from
    such a Python dictionary. This allows to save and load sections to JSON-files or
    by other compatible means (e.g. document databases, binary JSON flavours).

    .. automethod:: m_to_dict
    .. automethod:: m_from_dict
    .. automethod:: m_update_from_dict
    .. automethod:: m_to_json
    '''

    m_def: 'Section' = None

    def __init__(
            self, m_def: 'Section' = None, m_context: Context = None, **kwargs):

        self.m_def: 'Section' = m_def
        self.m_parent: 'MSection' = None
        self.m_parent_sub_section: 'SubSection' = None
        self.m_parent_index = -1
        self.m_context = m_context
        self.m_mod_count = 0
        self.m_cache: dict = {}  # Dictionary for caching temporary values that are not persisted to the Archive

        # get missing m_def from class
        cls = self.__class__
        if self.m_def is None:
            self.m_def = cls.m_def

        # check m_def
        if cls.m_def is not None:
            if self.m_def != cls.m_def:
                MetainfoError('Section class and section definition must match.')

            if self.m_def.extends_base_section:
                MetainfoError('Section extends another section and cannot be instantiated.')

        elif not is_bootstrapping:
            MetainfoError('Section has no m_def.')

        # get annotations from kwargs
        self.m_annotations: Dict[str, Any] = kwargs.get('m_annotations', {})
        other_kwargs = {}
        for key, value in kwargs.items():
            if key.startswith('a_'):
                self.m_annotations[key[2:]] = value
            else:
                other_kwargs[key] = value

        # get additional annotations from the section definition
        if not is_bootstrapping:
            for section_annotation in self.m_def.m_get_annotations(SectionAnnotation, as_list=True):
                for name, annotation in section_annotation.new(self).items():
                    self.m_annotations[name] = annotation

        # add annotation attributes for names annotations
        for annotation_name, annotation in self.m_annotations.items():
            setattr(self, f'a_{annotation_name}', annotation)

        # set remaining kwargs
        if is_bootstrapping:
            self.__dict__.update(**other_kwargs)  # type: ignore
        else:
            self.m_update(**other_kwargs)

    @classmethod
    def __init_cls__(cls):
        # ensure that the m_def is defined
        m_def = cls.__dict__.get('m_def')  # do not accidentally get the m_def from a potential base section
        if m_def is None:
            m_def = Section()
            setattr(cls, 'm_def', m_def)

        # Use class name if name is not explicitly defined
        if m_def.name is None:
            m_def.name = cls.__name__
        m_def._section_cls = cls

        # add base sections
        base_sections: List[Section] = []
        for base_cls in cls.__bases__:
            if base_cls != MSection:
                base_section = getattr(base_cls, 'm_def')
                if base_section is None:
                    raise TypeError(
                        'Section defining classes must have MSection or a descendant of base classes.')
                base_sections.append(base_section)

        if len(base_sections) > 0:
            m_def.m_set(Section.base_sections, base_sections)

        # transfer names, descriptions, constraints, event_handlers
        constraints: Set[str] = set()
        event_handlers: Set[Callable] = set(m_def.event_handlers)
        for name, attr in cls.__dict__.items():
            # transfer names and descriptions for properties, init properties
            if isinstance(attr, Property):
                attr.name = name
                if attr.description is not None:
                    description = inspect.cleandoc(attr.description)
                    description = description.strip()
                    description = re.sub(r'\(https?://[^)]*\)', lambda m: re.sub(r'\n', '', m.group(0)), description)
                    attr.description = description
                    attr.__doc__ = attr.description

                if isinstance(attr, Quantity):
                    m_def.m_add_sub_section(Section.quantities, attr)
                elif isinstance(attr, SubSection):
                    m_def.m_add_sub_section(Section.sub_sections, attr)
                else:
                    raise NotImplementedError('Unknown property kind.')
            elif isinstance(attr, Attribute):
                attr.name = name
                m_def.m_add_sub_section(Section.attributes, attr)

            if inspect.isclass(attr):
                inner_section_def = getattr(attr, 'm_def', None)
                if isinstance(inner_section_def, Section):
                    m_def.m_add_sub_section(Section.inner_section_definitions, inner_section_def)

            if inspect.isfunction(attr):
                method_name = attr.__name__

                # transfer constraints
                if getattr(attr, 'm_constraint', False):
                    constraint = method_name
                    constraints.add(constraint)

                # register event_handlers from event_handler methods
                if method_name.startswith('on_set') or method_name.startswith('on_add_sub_section'):
                    if attr not in event_handlers:
                        event_handlers.add(attr)

        # add handler and constraints from base sections
        for base_section in m_def.all_base_sections:
            for constraint in base_section.constraints:
                constraints.add(constraint)
            for event_handler in base_section.event_handlers:
                event_handlers.add(event_handler)

        if len(constraints) > 0:
            m_def.constraints = list(sorted(constraints))
        if len(event_handlers) > 0:
            m_def.event_handlers = list(sorted(event_handlers))

        # add section cls' section to the module's package
        module_name = cls.__module__
        pkg = Package.from_module(module_name)
        pkg.m_add_sub_section(Package.section_definitions, cls.m_def)

        # apply_google_docstrings
        # Parses the Google doc string of the given class and properly updates the
        # definition descriptions.

        # This allows to document quantities and subsections with 'Args:' in the section
        # class. It will remove the 'Args' section from the section definition and will
        # set the respective pieces to the quantity and subsection descriptions.
        docstring = cls.__doc__
        if docstring is not None:
            parsed_docstring = docstring_parser.parse(docstring)
            short = parsed_docstring.short_description
            dsc = parsed_docstring.long_description

            if short and dsc:
                description = f'{short.strip()} {dsc.strip()}'
            elif short:
                description = short.strip()
            elif dsc:
                description = dsc.strip()
            else:
                description = None

            if m_def.description is None:
                m_def.description = description

            for param in parsed_docstring.params:
                prop = m_def.all_properties.get(param.arg_name)
                if prop is not None:
                    if prop.description is None:
                        prop.description = param.description

        for content in m_def.m_all_contents(depth_first=True, include_self=True):
            cast(Definition, content).__init_metainfo__()

    def __setattr__(self, name, value):
        if self.m_def is None:
            return super().__setattr__(name, value)

        alias_pool = self.m_def.all_aliases

        if alias_pool is not None and name in alias_pool:
            name = alias_pool[name].name
        elif self.m_def.has_variable_names and not MRegEx.reserved_name.match(name):
            resolved_name = resolve_variadic_name(self.m_def.all_properties, name)
            if resolved_name:
                name = resolved_name.name

        return super().__setattr__(name, value)

    def __getattr__(self, name):
        # The existence of __getattr__ will make mypy and pylint ignore 'missing' dynamic
        # attributes and functions and wrong types of those.
        # Ideally we have a plugin for both that add the correct type info

        if name in self.m_def.all_aliases:
            return getattr(self, self.m_def.all_aliases[name].name)

        if self.m_def.has_variable_names:
            m_definition: Definition = resolve_variadic_name(self.m_def.all_properties, name)
            if m_definition:
                if not isinstance(m_definition, Quantity) or not m_definition.use_full_storage:
                    return getattr(self, m_definition.name)

                m_storage: dict = self.__dict__.get(to_storage_name(m_definition), None)
                if m_storage is None:
                    return None

                m_quantity = m_storage.get(name, None)
                if m_quantity is None:
                    return None

                if m_quantity.value is not None:
                    return m_quantity.value

        raise AttributeError(name)

    def __set_normalize(self, quantity_def: 'Quantity', value: Any) -> Any:
        target_type = quantity_def.type

        if isinstance(target_type, DataType):
            return target_type.set_normalize(self, quantity_def, value)

        if isinstance(target_type, Section):
            if isinstance(value, MProxy):
                return value

            if not isinstance(value, MSection):
                raise TypeError(
                    f'The value {value} for reference quantity {quantity_def} is not a section instance.')

            if not value.m_follows(target_type):
                raise TypeError(
                    f'The value {value} for quantity {quantity_def} does not follow {target_type}')

            return value

        if isinstance(target_type, DataType):
            return target_type.set_normalize(self, None, value)  # type: ignore

        if isinstance(target_type, MEnum):
            if value not in cast(MEnum, target_type).get_all_values():
                raise TypeError(f'The value {value} is not an enum value for {quantity_def}.')
            return value

        if target_type == Any:
            return value

        if target_type == str and type(value) == np.str_:
            return str(value)

        if target_type == bool and type(value) == np.bool_:
            return bool(value)

        if target_type == int and type(value) == np.float_:
            return int(value)

        if type(value) != target_type:
            if target_type in MTypes.primitive:
                try:
                    return MTypes.primitive[target_type](value)  # type: ignore
                except ValueError as e:
                    raise TypeError(e)

            if value is not None:
                raise TypeError(f'The value {value} for {quantity_def} is not of type {target_type}.')

        return value

    def m_set(self, quantity_def: 'Quantity', value: Any) -> None:
        ''' Set the given value for the given quantity. '''
        self.m_mod_count += 1

        if quantity_def.derived is not None:
            raise MetainfoError(f'The quantity {quantity_def} is derived and cannot be set.')

        # full storage suffix
        full_name: str = to_storage_name(quantity_def)

        if value is None:
            # This implements the implicit "unset" semantics of assigned None as a value
            to_remove = self.__dict__.pop(full_name, None)
            # if full storage is used, also need to clear quantities created for convenient access
            if quantity_def.use_full_storage and to_remove:
                # self.__dict__[full_name] is guaranteed to be a 'dict[str, MQuantity]'
                for key in to_remove.keys():
                    self.__dict__.pop(key, None)
            return

        if not quantity_def.use_full_storage:
            # handles the non-repeating and no attribute case, store the value directly under the name
            if quantity_def.type in MTypes.numpy or isinstance(quantity_def.type, pd.DataFrame):
                value = to_numpy(quantity_def.type, quantity_def.shape, quantity_def.unit, quantity_def, value)
            else:
                dimensions = len(quantity_def.shape)
                if dimensions == 0:
                    value = self.__set_normalize(quantity_def, value)

                elif dimensions == 1:
                    if type(value) == str or not isinstance(value, IterableABC):
                        raise TypeError(
                            f'The shape of {quantity_def} requires an iterable value, but {value} is not iterable.')

                    value = list(self.__set_normalize(quantity_def, item) for item in value)

                else:
                    raise MetainfoError(
                        f'Only numpy arrays and dtypes can be used for higher dimensional quantities: {quantity_def}')

            self.__dict__[full_name] = value
        else:
            # it is a repeating quantity w/o attributes
            # the actual value/name/unit would be wrapped into 'MQuantity'
            # check if there is an existing item
            m_quantity: MQuantity
            m_attribute: dict = {}
            if isinstance(value, MQuantity):
                m_quantity = value
                if not quantity_def.variable:
                    if not m_quantity.name:
                        m_quantity.name = quantity_def.name
                    elif m_quantity.name != quantity_def.name:
                        raise MetainfoError(f"The name of {value} must match definition name {quantity_def.name}")
                else:
                    if not m_quantity.name:
                        raise MetainfoError(f"The name must be provided for variadic quantity {quantity_def.name}")

<<<<<<< HEAD
                # swap to add attributes via the setter to allow validation
                m_attribute = m_quantity.attributes
                m_quantity.attributes = {}
            elif not quantity_def.variable:
                try:
                    m_quantity = self.__dict__[full_name][quantity_def.name]
                    if isinstance(value, pint.Quantity):
                        m_quantity.value = value.m
                        m_quantity.unit = value.u
=======
                if value == _unset_value:
                    return

            elif dimensions == 1:
                if type(value) == str or not isinstance(value, IterableABC):
                    raise TypeError(
                        f'The shape of {quantity_def} requires an iterable value, but {value} is not iterable.')

                list_value = list()
                for item in value:
                    item_value = self.__set_normalize(quantity_def, item)
                    if item_value == _unset_value:
                        continue
                    list_value.append(item_value)
                value = list_value

                def __check_shape(shape):
                    if not isinstance(shape, str) or shape == '*':
                        return

                    bound_match = re.match(r"(\d+)\.\.(\d+|\*)", shape)
                    if bound_match:
                        low_bound = bound_match.group(1)
                        upper_bound = bound_match.group(2)
                        if len(value) < int(low_bound):
                            raise MetainfoError(f'At least {low_bound} elements required.')
                        if upper_bound != '*' and len(value) >= int(upper_bound):
                            raise MetainfoError(f'At most {upper_bound} elements required.')
>>>>>>> 0ddf52b7
                    else:
                        m_quantity.value = value
                except KeyError:
                    m_quantity = MQuantity(quantity_def.name, value)
            else:
                raise MetainfoError("Variadic quantities only accept raw values wrapped in 'MQuantity'")

            if not validate_shape(self, quantity_def, m_quantity.value):
                raise MetainfoError(f"The shape of {m_quantity} does not match {quantity_def.shape}")

            # todo validate values
            if quantity_def.unit is None:
                # no prescribed unit, need to check dimensionality, no need to convert
                check_dimensionality(quantity_def, m_quantity.unit)
            else:
                try:
                    m_quantity.value = convert_to(m_quantity.value, m_quantity.unit, quantity_def.unit)
                except (ValueError, TypeError):
                    raise MetainfoError(f'Could not convert {m_quantity.unit} to {quantity_def.unit}')
                m_quantity.unit = quantity_def.unit

            if quantity_def.type in MTypes.numpy or isinstance(quantity_def.type, pd.DataFrame):
                m_quantity.value = to_numpy(
                    quantity_def.type, quantity_def.shape, quantity_def.unit, quantity_def, m_quantity.value)
            else:
                dimensions = len(quantity_def.shape)
                if dimensions == 0:
                    m_quantity.value = self.__set_normalize(quantity_def, m_quantity.value)

                elif dimensions == 1:
                    if type(m_quantity.value) == str or not isinstance(m_quantity.value, IterableABC):
                        raise TypeError(
                            f'The shape of {quantity_def} requires an iterable value, '
                            f'but {m_quantity.value} is not iterable.')

                    m_quantity.value = list(self.__set_normalize(quantity_def, item) for item in m_quantity.value)

                else:
                    raise MetainfoError(
                        f'Only numpy arrays and dtypes can be used for higher dimensional quantities: {quantity_def}')

            # store under variable name with suffix
            if full_name in self.__dict__:
                self.__dict__[full_name][m_quantity.name] = m_quantity
            else:
                self.__dict__[full_name] = {m_quantity.name: m_quantity}

            for k, v in m_attribute.items():
                self.m_set_quantity_attribute(m_quantity.name, k, v)

        for handler in self.m_def.event_handlers:
            if handler.__name__.startswith('on_set'):
                handler(self, quantity_def, value)

    def m_get(self, quantity_def: 'Quantity', full: bool = False) -> Any:
        ''' Retrieve the given value for the given quantity. '''
        if not full:
            return quantity_def.__get__(self, Quantity)

        return self.__dict__[to_storage_name(quantity_def)]

    def m_get_quantity_definition(self, quantity_name: str, hint: Optional[str] = None):
        '''
        Get the definition of the quantity with the target name.

        An optional hint string can be provided. The hint should be the name of one of attributes
        defined in the target quantity.
        '''
        return resolve_variadic_name(self.m_def.all_quantities, quantity_name, hint)

    def m_is_set(self, quantity_def: 'Quantity') -> bool:
        ''' True if the given quantity is set. '''
        if quantity_def.derived is not None:
            return True

        return quantity_def.name in self.__dict__ or to_storage_name(quantity_def) in self.__dict__

    def m_add_values(self, quantity_def: 'Quantity', values: Any, offset: int) -> None:
        ''' Add (partial) values for the given quantity of higher dimensionality. '''
        # TODO
        raise NotImplementedError()

    def _get_sub_sections(self, sub_section_def: 'SubSection'):
        sub_section_lst = self.__dict__.get(sub_section_def.name)
        if sub_section_lst is None:
            sub_section_lst = MSubSectionList(self, sub_section_def)
            self.__dict__[sub_section_def.name] = sub_section_lst
        return sub_section_lst

    def _on_add_sub_section(
            self, sub_section_def: 'SubSection', sub_section: 'MSection', parent_index: int) -> None:
        self.m_mod_count += 1

        sub_section.m_parent = self
        sub_section.m_parent_sub_section = sub_section_def
        sub_section.m_parent_index = parent_index

        for handler in self.m_def.event_handlers:
            if handler.__name__.startswith('on_add_sub_section'):
                handler(self, sub_section_def, sub_section)

    def _on_remove_sub_section(self, sub_section_def: 'SubSection', sub_section: 'MSection') -> None:
        self.m_mod_count += 1

        sub_section.m_parent = None
        sub_section.m_parent_index = -1

    def m_add_sub_section(self, sub_section_def: 'SubSection', sub_section: 'MSection', index: int = -1) -> None:
        ''' Adds the given section instance as a subsection of the given subsection definition. '''

        sub_section_name = sub_section_def.name
        if sub_section_def.repeats:
            if index != -1:
                raise NotImplementedError('You can only append subsections.')

            sub_section_lst = self._get_sub_sections(sub_section_def)
            sub_section_lst.append(sub_section)
            if sub_section_lst.__class__ != MSubSectionList:
                self._on_add_sub_section(sub_section_def, sub_section, len(sub_section_lst) - 1)
        else:
            old_sub_section = self.__dict__.get(sub_section_name, None)
            self.__dict__[sub_section_name] = sub_section
            if sub_section is not None:
                self._on_add_sub_section(sub_section_def, sub_section, -1)
            if old_sub_section is not None:
                self._on_remove_sub_section(sub_section_def, old_sub_section)

    def m_remove_sub_section(self, sub_section_def: 'SubSection', index: int) -> None:
        ''' Removes the exiting section for a non-repeatable subsection '''
        self.m_mod_count += 1

        if sub_section_def.name not in self.__dict__:
            return

        if sub_section_def.repeats:
            sub_section = self.__dict__[sub_section_def.name][index]
            del self.__dict__[sub_section_def.name][index]
        else:
            sub_section = self.__dict__[sub_section_def.name]
            del self.__dict__[sub_section_def.name]

        self._on_remove_sub_section(sub_section_def, sub_section)

    def m_get_sub_section(self, sub_section_def: 'SubSection', index: Any) -> Optional['MSection']:
        ''' Retrieves a single subsection of the given subsection definition. '''
        if not sub_section_def.repeats:
            return self.__dict__.get(sub_section_def.name, None)

        if isinstance(index, int):
            return self.__dict__[sub_section_def.name][index]

        if isinstance(index, str):
            try:
                sub_sections: List['MSection'] = [
                    section for section in self.__dict__[sub_section_def.name] if index == section.name]
                if len(sub_sections) > 1:
                    raise MetainfoReferenceError(f'multiple sections with this section id were found.')
                if len(sub_sections) == 1:
                    return sub_sections[0]
            except KeyError:
                raise MetainfoReferenceError(f'{index} is not a valid subsection.')

        return None

    def m_get_sub_sections(self, sub_section_def: 'SubSection') -> List['MSection']:
        ''' Retrieves  all subsections of the given subsection definition. '''
        if sub_section_def.repeats:
            return self._get_sub_sections(sub_section_def)

        try:
            return [self.__dict__[sub_section_def.name]]
        except KeyError:
            return []

    def m_sub_section_count(self, sub_section_def: 'SubSection') -> int:
        ''' Returns the number of subsections for the given subsection definition. '''
        try:
            value = self.__dict__[sub_section_def.name]
            return len(value) if sub_section_def.repeats else 1
        except KeyError:
            return 0

    def m_set_section_attribute(self, name: str, value: Any) -> None:
        '''
        Set attribute for the current section.
        '''
        self.__set_attribute(None, name, value)

    def m_set_quantity_attribute(self, quantity_def: Union[str, 'Quantity'], name: str, value: Any) -> None:
        '''
        Set attribute for the given quantity.
        '''
        self.__set_attribute(quantity_def, name, value)

    def __set_attribute(self, tgt_property: Union[Optional[str], 'Definition'], attr_name: str, attr_value: Any):
        '''
        Set attribute for current section for a quantity of the current section.

        For attributes of the current section, use None as the target property.
        For attributes of a quantity, use the quantity name/definition as the target property.

        Both the quantity name and the attribute name can be variadic.

        Arguments:
            tgt_property: The name or definition of the quantity to set the attribute for, can be None.
            attr_name: The name of the attribute to set.
            attr_value: The value of the attribute to set.
        '''
        tgt_name: Optional[str] = tgt_property.name if isinstance(tgt_property, Definition) else tgt_property

        tgt_def, tgt_attr = retrieve_attribute(self.m_def, tgt_name, attr_name)

        if tgt_attr.type in MTypes.numpy:
            attr_value = to_numpy(tgt_attr.type, [], None, tgt_attr, attr_value)
        else:
            dimension = len(tgt_attr.shape)
            if dimension == 0:
                attr_value = self.__set_normalize(tgt_attr, attr_value)
            elif dimension == 1:
                if type(attr_value) == str or not isinstance(attr_value, IterableABC):
                    raise TypeError(f'The shape requires an iterable value, but {attr_value} is not.')

                attr_value = list(self.__set_normalize(tgt_attr, item) for item in attr_value)
            else:
                raise MetainfoError(f'Only numpy arrays can be used for higher dimensional quantities: {tgt_attr}.')

        if not validate_shape(self, tgt_attr, attr_value):
            raise MetainfoError(f'Invalid shape for attribute: {tgt_attr}.')

        if isinstance(tgt_def, Quantity) and tgt_def.use_full_storage:
            m_storage: Optional[dict] = self.__dict__.get(to_storage_name(tgt_def), None)
            m_quantity: Optional[MQuantity] = m_storage.get(tgt_property, None) if m_storage else None
            if m_quantity is None:
                m_quantity = MQuantity(tgt_name, None)
                self.m_set(tgt_def, m_quantity)
            m_quantity.m_set_attribute(attr_name, attr_value)
        elif tgt_property is None:
            # indicating that the attribute is for the current section
            if 'm_attributes' not in self.__dict__:
                self.__dict__['m_attributes'] = {}
            self.__dict__['m_attributes'][attr_name] = attr_value

    def m_get_section_attribute(self, name: str) -> Any:
        '''
        Get attribute for the current section.
        '''
        return self.__get_attribute(None, name)

    def m_get_quantity_attribute(self, quantity_def: str, name: str) -> Any:
        '''
        Get attribute for the given quantity.
        '''
        return self.__get_attribute(quantity_def, name)

    def __get_attribute(self, tgt_property: Optional[str], attr_name: str):
        '''
        Get the attribute of a quantity of the current section, or of the current section itself.
        '''
        tgt_def: Definition = tgt_property if tgt_property is None else retrieve_attribute(
            self.m_def, tgt_property, attr_name)[0]

        # section attributes
        if tgt_def is None:
            if 'm_attributes' not in self.__dict__:
                return None

            return self.__dict__['m_attributes'].get(attr_name, None)

        # quantity attributes
        m_storage: Optional[dict] = self.__dict__.get(to_storage_name(tgt_def), None)
        if m_storage is None:
            return None

        m_quantity: Optional[MQuantity] = m_storage.get(tgt_property, None)
        if m_quantity is None:
            return None

        return m_quantity.attributes.get(attr_name, None)

    def m_create(
            self, section_cls: Type[MSectionBound], sub_section_def: 'SubSection' = None,
            **kwargs) -> MSectionBound:
        ''' Creates a section instance and adds it to this section provided there is a
        corresponding subsection.

        Args:
            section_cls: The section class for the subsection to create
            sub_section_def: If there are multiple subsections for the given class,
                this must be used to explicitly state the subsection definition.
        '''

        section_def = section_cls.m_def
        sub_section_defs = self.m_def.all_sub_sections_by_section.get(section_def, [])
        n_sub_section_defs = len(sub_section_defs)
        if n_sub_section_defs == 0:
            raise TypeError(f'There is no subsection to hold a {section_def} in {self.m_def}.')

        if n_sub_section_defs > 1 and sub_section_def is None:
            raise MetainfoError(
                f'There are multiple subsection to hold a {section_def} in {self.m_def}, '
                f'but no subsection was explicitly given.')

        if sub_section_def is not None and sub_section_def not in sub_section_defs:
            raise MetainfoError(
                f'The given subsection class {section_cls} does not '
                f'match the given subsection definition {sub_section_def}.')

        if sub_section_def is None:
            sub_section_def = sub_section_defs[0]

        sub_section = section_cls(**kwargs)
        self.m_add_sub_section(sub_section_def, sub_section)

        return cast(MSectionBound, sub_section)

    def m_update(self, m_ignore_additional_keys: bool = False, **kwargs):
        ''' Updates all quantities and subsections with the given arguments. '''
        self.m_mod_count += 1

        for name, value in kwargs.items():
            prop = self.m_def.all_aliases.get(name, None)
            if prop is None:
                if m_ignore_additional_keys:
                    continue
                raise KeyError(f'{name} is not an attribute of this section {self}')

            if isinstance(prop, SubSection):
                if prop.repeats:
                    if isinstance(value, List):
                        for item in value:
                            self.m_add_sub_section(prop, item)
                    else:
                        raise TypeError(f'Subsection {prop.name} repeats, but no list was given')
                else:
                    self.m_add_sub_section(prop, value)

            else:
                self.m_set(prop, value)

    def m_as(self, section_cls: Type[MSectionBound]) -> MSectionBound:
        ''' 'Casts' this section to the given extending sections. '''
        return cast(MSectionBound, self)

    def m_follows(self, definition: 'Section') -> bool:
        ''' Determines if this section's definition is or is derived from the given definition. '''
        if not isinstance(definition, Section):
            raise TypeError(f'{definition} is not an instance of class Section')
        return self.m_def == definition or definition in self.m_def.all_base_sections

    def m_to_dict(
            self, with_meta: bool = False, with_root_def: bool = False,
            with_out_meta: bool = False, with_def_id: bool = False,
            include_defaults: bool = False,
            include_derived: bool = False,
            resolve_references: bool = False,
            categories: List[Union['Category', Type['MCategory']]] = None,
            include: TypingCallable[['Definition', 'MSection'], bool] = None,
            exclude: TypingCallable[['Definition', 'MSection'], bool] = None,
            transform: TypingCallable[['Definition', 'MSection', Any, str], Any] = None) -> Dict[str, Any]:
        '''
        Returns the data of this section as a (json serializable) dictionary.

        With its default configuration, it is the opposite to :func:`MSection.m_from_dict`.

        There are a lot of ways to customize the behavior, e.g. to generate JSON for
        databases, search engines, etc.

        Arguments:
            with_meta: Include information about the section definition, the sections
                position in its parent, and annotations. For Definition instances this
                information will be included regardless; the section definition will
                always be included if the subsection definition references a base section
                and the concrete subsection is derived from this base section.
            with_out_meta: Exclude information `with_meta` information, even from
                Definition instances.
            with_root_def: Include the m_def for the top-level section. This allows to
                identify the used "schema" based on the root section definition.
            with_def_id: Include the definition id for the top-level section. This
                allows detection different versions of section definition used.
            include_defaults: Include default values of unset quantities.
            include_derived: Include values of derived quantities.
            resolve_references:
                Treat references as the sections and values they represent. References
                must not create circles; there is no check and danger of endless looping.
            categories: A list of category classes or category definitions that is used
                to filter the included quantities and subsections. Only applied to
                properties of this section, not on subsections. Is overwritten
                by partial.
            include: A function that determines if a property (quantity or subsection) will
                be included in the results. It takes the property definition and the current
                section as arguments. The function returns true for including and false for
                excluding the property. Include is applied recursively on subsections.
                Overrides categories.
            exclude: A function that determines if a property (quantity or subsection) will
                be excluded from the results. It takes the property definition and the current
                section as arguments. The function returns true for excluding and false for
                including the property. Exclude is applied recursively on subsections.
                Overrides categories.
            transform: A function that determines serialized quantity values.
                It takes the quantity definition, current section, the default
                serialized value and the metainfo path with respect to the
                document root as arguments. Depending on where this is used, you
                might have to ensure that the result is JSON-serializable.  By
                default, values are serialized to JSON according to the quantity
                type.
        '''
        if isinstance(self, Definition) and not with_out_meta:
            with_meta = True

        kwargs: Dict[str, Any] = dict(
            with_meta=with_meta, with_out_meta=with_out_meta, with_def_id=with_def_id,
            include_defaults=include_defaults,
            include_derived=include_derived,
            resolve_references=resolve_references,
            exclude=exclude,
            transform=transform)

        assert not (include is not None and exclude is not None), 'You can only include or exclude, not both.'

        if include is not None:
            def exclude(*args, **kwargs):  # pylint: disable=function-redefined
                return not include(*args, **kwargs)

            kwargs['exclude'] = exclude

        elif exclude is None:
            if categories is None:
                def exclude(prop, section):  # pylint: disable=function-redefined
                    return False

                kwargs['exclude'] = exclude
            else:
                category_defs: List[Category] = []
                for category in categories:
                    if issubclass(category, MCategory):  # type: ignore
                        category_defs.append(category.m_def)  # type: ignore
                    elif isinstance(category, Category):
                        category_defs.append(category)
                    else:
                        raise TypeError(f'{category} is not a category')

                def exclude(prop, section):  # pylint: disable=function-redefined
                    return not any(prop in v.get_all_definitions() for v in category_defs)

        def serialize_quantity(quantity, is_set, is_derived, path, target_value=None):
            quantity_type = quantity.type

            if resolve_references and isinstance(quantity_type, QuantityReference):
                quantity_type = quantity_type.target_quantity_def.type

            serialize: TypingCallable[[Any], Any]

            # define serialization functions for all valid data types
            is_reference = False
            if isinstance(quantity_type, Reference):
                is_reference = True

                def serialize_reference(value, path_override):
                    if resolve_references:
                        assert not isinstance(quantity_type, QuantityReference)
                        value = value.m_resolved()
                        ref_kwargs = dict(kwargs)
                        if kwargs["transform"]:
                            ref_kwargs["transform"] = lambda q, s, v, p: kwargs["transform"](q, s, v, path_override)
                        return value.m_to_dict(**ref_kwargs)

                    if isinstance(value, MProxy):
                        if value.m_proxy_resolved is not None:
                            return quantity_type.serialize(self, quantity, value)

                        return quantity_type.serialize_proxy_value(value)

                    return quantity_type.serialize(self, quantity, value)

                serialize = serialize_reference

            elif isinstance(quantity_type, DataType):

                def serialize_data_type(value):
                    return quantity_type.serialize(self, quantity, value)

                serialize = serialize_data_type

            elif quantity_type in MTypes.primitive:

                serialize = MTypes.primitive[quantity_type]

            elif quantity_type in MTypes.numpy:

                def serialize_dtype(value):
                    if not (isinstance(value, np.ndarray) ^ quantity.is_scalar):
                        self.m_warning('numpy quantity has wrong shape', quantity=str(quantity))

                    return value.tolist() if isinstance(value, np.ndarray) else value.item()

                serialize = serialize_dtype

            elif isinstance(quantity_type, MEnum):
                def serialize_enum(value):
                    return None if value is None else str(value)

                serialize = serialize_enum

            elif quantity_type == Any:
                def serialize_any(value: Any):
                    if type(value) not in [str, int, float, bool, np.bool_, list, dict, type(None)]:
                        raise MetainfoError(
                            f'Only python primitives are allowed for Any typed non-virtual '
                            f'quantities: {value} of quantity {quantity} in section {self}')

                    return value

                serialize = serialize_any

            else:
                raise MetainfoError(
                    f'Do not know how to serialize data with type {quantity_type} for quantity {quantity}')

            quantity_type = quantity.type
            if resolve_references and isinstance(quantity_type, QuantityReference):
                serialize_before_reference_resolution = serialize

                def serialize_reference_v2(value: Any):
                    value = getattr(value.m_resolved(), quantity_type.target_quantity_def.name)

                    return serialize_before_reference_resolution(value)

                serialize = serialize_reference_v2

            # get the value to be serialized
            # explicitly assigning the target value overrides the value from the section
            if target_value is None:
                if is_set:
                    target_value = self.__dict__[quantity.name]
                elif is_derived:
                    try:
                        target_value = quantity.derived(self)
                    except Exception:
                        target_value = quantity.default
                else:
                    target_value = quantity.default

            if transform is not None:
                serialize_before_transform = serialize

                def serialize_and_transform(value: Any, path_override=None):
                    if not is_reference:
                        return transform(quantity, self, serialize_before_transform(value), path_override)

                    return transform(quantity, self, serialize_before_transform(value, path_override), path_override)

                serialize = serialize_and_transform

            # serialization starts here
            if quantity_type in MTypes.numpy:
                return serialize(target_value)

            if len(quantity.shape) == 0:
                return serialize(target_value, path) if is_reference else serialize(target_value)

            if len(quantity.shape) == 1:
                if not is_reference:
                    return [serialize(item) for item in target_value]

                return [serialize(item, f"{path}/{index}") for index, item in enumerate(target_value)]

            raise NotImplementedError(f'Higher shapes ({quantity.shape}) not supported: {quantity}')

        def serialize_attribute(attribute: 'Attribute', value: Any) -> Any:
            if isinstance(attribute.type, DataType):
                return attribute.type.serialize(self, None, value)

            if attribute.type in MTypes.primitive:
                if len(attribute.shape) == 0:
                    return MTypes.primitive[attribute.type](value)  # type: ignore

                return [MTypes.primitive[attribute.type](v) for v in value]  # type: ignore

            if isinstance(attribute.type, MEnum):
                return str(value)

            if isinstance(attribute.type, np.dtype):
                return value.item()

            return value

        def collect_attributes(attr_map: dict, all_attr: dict):
            result: dict = {}
            for attr_key, attr_value in attr_map.items():
                attr_def = resolve_variadic_name(all_attr, attr_key)
                result[attr_key] = serialize_attribute(attr_def, attr_value)
            return result

        def serialize_full_quantity(quantity_def: 'Quantity', values: Dict[str, MQuantity]):
            result: dict = {}
            for m_quantity in values.values():
                m_result: dict = {'m_value': serialize_quantity(quantity_def, True, False, None, m_quantity.value)}
                if m_quantity.unit:
                    m_result['m_unit'] = str(m_quantity.unit)
                if m_quantity.original_unit:
                    m_result['m_original_unit'] = str(m_quantity.original_unit)
                if m_quantity.attributes:
                    a_result: dict = collect_attributes(m_quantity.attributes, quantity_def.all_attributes)
                    if a_result:
                        m_result['m_attributes'] = a_result
                result[m_quantity.name] = m_result

            return result

        def serialize_annotation(annotation):
            if isinstance(annotation, Annotation):
                return annotation.m_to_dict()
            elif isinstance(annotation, Dict):
                try:
                    json.dumps(annotation)
                    return annotation
                except Exception:
                    return str(annotation)
            else:
                return str(annotation)

        def m_def_reference():
            definition_name = self.m_def.qualified_name()
            if definition_name.startswith('entry_id:'):
                # This is not from a python module, use archive reference instead
                # two cases:
                # 1. loaded from file so archive.definitions.archive is set by parser
                # 2. loaded from versioned mongo so entry_id_based_name is set by mongo
                # second one has no metadata, so do not create reference
                context = self.m_def.m_root().m_context
                if context:
                    relative_name = context.create_reference(self, None, self.m_def)
                    if relative_name:
                        definition_name = relative_name

            if process.add_definition_id_to_reference and '@' not in definition_name:
                definition_name += '@' + self.m_def.definition_id

            return definition_name

        def items() -> Iterable[Tuple[str, Any]]:
            # metadata
            if with_meta:
                yield 'm_def', m_def_reference()
                if with_def_id:
                    yield 'm_def_id', self.m_def.definition_id
                if self.m_parent_index != -1:
                    yield 'm_parent_index', self.m_parent_index
                if self.m_parent_sub_section is not None:
                    yield 'm_parent_sub_section', self.m_parent_sub_section.name

                annotations = {}
                for annotation_name, annotation in self.m_annotations.items():
                    if isinstance(annotation, list):
                        annotation_value = [serialize_annotation(item) for item in annotation]
                    else:
                        annotation_value = [serialize_annotation(annotation)]
                    annotations[annotation_name] = annotation_value
                if len(annotations) > 0:
                    yield 'm_annotations', annotations
            elif with_root_def:
                yield 'm_def', m_def_reference()
                if with_def_id:
                    yield 'm_def_id', self.m_def.definition_id
            elif self.m_parent and self.m_parent_sub_section.sub_section != self.m_def:
                # The subsection definition's section def is different from our
                # own section def. We are probably a specialized derived section
                # from the base section that was used in the subsection def. To allow
                # clients to recognize the concrete section def, we force the export
                # of the section def.
                yield 'm_def', m_def_reference()
                if with_def_id:
                    yield 'm_def_id', self.m_def.definition_id

            # quantities
            sec_path = self.m_path()
            for name, quantity in self.m_def.all_quantities.items():
                path = f"{sec_path}/{name}"
                if exclude(quantity, self):
                    continue

                try:
                    if quantity.virtual:
                        if include_derived and quantity.derived is not None:
                            yield name, serialize_quantity(quantity, False, True, path)
                        continue

                    is_set = self.m_is_set(quantity)
                    if not is_set:
                        if not include_defaults or not quantity.m_is_set(Quantity.default):
                            continue

                    if not quantity.use_full_storage:
                        yield name, serialize_quantity(quantity, is_set, False, path)
                    else:
                        yield name, serialize_full_quantity(quantity, self.__dict__[to_storage_name(quantity)])

                except ValueError as e:
                    raise ValueError(f'Value error ({str(e)}) for {quantity}')

            # section attributes
            if 'm_attributes' in self.__dict__:
                yield 'm_attributes', collect_attributes(self.__dict__['m_attributes'], self.m_def.all_attributes)

            # subsections
            for name, sub_section_def in self.m_def.all_sub_sections.items():
                if exclude(sub_section_def, self):
                    continue

                is_set = False
                if sub_section_def.repeats:
                    if self.m_sub_section_count(sub_section_def) > 0:
                        is_set = True
                        yield name, [
                            None if item is None else item.m_to_dict(**kwargs)
                            for item in self.m_get_sub_sections(sub_section_def)]
                else:
                    sub_section = self.m_get_sub_section(sub_section_def, -1)
                    if sub_section is not None:
                        is_set = True
                        yield name, sub_section.m_to_dict(**kwargs)

                # attributes are disabled for subsections
                # if is_set:
                #     yield from collect_attributes(sub_section_def.all_attributes)

        return {key: value for key, value in items()}

    @staticmethod
    def __deserialize(section: 'MSection', quantity_def: 'Quantity', quantity_value: Any):
        tgt_type = quantity_def.type

        if tgt_type in MTypes.numpy:
            if not isinstance(quantity_value, list):
                return tgt_type(quantity_value)

            return np.asarray(quantity_value).astype(tgt_type)

        if isinstance(tgt_type, DataType):
            def __type_specific_deserialize(v):
                return tgt_type.deserialize(section, quantity_def, v)

            dimensions = len(quantity_def.shape)

            if dimensions == 0:
                return __type_specific_deserialize(quantity_value)
            if dimensions == 1:
                return list(__type_specific_deserialize(item) for item in quantity_value)

            raise MetainfoError('Only numpy quantities can have more than 1 dimension.')

        return quantity_value

    def m_update_from_dict(self, dct: Dict[str, Any]) -> None:
        '''
        Updates this section with the serialized data from the given dict, e.g. data
        produced by :func:`m_to_dict`.
        '''
        section_def = self.m_def
        section = self
        m_context = self.m_context if self.m_context else self

        for name, property_def in section_def.all_aliases.items():
            if name not in dct:
                continue

            if isinstance(property_def, SubSection):
                sub_section_def = property_def
                sub_section_value = dct.get(name)
                sub_section_cls = sub_section_def.sub_section.section_cls
                if sub_section_def.repeats:
                    for sub_section_dct in sub_section_value:
                        sub_section = None if sub_section_dct is None else sub_section_cls.m_from_dict(
                            sub_section_dct, m_parent=self, m_context=m_context)
                        section.m_add_sub_section(sub_section_def, sub_section)
                else:
                    sub_section = sub_section_cls.m_from_dict(
                        sub_section_value, m_parent=self, m_context=m_context)
                    section.m_add_sub_section(sub_section_def, sub_section)

            if isinstance(property_def, Quantity):
                quantity_def = property_def
                quantity_value = dct[name]

                if quantity_def.use_full_storage:
                    if not isinstance(quantity_value, dict):
                        raise MetainfoError('Full storage quantity must be a dict')

                    for each_name, each_quantity in quantity_value.items():
                        try:
                            m_value = self.__deserialize(section, quantity_def, each_quantity['m_value'])
                        except KeyError:
                            raise MetainfoError(f'Set full storage quantity {property_def} must have a value')
                        m_quantity = MQuantity(each_name, m_value)
                        if 'm_unit' in each_quantity:
                            m_quantity.unit = units.parse_units(each_quantity['m_unit'])
                        if 'm_original_unit' in each_quantity:
                            m_quantity.original_unit = units.parse_units(each_quantity['m_original_unit'])
                        if 'm_attributes' in each_quantity:
                            m_quantity.attributes = each_quantity['m_attributes']

                        section.m_set(quantity_def, m_quantity)
                else:
                    section.__dict__[property_def.name] = self.__deserialize(section, quantity_def, quantity_value)

        if 'm_attributes' in dct:
            for attr_key, attr_value in dct['m_attributes'].items():
                section.m_set_section_attribute(attr_key, attr_value)

    @classmethod
    def m_from_dict(cls: Type[MSectionBound], data: Dict[str, Any], **kwargs) -> MSectionBound:
        ''' Creates a section from the given serializable data dictionary.

        This is the 'opposite' of :func:`m_to_dict`. It takes a deserialized dict, e.g.
        loaded from JSON, and turns it into a proper section, i.e. instance of the given
        section class.
        '''
        return MSection.from_dict(data, cls=cls, **kwargs)

    @staticmethod
    def from_dict(
            dct: Dict[str, Any],
            cls: Type[MSectionBound] = None,
            m_parent: 'MSection' = None,
            m_context: 'Context' = None,
            **kwargs
    ) -> MSectionBound:
        ''' Creates a section from the given serializable data dictionary.

        This is the 'opposite' of :func:`m_to_dict`. It is similar to the classmethod
        `m_from_dict`, but does not require a specific class. You can provide a class
        through the optional parameter. Otherwise, the section definition is read from
        the `m_def` key in the section data.
        '''
        if 'm_ref_archives' in dct and isinstance(m_context, Context):
            # dct['m_ref_archives'] guarantees that 'm_def' exists
            for entry_url, archive_json in dct['m_ref_archives'].items():
                m_context.cache_archive(
                    entry_url, MSection.from_dict(archive_json, m_parent=m_parent, m_context=m_context))
            del dct['m_ref_archives']

        # first try to find a m_def in the data
        if 'm_def' in dct:
            # We re-use the _SectionReference implementation for m_def
            m_def = dct['m_def']
            context_section = m_parent
            archive_root: MSection = m_parent.m_root() if m_parent else None
            if archive_root:
                definitions = getattr(archive_root, 'definitions', None)
                if isinstance(definitions, Package):
                    context_section = definitions
            m_def_proxy = SectionReference.deserialize(context_section, None, m_def)
            m_def_proxy.m_proxy_context = m_context
            cls = m_def_proxy.section_cls

        # if 'm_def_id' exists, check if id matches
        # in case of mismatch, retrieve the Package and use the corresponding section definition
        if 'm_def_id' in dct:
            if cls is None or cls.m_def is None or dct['m_def_id'] != cls.m_def.definition_id:
                if not isinstance(m_context, Context):
                    raise MetainfoError(f"A context object is needed to resolve definition {dct['m_def_id']}")
                cls = m_context.resolve_section_definition(dct.get('m_def', None), dct['m_def_id'])

        assert cls is not None, 'Section definition or cls needs to be known'

        if isinstance(m_context, Context):
            section = cls(m_context=m_context, **kwargs)
        else:
            section = cls(**kwargs)

        # We have to set this prematurely. It would be set later on, but to late to get
        # the proper root for subsequent resolution of m_def references.
        section.m_parent = m_parent

        if 'm_annotations' in dct:
            m_annotations = dct['m_annotations']
            if not isinstance(m_annotations, dict):
                raise MetainfoError(
                    f'The provided m_annotations is of a wrong type. {type(m_annotations).__name__} was provided.')
            section.m_annotations.update(m_annotations)

        section.m_update_from_dict(dct)
        return section

    def m_to_json(self, **kwargs):
        ''' Returns the data of this section as a json string. '''
        return json.dumps(self.m_to_dict(), **kwargs)

    def m_all_contents(
            self, depth_first: bool = False, include_self: bool = False,
            stop: TypingCallable[['MSection'], bool] = None) -> Iterable['MSection']:
        '''
        Returns an iterable over all sub and sub subsections.

        Arguments:
            depth_first: A boolean indicating that children should be returned before
                parents.
            include_self: A boolean indicating that the results should contain this section.
            stop: A predicate that determines if the traversal should be stopped or if
                children should be returned. The sections for which this returns True
                are included in the results.
        '''
        if include_self and not depth_first:
            yield self

        if stop is None or not stop(self):
            for content in self.m_contents():
                if not depth_first:
                    yield content

                for sub_content in content.m_all_contents(depth_first=depth_first, stop=stop):
                    yield sub_content

                if depth_first:
                    yield content

        if include_self and depth_first:
            yield self

    def m_traverse(self):
        '''
        Performs a depth-first traversal and yield tuples of section, property def,
        parent index for all set properties.
        '''
        for key in self.__dict__:
            property_def = self.m_def.all_properties.get(key)
            if property_def is None:
                continue

            if isinstance(property_def, SubSection):
                for sub_section in self.m_get_sub_sections(property_def):
                    for i in sub_section.m_traverse():
                        yield i

                    yield self, property_def, sub_section.m_parent_index

            else:
                yield self, property_def, -1

    def m_pretty_print(self, indent=None):
        ''' Pretty prints the containment hierarchy '''
        if indent is None:
            indent = []
        if len(indent) == 0:
            indent_str = ''
        else:
            indent_str = ''.join(['   ' if last else ' │ ' for last in indent[:-1]])
            indent_str += ' └╴' if indent[-1] else ' ├╴'
        print(indent_str + str(self))

        contents = list(self.m_contents())
        length = len(contents)
        for i, content in enumerate(contents):
            content.m_pretty_print(indent + [i == length - 1])

    def m_contents(self) -> Iterable['MSection']:
        ''' Returns an iterable over all direct subs sections. '''
        for sub_section_def in self.m_def.all_sub_sections.values():
            if sub_section_def.repeats:
                index = 0
                for sub_section in self.m_get_sub_sections(sub_section_def):
                    yield sub_section
                    index += 1

            else:
                sub_section = self.m_get_sub_section(sub_section_def, -1)
                if sub_section is not None:
                    yield sub_section

    def m_path(self, quantity_def: 'Quantity' = None) -> str:
        ''' Returns the path of this section or the given quantity within the section hierarchy. '''
        if self.m_parent is None:
            return '/'

        if self.m_parent_index == -1:
            segment = self.m_parent_sub_section.name
        else:
            segment = f'{self.m_parent_sub_section.name}/{self.m_parent_index:d}'

        if quantity_def is not None:
            segment = f'{segment}/{quantity_def.name}'

        return f'{self.m_parent.m_path().rstrip("/")}/{segment}'

    def m_root(self, cls: Type[MSectionBound] = None) -> MSectionBound:
        ''' Returns the first parent of the parent section that has no parent; the root. '''
        if self.m_parent is None:
            return cast(MSectionBound, self)
        else:
            return self.m_parent.m_root(cls)

    def m_parent_as(self, cls: Type[MSectionBound] = None) -> MSectionBound:
        ''' Returns the parent section with the given section class type. '''
        return cast(MSectionBound, self.m_parent)

    def m_resolved(self):
        '''
        Returns the original resolved object, if this instance used to be a proxy.

        For most purposes a resolved proxy is equal to the section it was resolved to.
        The exception are hashes. So if you want to use a potential former proxy in
        a hash table and make it really equal to the section it was resolved to, use
        the result of this method instead of the section/proxy itself.
        '''
        return getattr(self, 'm_proxy_resolved', self)

    def m_resolve(self, path_with_id: str, cls: Type[MSectionBound] = None) -> MSectionBound:
        '''
        Resolves the given path or dotted quantity name using this section as context and
        returns the sub_section or value.

        Arguments:
            path_with_id: The reference URL. See `MProxy` for details on reference URLs.
        '''
        section: 'MSection' = self

        if '@' in path_with_id:
            path, target_id = path_with_id.split('@')
        else:
            target_id = None
            path = path_with_id

        if path.startswith('/'):
            section = section.m_root()

        path_stack = path.strip('/').split('/')
        path_stack.reverse()
        while len(path_stack) > 0:
            prop_name = path_stack.pop()
            prop_def = section.m_def.all_properties.get(prop_name, None)

            if prop_def is None:
                prop_def = section.m_def.all_aliases.get(prop_name, None)

            if prop_def is None:
                raise MetainfoReferenceError(
                    f'Could not resolve {path}, property {prop_name} does not exist')

            if isinstance(prop_def, SubSection):
                if prop_def.repeats:
                    if len(path_stack) == 0:
                        return _check_definition_id(target_id, section.m_get_sub_sections(prop_def))  # type: ignore

                    try:
                        sub_section: str = path_stack.pop()
                        index: Any = int(sub_section) if sub_section.isnumeric() else sub_section
                    except ValueError:
                        raise MetainfoReferenceError(
                            f'Could not resolve {path}, {prop_name} repeats but there is no '
                            'index in the path')

                    try:
                        section = section.m_get_sub_section(prop_def, index)
                    except Exception:
                        raise MetainfoReferenceError(
                            f'Could not resolve {path}, there is no subsection for '
                            f'{prop_name} at {index}')

                else:
                    section = section.m_get_sub_section(prop_def, -1)
                    if section is None:
                        raise MetainfoReferenceError(
                            f'Could not resolve {path}, there is no subsection {prop_name}')

            elif isinstance(prop_def, Quantity):
                if len(path_stack) > 0:
                    raise MetainfoReferenceError(f'Could not resolve {path}, no property {prop_name}')

                if not section.m_is_set(prop_def):
                    raise MetainfoReferenceError(
                        f'Could not resolve {path}, {prop_name} is not set in {section}')

                return _check_definition_id(target_id, section.m_get(prop_def))

        return _check_definition_id(target_id, cast(MSectionBound, section))

    def m_get_annotations(self, key: Union[str, type], default=None, as_list: bool = False):
        '''
        Convenience method to get annotations

        Arguments:
            key: Either the optional annotation name or an annotation class. In the first
                case the annotation is returned, regardless of its type. In the second
                case, all names and list for names are iterated and all annotations of the
                given class are returned.
            default: The default, if no annotation is found. None is the default `default`.
            as_list: Returns a list, no matter how many annotations have been found.
        '''
        if isinstance(key, str):
            value = self.m_annotations.get(key, default)
            if as_list and not isinstance(value, (list, tuple)):
                return [value]
            else:
                return value

        elif isinstance(key, type):
            result_list = []
            for values in self.m_annotations.values():
                if isinstance(values, (tuple, list)):
                    for value in values:
                        if isinstance(value, key):
                            result_list.append(value)
                elif isinstance(values, key):
                    result_list.append(values)

            result_list_len = len(result_list)
            if not as_list:
                if result_list_len == 1:
                    return result_list[0]
                elif result_list_len == 0:
                    return default

            return result_list

        raise TypeError('Key must be str or annotation class.')

    def m_validate(self) -> Tuple[List[str], List[str]]:
        ''' Evaluates all constraints and shapes of this section and returns a list of errors. '''
        errors: List[str] = []
        warnings: List[str] = []
        for constraint_name in self.m_def.constraints:
            constraint = getattr(self, constraint_name, None)
            if constraint is None:
                raise MetainfoError(
                    f'Could not find implementation for constraint {constraint_name} of section {self.m_def}.')

            try:
                constraint()
            except AssertionError as e:
                error_str = str(e).strip()
                if error_str == '':
                    error_str = f'Constraint {constraint_name} violated.'
                if getattr(constraint, 'm_warning', False):
                    warnings.append(error_str)
                else:
                    errors.append(error_str)

        for quantity in self.m_def.all_quantities.values():
            if self.m_is_set(quantity) and not quantity.derived and quantity != Quantity.default:
                if not validate_shape(self, quantity, self.m_get(quantity)):
                    errors.append(f'The shape of quantity {quantity} does not match its value.')

        return errors, warnings

    def m_copy(
            self: MSectionBound,
            deep=False,
            parent=None,
            es_annotation: List[Elasticsearch] = None) -> MSectionBound:
        '''
            es_annotation: Optional annotation for ElasticSearch. Will override
                any existing annotation.
        '''
        # TODO this a shallow copy, but should be a deep copy
        copy = self.m_def.section_cls()
        copy.__dict__.update(**self.__dict__)
        copy.m_parent = parent
        copy.m_parent_index = -1 if parent is None else self.m_parent_index
        copy.m_parent_sub_section = None if parent is None else self.m_parent_sub_section
        copy.m_context = self.m_context

        if deep:
            for sub_section_def in self.m_def.all_sub_sections.values():
                sub_sections_copy = [
                    sub_section.m_copy(deep=True, parent=copy)
                    for sub_section in self.m_get_sub_sections(sub_section_def)]

                if sub_section_def.repeats:
                    copy.__dict__[sub_section_def.name] = sub_sections_copy
                else:
                    if len(sub_sections_copy) == 1:
                        copy.__dict__[sub_section_def.name] = sub_sections_copy[0]
                    else:
                        copy.__dict__[sub_section_def.name] = None

        if es_annotation:
            copy.m_annotations["elasticsearch"] = es_annotation
        return cast(MSectionBound, copy)

    def m_all_validate(self):
        ''' Evaluates all constraints in the whole section hierarchy, incl. this section. '''
        errors: List[str] = []
        warnings: List[str] = []
        for section in self.m_all_contents(include_self=True):
            more_errors, more_warnings = section.m_validate()
            errors.extend(more_errors)
            warnings.extend(more_warnings)

        return errors, warnings

    def m_warning(self, *args, **kwargs):
        if self.m_context is not None:
            self.m_context.warning(*args, **kwargs)

    def __repr__(self):
        m_section_name = self.m_def.name
        # name_quantity_def = self.m_def.all_quantities.get('name', None)
        # if name_quantity_def is not None:
        #     name = self.m_get(name_quantity_def)
        try:
            name = self.__dict__['name']
            main = f'{name}:{m_section_name}'
        except KeyError:
            main = m_section_name

        more = ''
        props = [prop for prop in self.m_def.all_properties if prop in self.__dict__]

        if len(props) > 10:
            more = f', +{len(props) - 10:d} more properties'

        return f'{main}({", ".join(props[0:10])}{more})'

    def __getitem__(self, key):
        try:
            key = key.replace('.', '/')
            return self.m_resolve(key)
        except MetainfoReferenceError:
            raise KeyError(key)

    def __iter__(self):
        return self.m_def.all_properties.__iter__()

    def __len__(self):
        return len(self.m_def.all_properties)

    def get(self, key):
        return self.__dict__.get(key, None)

    def values(self):
        return {key: val for key, val in self.__dict__.items() if not key.startswith('m_')}.values()

    def m_xpath(self, expression: str):
        '''
        Provides an interface to jmespath search functionality.

        Arguments:
            expression: A string compatible with the jmespath specs representing the
                search. See https://jmespath.org/ for complete description.

        .. code-block:: python

            metainfo_section.m_xpath('code_name')
            metainfo_section.m_xpath('systems[-1].system_type')
            metainfo_section.m_xpath('sccs[0].system.atom_labels')
            metainfo_section.m_xpath('systems[?system_type == `molecule`].atom_labels')
            metainfo_section.m_xpath('sccs[?energy_total < `1.0E-23`].system')

        '''

        return to_dict(jmespath.search(expression, self))


class MCategory(metaclass=MObjectMeta):
    m_def: 'Category' = None

    @classmethod
    def __init_cls__(cls):
        # ensure that the m_def is defined
        m_def = cls.m_def
        if m_def is None:
            m_def = Category()
            setattr(cls, 'm_def', m_def)

        # transfer name and description to m_def
        m_def.name = cls.__name__
        if cls.__doc__ is not None:
            m_def.description = inspect.cleandoc(cls.__doc__).strip()

        # add section cls' section to the module's package
        module_name = cls.__module__
        pkg = Package.from_module(module_name)
        pkg.m_add_sub_section(Package.category_definitions, cls.m_def)


# Metainfo M3 (i.e. definitions of definitions)


class Definition(MSection):
    '''
    :class:`Definition` is the common base class for all metainfo definitions.

    All metainfo `definitions` (sections, quantities, subsections, packages, ...) share
    some common properties.

    Attributes:
        name: Each `definition` has a name. Names have to be valid Python identifier.
            They can contain letters, numbers and _, but must not start with a number.
            This also qualifies them as identifier in most storage formats, databases,
            makes them URL safe, etc.

            Names must be unique within the :class:`Package` or :class:`Section` that
            this definition is part of.

            By convention, we use capitalized `CamelCase` identifier to refer to *sections
            definitions* (i.e. section definitions are represented by Python classes),
            lower case `snake_case` identifier for variables that hold *sections*, and for
            *properties* (i.e. fields in a Python class) we typically use lower
            case `snake_case` identifier. Subsections are often prefixed with ``section_``
            to clearly separate subsections from quantities.

            Generally, you do not have to set this attribute manually, it will be derived
            from Python identifiers automatically.

        description: The description can be an arbitrary human-readable text that explains
            what a definition is about. For section definitions you do not have to set
            this manually as it will be derived from the classes doc string. Quantity and
            subsection descriptions can also be taken from the containing section class'
            doc-string ``Attributes:`` section.

        links: Each definition can be accompanied by a list of URLs. These should point
            to resources that further explain the definition.

        aliases: A list of alternative names. For quantities and subsections these
            can be used to access the respective property with a different name from
            its containing section.

        variable:
            A boolean that indicates this property as variable parts in its name.
            If this is set to true, all capital letters in the name can be
            replaced with arbitrary strings. However, variable names work similar to
            aliases and can be considered on-demand aliases. Other aliases and the
            defined name will work as well. Thus, variable names are only resolved
            at runtime by the Python interface and are not directly serialized.
            However, the variable name is set in a meta attribute `m_source_name`
            automatically for properties (but not attributes).
            Variable names are only implemented for Quantity, SubSection,
            Attribute.

        deprecated: If set this definition is marked deprecated. The value should be a
            string that describes how to replace the deprecated definition.

        categories: All metainfo definitions can be put into one or more `categories`.
            Categories allow to organize the definitions themselves. It is different from
            sections, which organize the data (e.g. quantity values) and not the definitions
            of data (e.g. quantities definitions). See :ref:`metainfo-categories` for more
            details.

        more: A dictionary that contains additional definition properties that are not
            part of the metainfo. Those can be passed as additional kwargs to definition
            constructors. The values must be JSON serializable.

        attributes:
            The attributes that can further qualify property values.

        all_attributes:
            A virtual convenient property that provides all attributes as a dictionary
            from attribute name to attribute. This includes meta attributes (starting with m_)
            that are defined for all properties of the same kind (sub_section or quantity).
    '''

    name: 'Quantity' = _placeholder_quantity
    description: 'Quantity' = _placeholder_quantity
    links: 'Quantity' = _placeholder_quantity
    categories: 'Quantity' = _placeholder_quantity
    deprecated: 'Quantity' = _placeholder_quantity
    aliases: 'Quantity' = _placeholder_quantity
    variable: 'Quantity' = _placeholder_quantity
    more: 'Quantity' = _placeholder_quantity

    attributes: 'SubSection' = None  # type: ignore

    all_attributes: 'Quantity' = _placeholder_quantity

    # store the hash object generated
    _cached_hash: _HASH_OBJ = None  # type: ignore

    def __init__(self, *args, **kwargs):
        if is_bootstrapping:
            super().__init__(*args, **kwargs)
            return

        # We add all kwargs that are not meta props, annotations, or metainfo properties
        # to the more property.
        more = {}
        new_kwargs = {}
        for key, value in kwargs.items():
            if key.startswith('m_') or key.startswith('a_') or key in self.__class__.m_def.all_aliases:
                new_kwargs[key] = value
            else:
                more[key] = value

        super().__init__(*args, **new_kwargs)
        self.more = more  # type: ignore

        self._cached_hash = None  # type: ignore

    def __init_metainfo__(self):
        '''
        An initialization method that is called after the class context of the definition
        has been initialized. For example, it is called on all quantities of a section
        class after the class was created. If metainfo definitions are created without
        a class context, this method must be called manually on all definitions.
        '''

        # initialize definition annotations
        for annotation in self.m_get_annotations(DefinitionAnnotation, as_list=True):
            annotation.init_annotation(self)

    def init_metainfo(self):
        '''
        Calls __init_metainfo__ on all its children. This is necessary if the
        package, section was created without corresponding python classes
        packages, etc.
        '''
        self.__init_metainfo__()
        for content in self.m_all_contents(depth_first=True):
            content.__init_metainfo__()

    def __getattr__(self, name):
        if self.more and name in self.more:
            return self.more[name]

        return super().__getattr__(name)

    def m_is_set(self, quantity_def: 'Quantity') -> bool:
        if quantity_def == Definition.more:
            return len(self.more) > 0

        return super().m_is_set(quantity_def)

    def qualified_name(self):
        name = self.name if self.name else '*'
        if self.m_parent and self.m_parent.m_follows(Definition.m_def):
            return f'{self.m_parent.qualified_name()}.{name}'

        return name

    def on_set(self, quantity_def, value):
        if quantity_def == Definition.categories:
            for category in value:
                category.definitions.add(self)

    def m_to_dict(self, **kwargs) -> Dict[str, Any]:  # type: ignore
        if kwargs.get('with_def_id', False):
            value: dict = dict(definition_id=self.definition_id)
            value.update(super(Definition, self).m_to_dict(**kwargs))
            return value

        return super(Definition, self).m_to_dict(**kwargs)

    def __repr__(self):
        return f'{self.qualified_name()}:{self.m_def.name}'

    def _hash_seed(self) -> str:
        '''
        Generates a unique representation for computing the hash of a definition.

        The order of aliases is not important.
        '''
        seed: str = str(self.name)
        seed += 'T' if self.variable else 'F'
        if len(self.aliases) > 0:
            seed += ''.join([str(i) for i in sorted(self.aliases)])

        return seed

    def _hash(self, regenerate=False) -> _HASH_OBJ:
        '''
        Generates a hash object based on the unique representation of the definition.
        '''
        if self._cached_hash is None or regenerate:
            self._cached_hash = default_hash()
            self._cached_hash.update(self._hash_seed().encode('utf-8'))

        if self.attributes:
            for item in self.attributes:  # pylint: disable=not-an-iterable
                if id(self) != id(item):
                    self._cached_hash.update(item._hash(regenerate).digest())

        return self._cached_hash

    @property
    def definition_id(self) -> str:
        '''
        Syntax sugar.

        Returns the hash digest.
        '''
        return self._hash().hexdigest()


class Attribute(Definition):
    '''
    Attributes can be used to qualify all properties (subsections and quantities)
    with simple scalar values.

    Attributes:
        type: The type of the attribute. Can be any primitive type, including
            numpy types, Datetime and enums.
    '''

    type: 'Quantity' = _placeholder_quantity
    shape: 'Quantity' = _placeholder_quantity

    def __init__(self, *args, **kwargs):
        super(Attribute, self).__init__(*args, **kwargs)

    @constraint(warning=False)
    def is_primitive(self):
        if self.type in MTypes.primitive or self.type in MTypes.num:
            return

        if isinstance(self.type, (MEnum, np.dtype, _Datetime)):
            return

        assert False, 'Attributes must have primitive type.'

    def _hash_seed(self) -> str:
        seed = super(Attribute, self)._hash_seed()
        type_id = QuantityType.serialize(self, Quantity.type, self.type)
        if 'type_data' in type_id and isinstance(type_id['type_data'], list):
            type_id['type_data'].sort()
        seed += json.dumps(type_id)
        for dim in self.shape:
            seed += str(dim)
        return seed


class Property(Definition):
    '''
    A common base-class for section properties: subsections and quantities.
    '''

    def get_from_dict(self, data: Dict[str, Any], default_value: Any = None) -> Tuple[Optional[str], Any]:
        '''
        Attempts to read the property from a dict. Returns the used alias and value as
        tuple.
        '''
        for name in self.aliases + [self.name]:
            if name in data:
                return name, data[name]
        return None, default_value

    def get_base_property(self) -> Optional['Property']:
        '''
        Retrieve a potential overwritten property from a base-class.
        '''
        assert self.m_parent and isinstance(self.m_parent, Section), 'Property must be property of a section.'
        section = cast(Section, self.m_parent)
        for base_section in section.all_base_sections.values():
            base_property = base_section.all_properties.get(self.name)
            if base_property:
                if base_property.m_def != self.m_def:
                    raise MetainfoError('Cannot overwrite a property of different metainfo type.')
                return base_property

        return None


class Quantity(Property):
    '''
    To define quantities, instantiate :class:`Quantity` as a class attribute values in
    a `section classes`. The name of a quantity is automatically taken from its `section class`
    attribute. You can provide all other attributes to the constructor with keyword arguments

    See :ref:`metainfo-sections` to learn about `section classes`.
    In Python terms, ``Quantity`` is a descriptor. Descriptors define how to get and
    set attributes in a Python object. This allows us to use sections like regular
    Python objects and quantity like regular Python attributes.

    Each quantity must define a basic data type and a shape. The values of a quantity must
    fulfil the given type. The default shape is a single value. Quantities can also have
    physical units. Units are applied to all values.

    Attributes:
        type:
            Defines the datatype of quantity values. This is the type of individual elements
            in a potentially complex shape. If you define a list of integers for example,
            the `shape` would be list and the `type` integer:
            ``Quantity(type=int, shape=['0..*'])``.

            The `type` can be one of:

            - a build-in primitive Python type: ``int``, ``str``, ``bool``, ``float``
            - an instance of :class:`MEnum`, e.g. ``MEnum('one', 'two', 'three')``
            - a section to define references to other sections as quantity values
            - a custom meta-info :class:`DataType`, see :ref:`metainfo-custom-types`
            - a numpy `dtype`, e.g. ``np.float32``
            - ``typing.Any`` to support any value

            If set to `dtype`, this quantity will use a numpy array or scalar to store values
            internally. If a regular (nested) Python list or Python scalar is given, it will
            be automatically converted. The given `dtype` will be used in the numpy value.

            To define a reference, either a `section class` or instance of :class:`Section`
            can be given. See :ref:`metainfo-sections` for details. Instances of the given section
            constitute valid values for this type. Upon serialization, references section
            instance will represent with metainfo URLs. See :ref:`metainfo-urls`.

            For quantities with more than one dimension, only numpy arrays and `dtypes`
            are allowed.

        shape:
            The shape of the quantity. It defines its dimensionality.

            A shape is a list, where each item defines one dimension.
            Each dimension can be:

            - an integer that defines the exact size of the dimension, e.g. ``[3]`` is the
              shape of a 3D spacial vector
            - a string that specifies a possible range, e.g. ``0..*``, ``1..*``, ``3..6``
            - the name of an int typed and shapeless quantity in the same section which
              values define the length of this dimension, e.g. ``number_of_atoms`` defines
              the length of ``atom_positions``

            Range specifications define lower and upper bounds for the possible dimension
            length. The ``*`` can be used to denote an arbitrarily high upper bound.

            Quantities with dimensionality (length of the shape) higher than 1, must be
            numpy arrays. Their type must be a `dtype`.

        is_scalar:
            Derived quantity that is True, iff this quantity has shape of length 0

        unit:
            The physics unit for this quantity. It is optional.

            Units are represented with the Pint Python package. Pint defines units and
            their algebra. You can either use *pint* units directly, e.g. ``units.m / units.s``.
            The metainfo provides a preconfigured *pint* unit registry :py:data:`ureg`.
            You can also provide the unit as *pint* parsable string, e.g. ``'meter / seconds'`` or
            ``'m/s'``.

        dimensionality:
            The dimensionality of the quantity. It is optional.

            If set, it will be used to validate the compatibility between chosen unit and the target
            dimensionality.

        default:
            The default value for this quantity. The value must match type and shape.

            Be careful with a default value like ``[]`` as it will be the default value for
            all occurrences of this quantity.

    Quantities are mapped to Python properties on all section objects that instantiate
    the Python class/section definition that has this quantity. This means quantity values
    can be read and set like normal Python attributes.

    In some cases it might be desirable to have virtual and read only quantities that are
    not real quantities used for storing values, but rather define an interface to other
    quantities. Examples for this are `synonyms` and `derived` quantities.

    Attributes:
        derived:
            A Python callable that takes the containing section as input and outputs the
            value for this quantity. This quantity cannot be set directly, its value
            is only derived by the given callable. The callable is executed when this
            quantity is get. Derived quantities are always virtual.

        cached:
            A bool indicating that derived values should be cached unless the underlying
            section has changed.

        virtual:
            A boolean that determines if this quantity is virtual. Virtual quantities can
            be got/set like regular quantities, but their values are not (de-)serialized,
            hence never permanently stored.
    '''

    type: 'Quantity' = _placeholder_quantity
    shape: 'Quantity' = _placeholder_quantity
    unit: 'Quantity' = _placeholder_quantity
    dimensionality: 'Quantity' = _placeholder_quantity
    default: 'Quantity' = _placeholder_quantity
    derived: 'Quantity' = _placeholder_quantity
    cached: 'Quantity' = _placeholder_quantity
    virtual: 'Quantity' = _placeholder_quantity

    is_scalar: 'Quantity' = _placeholder_quantity
    repeats: 'Quantity' = _placeholder_quantity
    use_full_storage: 'Quantity' = _placeholder_quantity
    flexible_unit: 'Quantity' = _placeholder_quantity

    # TODO derived_from = Quantity(type=Quantity, shape=['0..*'])
    def __init__(self, *args, **kwargs):
        super().__init__(*args, **kwargs)

    def __init_metainfo__(self):
        super().__init_metainfo__()

        if self.derived is not None:
            self.virtual = True  # type: ignore

        # replace the quantity implementation with an optimized version for the most
        # primitive quantities if applicable
        is_primitive = not self.derived and not self.use_full_storage
        is_primitive = is_primitive and len(self.shape) <= 1
        is_primitive = is_primitive and self.type in [str, bool, float, int]
        is_primitive = is_primitive and self.type not in MTypes.num_numpy
        if is_primitive:
            self._default = self.default
            self._name = self.name
            self._type = self.type
            self._list = len(self.shape) == 1
            self.__class__ = PrimitiveQuantity

        check_dimensionality(self, self.unit)

    def __get__(self, obj, cls):
        try:
            try:
                value = obj.__dict__[self.name]
            except KeyError:
                value = obj.__dict__[f'{self.name}{_storage_suffix}'][self.name].value
        except KeyError:
            if self.derived is not None:
                try:
                    if self.cached:
                        cached = obj.__dict__.setdefault(self.name + '_cached', [-1, None])
                        if cached[0] != obj.m_mod_count:
                            cached[0] = obj.m_mod_count
                            cached[1] = self.derived(obj)  # pylint: disable=not-callable
                        return cached[1]

                    return self.derived(obj)  # pylint: disable=not-callable
                except Exception as e:
                    raise DeriveError(f'Could not derive value for {self}: {str(e)}')

            value = self.default

        except AttributeError:
            # class (def) attribute case, because obj is None
            return self

        if value is None:
            return value

        if isinstance(self.type, DataType) and self.type.get_normalize != DataType.get_normalize:
            dimensions = len(self.shape)
            if dimensions == 0:
                value = self.type.get_normalize(obj, self, value)

            elif dimensions == 1:
                value = list(self.type.get_normalize(obj, self, item) for item in value)

            else:
                raise MetainfoError(
                    'Only numpy arrays and dtypes can be used for higher dimensional quantities.')

        if self.unit is not None and self.type in MTypes.num:
            return value * self.unit

        return value

    def __set__(self, obj, value):
        if obj is None:
            # class (def) case
            raise KeyError('Cannot overwrite quantity definition. Only values can be set.')

        # object (instance) case
        obj.m_set(self, value)

    def __delete__(self, obj):
        if obj is None:
            # class (def) case
            raise KeyError('Cannot delete quantity definition. Only values can be deleted.')

        # object (instance) case
        raise NotImplementedError('Deleting quantity values is not supported.')

    @constraint(warning=False)
    def has_type(self):
        assert self.type is not None, f'The quantity {self.qualified_name()} must define a type'
        if isinstance(self.type, Reference):
            try:
                self.type.target_section_def.m_resolved()
            except MetainfoReferenceError as e:
                assert False, f'Cannot resolve "type" of {self.qualified_name()}: {str(e)}'

    @constraint(warning=True)
    def dimensions(self):
        for dimension in self.shape:
            if not isinstance(dimension, str) or not dimension.isidentifier():
                continue

            dim_quantity = self.m_parent.all_quantities.get(dimension, None)

            assert dim_quantity is not None, \
                f'Dimensions ({dimension}) must be quantities of the same section ({self.m_parent}).'

            assert dim_quantity.type in [int, np.int16, np.int32, np.int8, np.uint8] and len(
                dim_quantity.shape) == 0, \
                f'Dimensions ({dimension}) must be shapeless ({dim_quantity.shape}) ' \
                f'and int ({dim_quantity.type}) typed.'

    @constraint(warning=True)
    def higher_shapes_require_dtype(self):
        if len(self.shape) > 1:
            assert self.type in MTypes.numpy, \
                f'Higher dimensional quantities ({self}) need a dtype and will be treated as numpy arrays.'

    def _hash_seed(self) -> str:
        '''
        Generate a unique representation for this quantity.

        The custom type MUST have the method `_hash_seed()` to be used to generate a proper id.

        Returns:
            str: The generated unique representation.
        '''
        new_id = super(Quantity, self)._hash_seed()

        if isinstance(self.type, Reference):
            new_id += f'Ref->{self.type.target_section_def.qualified_name()}'
        else:
            try:
                type_id = QuantityType.serialize(self, Quantity.type, self.type)
                if 'type_data' in type_id:
                    if isinstance(type_id['type_data'], list):
                        type_id['type_data'].sort()
                new_id += json.dumps(type_id)
            except MetainfoError as e:
                # unlikely but for completeness
                if hasattr(self.type, '_hash_seed'):
                    new_id += self.type._hash_seed()
                else:
                    raise e

        for dim in self.shape:
            new_id += dim if isinstance(dim, str) else str(dim)

        new_id += f'{str(self.unit)}{"N" if self.default is None else self.default}'
        new_id += str(self.dimensionality)
        new_id += "T" if self.virtual else "F"

        return new_id


def derived(**kwargs):
    def decorator(f) -> Quantity:
        if 'name' not in kwargs:
            kwargs['name'] = f.__name__
        if 'description' not in kwargs:
            kwargs['description'] = f.__doc__.strip() if f.__doc__ is not None else None
        if 'type' not in kwargs:
            kwargs['type'] = Any

        return Quantity(derived=f, **kwargs)

    return decorator


class DirectQuantity(Quantity):
    ''' Used for quantities that would cause indefinite loops due to bootstrapping. '''

    def __init__(self, **kwargs):
        super().__init__(**kwargs)
        self._name = kwargs.get('name')
        self._default = kwargs.get('default')

    def __get__(self, obj, cls):
        try:
            return obj.__dict__[self._name]
        except KeyError:
            return self._default

        except AttributeError:
            # class (def) attribute case
            return self

    def __set__(self, obj, value):
        if obj is None:
            # class (def) case
            raise KeyError('Cannot overwrite quantity definition. Only values can be set.')

        # object (instance) case
        obj.m_mod_count += 1
        obj.__dict__[self._name] = value


class PrimitiveQuantity(Quantity):
    ''' An optimized replacement for Quantity suitable for primitive properties. '''

    def __get__(self, obj, cls):
        try:
            value = obj.__dict__[self._name]
        except KeyError:
            value = self._default
        except AttributeError:
            return self
        if value is not None and self.unit is not None and self.type in MTypes.num:
            return value * self.unit  # type: ignore
        return value

    def __set__(self, obj, value):
        obj.m_mod_count += 1

        if value is None:
            obj.__dict__.pop(self.name, None)
            return

        # Handle pint quantities. Conversion is done automatically between
        # units. Notice that currently converting from float to int or vice
        # versa is not allowed for primitive types.
        if isinstance(value, pint.Quantity):
            if self.unit is None:
                raise TypeError(f'The quantity {self} does not have a unit, but value {value} has.')
            if self.type in MTypes.int:
                raise TypeError(
                    f'Cannot save data with unit conversion into the quantity {self} '
                    'with integer data type due to possible precision loss.')
            value = value.to(self.unit).magnitude

        if self._list:
            if not isinstance(value, list):
                if hasattr(value, 'tolist'):
                    value = value.tolist()
                else:
                    raise TypeError(f'The value {value} for quantity {self} has not shape {self.shape}')

            if any(v is not None and type(v) != self._type for v in value):
                raise TypeError(
                    f'The value {value} with type {type(value)} for quantity {self} is not of type {self.type}')

        elif type(value) != self._type:
            raise TypeError(
                f'The value {value} with type {type(value)} for quantity {self} is not of type {self.type}')

        try:
            obj.__dict__[self._name] = value
        except AttributeError:
            raise KeyError('Cannot overwrite quantity definition. Only values can be set.')


class SubSection(Property):
    '''
    Like quantities, subsections are defined in a `section class` as attributes
    of this class. Unlike quantities, each subsection definition becomes a property of
    the corresponding `section definition` (parent). A subsection definition references
    another `section definition` as the subsection (child). As a consequence, parent
    `section instances` can contain child `section instances` as subsections.

    Contrary to the old NOMAD metainfo, we distinguish between subsection the section
    and subsection the property. This allows to use on child `section definition` as
    subsection of many parent `section definitions`.

    Attributes:
        sub_section: A :class:`Section` or Python class object for a `section class`. This
            will be the child `section definition`. The defining section the child
            `section definition`.

        repeats: A boolean that determines whether this subsection can appear multiple
            times in the parent section.
    '''

    _used_sections: Dict['Section', Set['SubSection']] = {}

    sub_section: 'Quantity' = _placeholder_quantity
    repeats: 'Quantity' = _placeholder_quantity

    def __get__(self, obj, type=None):
        # the class attribute case
        if obj is None:
            return self

        # the object attribute case
        if self.repeats:
            return obj.m_get_sub_sections(self)

        return obj.m_get_sub_section(self, -1)

    def __set__(self, obj, value):
        if obj is None:
            raise NotImplementedError()

        if self.repeats:
            if isinstance(value, (list, set)):
                obj.m_get_sub_sections(self).clear()
                for item in value:
                    obj.m_add_sub_section(self, item)
                return

            if value is not None:
                raise NotImplementedError(
                    'Cannot set a repeating subsection directly, modify the list, e.a. via append.')

            obj.m_get_sub_sections(self).clear()

        elif value is None:
            obj.m_remove_sub_section(self, -1)

        else:
            obj.m_add_sub_section(self, value)

    def __delete__(self, obj):
        raise NotImplementedError('Deleting subsections is not supported.')

    @constraint(warning=False)
    def has_sub_section(self):
        assert self.sub_section is not None, \
            'Each subsection must define the section that is used as subsection via the "sub_section" quantity'
        try:
            assert not isinstance(self.sub_section.m_resolved(), MProxy), 'Cannot resolve "sub_section"'
        except MetainfoReferenceError as e:
            assert False, f'Cannot resolve "sub_section": {str(e)}'

    def _hash(self, regenerate=False) -> _HASH_OBJ:
        if self._cached_hash is not None and not regenerate:
            return self._cached_hash

        self._cached_hash = super(SubSection, self)._hash(regenerate)

        self._cached_hash.update(('T' if self.repeats else 'F').encode('utf-8'))

        for item in itertools.chain(
                self.sub_section.quantities,
                self.sub_section.base_sections,
                self.sub_section.extending_sections,
                self.sub_section.sub_sections,
                self.sub_section.inner_section_definitions):
            if id(self) != id(item):
                self._cached_hash.update(item._hash(regenerate).digest())

        return self._cached_hash


class Section(Definition):
    '''
    Instances of the class :class:`Section` are created by writing Python classes
    that extend :class:`MSection` like this:

    .. code-block:: python

        class SectionName(BaseSection):
            \'\'\' Section description \'\'\'
            m_def = Section(**section_attributes)

            quantity_name = Quantity(**quantity_attributes)
            sub_section_name = SubSection(**sub_section_attributes)

    We call such classes *section classes*. They are not the *section definition*, but just
    representation of it in Python syntax. The *section definition* (in instance of :class:`Section`)
    will be created for each of these classes and stored in the ``m_def`` property. See
    :ref:`metainfo-reflection` for more details.

    Most of the attributes for a :class:`Section` instance will be set automatically from
    the section class:

    Attributes:
        quantities:
            The quantities definitions of this section definition as list of :class:`Quantity`.
            Will be automatically set from the `section class`.

        sub_sections:
            The subsection definitions of this section definition as list of :class:`SubSection`.
            Will be automatically set from the `section class`.

        base_sections:
            A list of `section definitions` (:class:`Section`). By default this definition will
            inherit all quantity and subsection definitions from the given section definitions.
            This behavior might be altered with ``extends_base_section``.

            If there are no base sections to define, you have to use :class:`MSection`.

    The Metainfo supports two inheritance mechanism. By default, it behaves like regular
    Python inheritance and the class inherits all its base
    classes' properties. The other mode (enabled via ``extends_base_section=True``), will
    add all subclass properties to the base-class. This is used throughout the NOMAD metainfo
    to add code-specific metadata to common section definitions. Here is an example:

    .. code-block:: python

        class Method(MSection):
            code_name = Quantity(str)

        class VASPMethod(Method):
            m_def = Section(extends_base_section=True)
            x_vasp_some_incar_parameter = Quantity(str)

        method = Method()
        method.x_vasp_same_incar_parameter = 'value'

    In this example, the section class ``VASPMethod`` defines a section definition that inherits
    from section definition ``Method``. The quantity `x_vasp_some_incar_parameter` will
    be added to `Method` and can be used in regular `Method` instances.

    The following :class:`Section` attributes manipulate the inheritance semantics:

    Attributes:
        extends_base_section:
            If True, this definition must have exactly one ``base_sections``.
            Instead of inheriting properties, the quantity and subsection definitions
            of this section will be added to the base section.

            This allows to add further properties to an existing section definition.
            To use such extension on section instances in a type-safe manner
            :py:func:`MSection.m_as` can be used to cast the base section to the extending
            section.

        extending_sections:
            A list of `section definitions` (:class:`Section`). These are those sections
            that add their properties to this section via :attr:`extends_base_section`.
            This quantity will be set automatically.

        inheriting_sections:
            A list of `section definitions` (:class:`Section`). These are those sections
            that inherit (i.e. are subclasses) of this section.


    Besides defining quantities and subsections, a section definition can also provide
    constraints that are used to validate a section and its quantities and subsections.
    Constraints allow to define more specific data structures beyond types and shapes.
    But constraints are not enforced automatically, sections have to be explicitly
    validated in order to evaluate constraints.

    Constrains can be defined via methods with the ``constraint`` decorator:

    .. code-block:: python

        class System(MSection):
            lattice = Quantity(float, shape=[3, 3], unit='meter')

            @constraint
            def non_empty_lattice(self):
                assert np.abs(np.linalg.det(self.lattice.magnitude)) > 0

        system = System()
        system.m_validate()

    Attributes:
        constraints:
            Constraints are rules that a section must fulfil to be valid. This allows to implement
            semantic checks that go behind mere type or shape checks. This quantity takes
            the names of constraints as string. Constraints have to be implemented as methods
            with the :func:`constraint` decorator. They can raise :class:`ConstraintViolated`
            or an AssertionError to indicate that the constraint is not fulfilled for the ``self``
            section. This quantity will be set automatically from all constraint methods in the
            respective section class. To run validation of a section use :py:meth:`MSection.m_validate`.

    Other attributes and helper properties:

    Attributes:
        section_cls:
            A helper attribute that gives the `section class` as a Python class object.

        inherited_sections:
            A helper attribute that gives direct and indirect base sections and extending
            sections including this section. These are all sections that this sections
            gets its properties from.

        all_base_sections:
            A helper attribute that gives direct and indirect base sections.

        all_inheriting_section:
            A helper attribute that gives direct and indirect inheriting sections.

        all_properties:
            A helper attribute that gives all properties (subsection and quantity) definitions
            including inherited properties and properties from extending sections as a
            dictionary with names and definitions.

        all_quantities:
            A helper attribute that gives all quantity definition including inherited ones
            and ones from extending sections as a dictionary that maps names (strings)
            to :class:`Quantity`.

        all_sub_sections:
            A helper attribute that gives all subsection definition including inherited ones
            and ones from extending sections as a dictionary that maps names (strings)
            to :class:`SubSection`.

        all_sub_sections_by_section:
            A helper attribute that gives all subsection definition including inherited ones
            and ones from extending sections as a dictionary that maps section classes
            (i.e. Python class objects) to lists of :class:`SubSection`.

        all_aliases:
            A helper attribute that gives all aliases for all properties including
            inherited properties and properties form extending sections as a
            dictionary with aliases and the definitions.

        all_inner_section_definitions:
            A helper attribute that gives all inner_section_definitions including
            their aliases by name.

        path: Shortest path from a root section to this section. This is not the path
            in the metainfo schema (`m_path`) but an archive path in potential data.

        event_handlers:
            Event handler are functions that get called when the section data is changed.
            There are two types of events: ``set`` and ``add_sub_section``. The handler type
            is determined by the handler (i.e. function) name: ``on_set`` and ``on_add_sub_section``.
            The handler arguments correspond to :py:meth:`MSection.m_set` (section, quantity_def, value) and
            :py:meth:`MSection.m_add_sub_section` (section, sub_section_def, sub_section).
            Handler are called after the respective action was performed. This quantity is
            automatically populated with handler from the section classes methods. If there
            is a method ``on_set`` or ``on_add_sub_section``, it will be added as handler.

        errors:
            A list of errors. These issues prevent the section definition from being usable.

        warnings:
            A list of warnings. These still allow to use the section definition.
    '''

    quantities: 'SubSection' = None
    sub_sections: 'SubSection' = None
    inner_section_definitions: 'SubSection' = None

    base_sections: 'Quantity' = _placeholder_quantity
    extending_sections: 'Quantity' = _placeholder_quantity
    extends_base_section: 'Quantity' = _placeholder_quantity
    inheriting_sections: 'Quantity' = _placeholder_quantity
    constraints: 'Quantity' = _placeholder_quantity
    event_handlers: 'Quantity' = _placeholder_quantity

    inherited_sections: 'Quantity' = _placeholder_quantity
    all_base_sections: 'Quantity' = _placeholder_quantity
    all_inheriting_sections: 'Quantity' = _placeholder_quantity
    all_properties: 'Quantity' = _placeholder_quantity
    all_quantities: 'Quantity' = _placeholder_quantity
    all_sub_sections: 'Quantity' = _placeholder_quantity
    all_sub_sections_by_section: 'Quantity' = _placeholder_quantity
    all_aliases: 'Quantity' = _placeholder_quantity
    all_inner_section_definitions: 'Quantity' = _placeholder_quantity
    has_variable_names: 'Quantity' = _placeholder_quantity
    path: 'Quantity' = _placeholder_quantity

    def __init__(self, *args, validate: bool = True, **kwargs):
        self._section_cls: Type[MSection] = None  # type: ignore

        super().__init__(*args, **kwargs)
        self.validate = validate

    def m_validate(self) -> Tuple[List[str], List[str]]:
        if not self.validate:
            return [], []

        return super().m_validate()

    @property
    def section_cls(self) -> Type[MSection]:
        if self._section_cls is None:
            # set a temporary to avoid endless recursion
            self._section_cls = type(self.name, (MSection,), dict(do_init=False))

            # Create a section class if this does not exist. This happens if the section
            # is not created through a class definition.
            attrs = {prop.name: prop for prop in itertools.chain(self.quantities, self.sub_sections)}

            for name, inner_section_def in self.all_inner_section_definitions.items():
                attrs[name] = inner_section_def.section_cls

            attrs.update(m_def=self, do_init=False)
            if len(self.base_sections) > 0:
                bases = tuple(base_section.section_cls for base_section in self.base_sections)
            else:
                bases = (MSection,)
            self._section_cls = type(self.name, bases, attrs)

        return self._section_cls

    def __init_metainfo__(self):
        super().__init_metainfo__()

        # Init extending_sections
        if self.extends_base_section:
            base_sections_count = len(self.base_sections)
            if base_sections_count == 0:
                raise MetainfoError(
                    f'Section {self} extend the base section, but has no base section.')

            if base_sections_count > 1:
                raise MetainfoError(
                    f'Section {self} extend the base section, but has more than one base section.')

            base_section = self.base_sections[0]
            for name, attr in self.section_cls.__dict__.items():
                if isinstance(attr, Property):
                    setattr(base_section.section_cls, name, attr)

            base_section.extending_sections = base_section.extending_sections + [self]

        # Init inheriting_sections
        if not self.extends_base_section:
            for base_section in self.base_sections:
                base_section.inheriting_sections = base_section.inheriting_sections + [self]

        # Transfer properties of inherited and overwritten property definitions that
        # have not been overwritten
        inherited_properties: Dict[str, Property] = dict()
        for base_section in self.all_base_sections:
            inherited_properties.update(**base_section.all_properties)

        for property in itertools.chain(self.quantities, self.sub_sections):
            inherited_property = inherited_properties.get(property.name)
            if inherited_property is None:
                continue

            for m_quantity in property.m_def.all_quantities.values():
                if not property.m_is_set(m_quantity) and inherited_property.m_is_set(m_quantity):
                    property.m_set(m_quantity, inherited_property.m_get(m_quantity))

    @constraint
    def unique_names(self):
        names: Set[str] = set()
        for base in self.extending_sections:
            for quantity in itertools.chain(base.quantities, base.sub_sections):
                for alias in quantity.aliases:
                    names.add(alias)
                names.add(quantity.name)

        for definition in itertools.chain(self.quantities, self.sub_sections):
            assert definition.name not in names, \
                f'All names in a section must be unique. ' \
                f'Name {definition.name} of {definition} in {definition.m_parent} already exists in {self}.'
            names.add(definition.name)
            for alias in definition.aliases:
                assert alias not in names, \
                    f'All names (incl. aliases) in a section must be unique. ' \
                    f'Alias {alias} of {definition} in {definition.m_parent} already exists in {self}.'
                names.add(alias)

    @constraint
    def compatible_eln_annotation(self):
        def assert_component(component_name, quantity_name, quantity_type, accepted_components):
            assert component_name in accepted_components, \
                f'The component `{component_name}` is not compatible with the quantity `{quantity_name}` ' \
                f'of the type `{quantity_type}`. Accepted components: {", ".join(accepted_components)}.'

        for definition in itertools.chain(self.quantities, self.sub_sections):
            if not definition.m_annotations or 'eln' not in definition.m_annotations or not \
                    definition.m_annotations['eln'] or 'component' not in definition.m_annotations['eln']:
                continue
            component = definition.m_annotations['eln']['component']
            if not component:
                continue
            if isinstance(definition.type, type):
                if definition.type.__name__ == 'str':
                    assert_component(
                        component, definition.name, definition.type.__name__, MTypes.eln_component['str'])
                elif definition.type.__name__ == 'bool':
                    assert_component(
                        component, definition.name, definition.type.__name__, MTypes.eln_component['bool'])
                elif definition.type in MTypes.num_python:
                    assert_component(
                        component, definition.name, definition.type.__name__, MTypes.eln_component['number'])
                elif definition.type in MTypes.num_numpy:
                    assert_component(
                        component, definition.name, f'np.{definition.type.__name__}', MTypes.eln_component['number'])
                elif definition.type.__name__ == 'User':
                    assert_component(
                        component, definition.name, definition.type.__name__, MTypes.eln_component['user'])
                elif definition.type.__name__ == 'Author':
                    assert_component(
                        component, definition.name, definition.type.__name__, MTypes.eln_component['author'])
            elif isinstance(definition.type, _Datetime):
                assert_component(
                    component, definition.name, type(definition.type).__name__, MTypes.eln_component['datetime'])
            elif isinstance(definition.type, MEnum):
                assert_component(
                    component, definition.name, type(definition.type).__name__, MTypes.eln_component['enum'])
            elif isinstance(definition.type, Reference):
                target_class = definition.type.target_section_def.section_cls
                if target_class.__name__ == 'User':
                    assert_component(
                        component, definition.name, target_class.__name__, MTypes.eln_component['user'])
                elif target_class.__name__ == 'Author':
                    assert_component(
                        component, definition.name, target_class.__name__, MTypes.eln_component['author'])
                else:
                    assert_component(
                        component, definition.name, type(definition.type).__name__, MTypes.eln_component['reference'])

    @constraint
    def resolved_base_sections(self):
        for base_section in self.base_sections:
            try:
                base_section.m_resolved()
            except MetainfoReferenceError as e:
                assert False, f'Cannot resolve base_section: {str(e)}'

    @classmethod
    def m_from_dict(cls, data: Dict[str, Any], **kwargs):
        for list_quantity in [Section.quantities, Section.sub_sections, Section.inner_section_definitions]:
            alias, potential_dict_value = list_quantity.get_from_dict(data)
            if alias:
                data[alias] = dict_to_named_list(potential_dict_value)

        _, sub_sections = Section.sub_sections.get_from_dict(data, [])
        for sub_section in sub_sections:
            alias, section_def = SubSection.sub_section.get_from_dict(sub_section)
            if not section_def or isinstance(section_def, str):
                continue

            inner_sections_alias, inner_sections = Section.inner_section_definitions.get_from_dict(data)
            if not inner_sections_alias:
                inner_sections = []
                data['inner_section_definitions'] = inner_sections

            inner_sections.append(section_def)
            name = sub_section.get('name')
            if name:
                name = name.title().replace('_', '')
            section_def['name'] = name
            sub_section[alias] = name

        if 'base_section' in data:
            data['base_sections'] = [data.pop('base_section')]

        return super(Section, cls).m_from_dict(data, **kwargs)

    def _hash(self, regenerate=False) -> _HASH_OBJ:
        if self._cached_hash is not None and not regenerate:
            return self._cached_hash

        self._cached_hash = super(Section, self)._hash(regenerate)

        for item in itertools.chain(
                self.quantities,
                self.base_sections,
                self.extending_sections,
                self.sub_sections,
                self.inner_section_definitions):
            if id(self) != id(item):
                self._cached_hash.update(item._hash(regenerate).digest())

        return self._cached_hash


class Package(Definition):
    ''' Packages organize metainfo definitions alongside Python modules

    Each Python module with metainfo Definition (explicitly or implicitly) has a member
    ``m_package`` with an instance of this class. Definitions (categories, sections) in
    Python modules are automatically added to the module's :class:`Package`.
    Packages are not nested and rather have the fully qualified Python module name as
    name.

    This allows to inspect all definitions in a Python module and automatically puts
    module name and docstring as :class:`Package` name and description.

    Besides the regular :class:`Definition` attributes, packages can have the following
    attributes:

    Attributes:
        section_definitions: All `section definitions` in this package as :class:`Section`
            objects.

        category_definitions: All `category definitions` in this package as :class:`Category`
            objects.

        all_definitions: A helper attribute that provides all section and category definitions
            by name and aliases.
    '''

    section_definitions: 'SubSection' = None
    category_definitions: 'SubSection' = None

    all_definitions: 'Quantity' = _placeholder_quantity
    dependencies: 'Quantity' = _placeholder_quantity

    registry: Dict[str, 'Package'] = {}
    ''' A static member that holds all currently known packages. '''

    def __init__(self, *args, **kwargs):
        super().__init__(*args, **kwargs)
        self.errors, self.warnings = [], []
        self.archive = None
        self.entry_id_based_name = None

    def __init_metainfo__(self):
        super().__init_metainfo__()

        Package.registry[self.name] = self

        # access potential SectionProxies to resolve them
        for content in self.m_all_contents():
            if isinstance(content, Quantity):
                if isinstance(content.type, MProxy):
                    content.type.m_proxy_resolve()
            elif isinstance(content, SubSection):
                target = content.sub_section
                if isinstance(target, MProxy):
                    target = target.m_proxy_resolve()
                SubSection._used_sections.setdefault(target, []).append(content)
            elif isinstance(content, Section):
                for base_section in content.base_sections:
                    if isinstance(base_section, MProxy):
                        base_section.m_proxy_resolve()

        # validate
        if is_bootstrapping:
            return

        self.errors, self.warnings = self.m_all_validate()
        if len(self.errors) > 0:
            raise MetainfoError(
                f'One constraint was violated: {str(self.errors[0]).strip(".")} '
                f'(there are {len(self.errors) - 1:d} more violations)')

    @staticmethod
    def from_module(module_name: str):
        module = sys.modules[module_name]

        pkg: 'Package' = getattr(module, 'm_package', None)
        if pkg is None:
            pkg = Package()
            setattr(module, 'm_package', pkg)

        pkg.name = module_name
        if pkg.description is None and module.__doc__ is not None:
            pkg.description = inspect.cleandoc(module.__doc__).strip()

        return pkg

    @classmethod
    def m_from_dict(cls, data: Dict[str, Any], **kwargs):
        for list_quantity in [Package.section_definitions, Package.category_definitions]:
            alias, potential_dict_value = list_quantity.get_from_dict(data)
            if alias:
                data[alias] = dict_to_named_list(potential_dict_value)

        return super(Package, cls).m_from_dict(data, **kwargs)

    def qualified_name(self):
        # packages loaded from files have a hot qualified name based on entry id
        # this name is not serialized which causes '*' name when reloaded from cold
        # we store this name in a `str` and it will be reloaded from cold
        # see Context.resolve_section_definition()
        if self.entry_id_based_name:
            return self.entry_id_based_name

        if self.archive:
            # If the package was defined within a regular uploaded archive file, we
            # use its id, which is a globally unique identifier for the package.
            if self.archive.metadata and self.archive.metadata.entry_id:
                self.entry_id_based_name = f'entry_id:{self.archive.metadata.entry_id}'
            else:
                self.entry_id_based_name = f'entry_id:*'

            return self.entry_id_based_name

        return super().qualified_name()

    def normalize(self, archive, logger=None):
        if archive.definitions == self and archive.metadata:
            if archive.metadata.entry_name is None and self.name and self.name != '*':
                archive.metadata.entry_name = self.name

    def _hash(self, regenerate=False) -> _HASH_OBJ:
        if self._cached_hash is not None and not regenerate:
            return self._cached_hash

        self._cached_hash = super(Package, self)._hash(regenerate)

        for item in self.section_definitions:  # pylint: disable=not-an-iterable
            if id(self) != id(item):
                self._cached_hash.update(item._hash(regenerate).digest())

        return self._cached_hash


class Category(Definition):
    ''' Categories allow to organize metainfo definitions (not metainfo data like sections do)

    Each definition, including categories themselves, can belong to a set of categories.
    Categories therefore form a hierarchy of concepts that definitions can belong to, i.e.
    they form a `is a` relationship.

    Attributes:
        definitions: A helper attribute that gives all definitions that are directly or
            indirectly in this category.
    '''

    def __init__(self, *args, **kwargs):
        super().__init__(*args, **kwargs)

        self.definitions: Set[Definition] = set()

    def get_all_definitions(self, definitions: Set[Definition] = None) -> Set[Definition]:
        '''
        Helper method that collects all non category definitions, including those
        in categories of this category.
        '''
        if definitions is None:
            definitions = set()

        for definition in self.definitions:
            if isinstance(definition, MCategory):
                definition = definition.m_def

            if isinstance(definition, Category):
                definition.get_all_definitions(definitions)

            if definition not in definitions:
                definitions.add(definition)

        return definitions


Section.m_def = Section(name='Section')
Section.m_def.m_def = Section.m_def
Section.m_def._section_cls = Section

Definition.m_def = Section(name='Definition')
Attribute.m_def = Section(name='Attribute')
Property.m_def = Section(name='Property')
Quantity.m_def = Section(name='Quantity')
SubSection.m_def = Section(name='SubSection')
Category.m_def = Section(name='Category')
Package.m_def = Section(name='Package')

Attribute.type = DirectQuantity(type=QuantityType, name='type')
Attribute.shape = DirectQuantity(type=Dimension, shape=['0..*'], name='shape', default=[])

Definition.name = DirectQuantity(type=str, name='name')
Definition.description = Quantity(type=str, name='description')
Definition.links = Quantity(type=str, shape=['0..*'], name='links')
Definition.categories = Quantity(
    type=Reference(Category.m_def), shape=['0..*'], default=[], name='categories')
Definition.deprecated = Quantity(type=str, name='deprecated')
Definition.aliases = Quantity(type=str, shape=['0..*'], default=[], name='aliases')
Definition.variable = Quantity(type=bool, name='variable', default=False)
Definition.more = Quantity(type=JSON, name='more', default={})
Definition.attributes = SubSection(sub_section=Attribute.m_def, name='attributes', repeats=True)


@derived(cached=True, virtual=True)  # Virtual has to be set manually, due to bootstrapping hen-egg problems
def all_attributes(self: Property) -> Dict[str, Attribute]:
    result: Dict[str, Attribute] = {}
    for definition in self.attributes:
        result[definition.name] = definition

    return result


Definition.all_attributes = all_attributes

Section.quantities = SubSection(
    sub_section=Quantity.m_def, name='quantities', repeats=True)
Section.sub_sections = SubSection(
    sub_section=SubSection.m_def, name='sub_sections', repeats=True)
Section.inner_section_definitions = SubSection(
    sub_section=Section.m_def, name='inner_section_definitions', repeats=True,
    aliases=['inner_section_defs', 'section_defs', 'inner_sections', 'sections'])

Section.base_sections = Quantity(
    type=SectionReference, shape=['0..*'], default=[], name='base_sections')
Section.extending_sections = Quantity(
    type=SectionReference, shape=['0..*'], default=[], name='extending_sections')
Section.extends_base_section = Quantity(type=bool, default=False, name='extends_base_section')
Section.inheriting_sections = Quantity(
    type=SectionReference, shape=['0..*'], default=[], name='inheriting_sections', virtual=True)
Section.constraints = Quantity(type=str, shape=['0..*'], default=[], name='constraints')
Section.event_handlers = Quantity(
    type=Callable, shape=['0..*'], name='event_handlers', virtual=True, default=[])


@derived(cached=True)
def inherited_sections(self) -> List[Section]:
    result: List[Section] = []
    for base_section in self.all_base_sections:
        result.append(base_section)
    for extending_section in self.extending_sections:
        result.append(extending_section)
    result.append(self)
    return result


@derived(cached=False)
def all_base_sections(self) -> List[Section]:
    result: List[Section] = []
    for base_section in self.base_sections:
        if isinstance(base_section, SectionProxy):
            # In some reference resolution contexts, it is important to reevaluate later
            self.m_mod_count += 1
            continue
        for base_base_section in base_section.all_base_sections:
            if isinstance(base_base_section, SectionProxy):
                # In some reference resolution contexts, it is important to reevaluate later
                self.m_mod_count += 1
                continue
            result.append(base_base_section)
        result.append(base_section)
    return result


@derived(cached=True)
def all_inheriting_sections(self) -> List[Section]:
    result: Set[Section] = set()
    for inheriting_section in self.inheriting_sections:
        if isinstance(inheriting_section, SectionProxy):
            # In some reference resolution contexts, it is important to reevaluate later
            self.m_mod_count += 1
            continue
        for inheriting_inheriting_section in inheriting_section.all_inheriting_sections:
            if isinstance(inheriting_inheriting_section, SectionProxy):
                # In some reference resolution contexts, it is important to reevaluate later
                self.m_mod_count += 1
                continue
            result.add(inheriting_inheriting_section)
        result.add(inheriting_section)
    return list(result)


@derived(cached=True)
def all_properties(self) -> Dict[str, Union[SubSection, Quantity]]:
    result: Dict[str, Union[SubSection, Quantity]] = dict()
    for section in self.inherited_sections:
        for definition in itertools.chain(section.quantities, section.sub_sections):
            result[definition.name] = definition
    return result


@derived(cached=True)
def all_quantities(self) -> Dict[str, Quantity]:
    result: Dict[str, Quantity] = dict()
    for section in self.inherited_sections:
        for definition in section.quantities:
            result[definition.name] = definition
    return result


@derived(cached=True)
def all_sub_sections(self) -> Dict[str, SubSection]:
    result: Dict[str, SubSection] = dict()
    for section in self.inherited_sections:
        for definition in section.sub_sections:
            result[definition.name] = definition
    return result


@derived(cached=True)
def all_sub_sections_by_section(self) -> Dict[Section, List[SubSection]]:
    result: Dict[Section, List[SubSection]] = dict()
    for section in self.inherited_sections:
        for definition in section.sub_sections:
            sub_sections = result.setdefault(definition.sub_section.m_resolved(), [])
            sub_sections.append(definition)
    return result


@derived(cached=True)
def all_aliases(self) -> Dict[str, Union[SubSection, Quantity]]:
    result: Dict[str, Union[SubSection, Quantity]] = dict()
    for section in self.inherited_sections:
        for definition in itertools.chain(section.quantities, section.sub_sections):
            for alias in definition.aliases:
                result[alias] = definition
            result[definition.name] = definition

    return result


@derived(cached=True)
def all_inner_section_definitions(self) -> Dict[str, Section]:
    result: Dict[str, Section] = dict()
    for base_section_or_self in self.all_base_sections + [self]:  # pylint: disable=not-an-iterable
        for section in base_section_or_self.inner_section_definitions:  # pylint: disable=not-an-iterable
            if section.name:
                result[section.name] = section
            for alias in section.aliases:
                result[alias] = section

    return result


@derived(cached=True)
def has_variable_names(self) -> bool:
    return any(value.variable for value in self.all_properties.values())


@derived(cached=True)
def section_path(self) -> str:
    used_in_sub_sections: List[SubSection] = SubSection._used_sections.get(self, [])  # type: ignore
    if len(used_in_sub_sections) == 0:
        return None if self.name == 'EntryArchive' else '__no_archive_path__'

    if len(used_in_sub_sections) > 1:
        return '__ambiguous__'

    parent_section = used_in_sub_sections[0].m_parent
    parent_path = parent_section.path

    if parent_path is None:
        return used_in_sub_sections[0].name

    if parent_path.startswith('__'):
        return parent_path

    return f'{parent_path}.{used_in_sub_sections[0].name}'


Section.inherited_sections = inherited_sections
Section.all_base_sections = all_base_sections
Section.all_inheriting_sections = all_inheriting_sections
Section.all_properties = all_properties
Section.all_quantities = all_quantities
Section.all_sub_sections = all_sub_sections
Section.all_sub_sections_by_section = all_sub_sections_by_section
Section.all_aliases = all_aliases
Section.all_inner_section_definitions = all_inner_section_definitions
Section.has_variable_names = has_variable_names
Section.path = section_path

SubSection.repeats = Quantity(type=bool, name='repeats', default=False)

SubSection.sub_section = Quantity(
    type=SectionReference, name='sub_section',
    aliases=['section_definition', 'section_def', 'section'])

Quantity.m_def._section_cls = Quantity
Quantity.type = DirectQuantity(type=QuantityType, name='type')
Quantity.shape = DirectQuantity(type=Dimension, shape=['0..*'], name='shape', default=[])
Quantity.unit = Quantity(type=Unit, name='unit')
Quantity.dimensionality = DirectQuantity(type=str, name='dimensionality')
Quantity.default = DirectQuantity(type=Any, default=None, name='default')
Quantity.derived = DirectQuantity(type=Callable, default=None, name='derived', virtual=True)
Quantity.virtual = DirectQuantity(type=bool, default=False, name='virtual')
Quantity.is_scalar = Quantity(
    type=bool, name='is_scalar', derived=lambda quantity: len(quantity.shape) == 0)
Quantity.use_full_storage = Quantity(
    type=bool, name='use_full_storage',
    derived=lambda quantity: quantity.repeats or quantity.variable or len(quantity.attributes) > 0)
Quantity.flexible_unit = Quantity(type=bool, name='flexible_unit', default=False)
Quantity.repeats = Quantity(type=bool, name='repeats', default=False)
Quantity.cached = Quantity(type=bool, name='cached', default=False)

Package.section_definitions = SubSection(
    sub_section=Section.m_def, name='section_definitions', repeats=True,
    aliases=['section_defs', 'sections'])

Package.category_definitions = SubSection(
    sub_section=Category.m_def, name='category_definitions', repeats=True,
    aliases=['category_defs'])


@derived(cached=True)
def all_definitions(self):
    result: Dict[str, Definition] = dict()
    for sub_section_def in [Package.section_definitions, Package.category_definitions]:
        for definition in self.m_get_sub_sections(sub_section_def):
            result[definition.name] = definition
            for alias in definition.aliases:
                result[alias] = definition
    return result


@derived(cached=True)
def dependencies(self):
    '''
    All packages which have definitions that definitions from this package need. Being
    'needed' includes categories, base sections, and referenced definitions.
    '''
    result = set()
    for content in self.m_all_contents():
        to_add = None
        if isinstance(content, Definition):
            for category in content.categories:
                if category.m_parent != self:
                    to_add = category.m_parent

        if isinstance(content, Quantity):
            if isinstance(content.type, Reference):
                if content.type.target_section_def.m_parent != self:
                    to_add = content.type.target_section_def.m_parent

        if isinstance(content, Section):
            for section in content.base_sections:
                if section.m_parent != self:
                    to_add = section.m_parent

        more_dependencies = []
        if to_add is not None:
            more_dependencies.append(to_add)
        while len(more_dependencies) > 0:
            dependency = more_dependencies.pop()
            if dependency not in result:
                result.add(dependency)
                more_dependencies.extend(dependency.dependencies)

    return result


Package.all_definitions = all_definitions
Package.dependencies = dependencies

is_bootstrapping = False

Definition.__init_cls__()
Attribute.__init_cls__()
Property.__init_cls__()
Section.__init_cls__()
Package.__init_cls__()
Category.__init_cls__()
Quantity.__init_cls__()
SubSection.__init_cls__()


class Environment(MSection):
    ''' Environments allow to manage many metainfo packages and quickly access all definitions.

    Environments provide a name-table for large-sets of metainfo definitions that span
    multiple packages. It provides various functions to resolve metainfo definitions by
    their names, legacy names, and qualified names.

    Args:
        packages: Packages in this environment.
    '''

    packages = SubSection(sub_section=Package, repeats=True)

    def __init__(self, *args, **kwargs):
        super().__init__(*args, **kwargs)

    @derived(cached=True)
    def all_definitions_by_name(self):
        all_definitions_by_name: Dict[str, List[Definition]] = dict()
        for definition in self.m_all_contents():
            if isinstance(definition, Definition):
                for name in [definition.name] + definition.aliases:
                    definitions = all_definitions_by_name.setdefault(name, [])
                    assert definition not in definitions, '%s must be unique' % definitions
                    definitions.append(definition)

        return all_definitions_by_name

    def resolve_definitions(
            self, name: str, section_cls: Type[MSectionBound],
            filter: TypingCallable[[MSection], bool] = None) -> List[MSectionBound]:

        return [
            definition
            for definition in self.all_definitions_by_name.get(name, [])  # pylint: disable=no-member
            if isinstance(definition, section_cls)
            if not (isinstance(definition, Section) and definition.extends_base_section)
            if filter is None or filter(definition)]

    def resolve_definition(
            self, name, section_cls: Type[MSectionBound],
            filter: TypingCallable[[MSection], bool] = None) -> MSectionBound:

        defs = self.resolve_definitions(name, section_cls, filter=filter)
        if len(defs) == 1:
            return defs[0]
<<<<<<< HEAD

        if len(defs) > 1:
            raise KeyError(f'Could not uniquely identify {name}, candidates are {defs}')

        raise KeyError(f'Could not resolve {name}')


class Author(MSection):
    from nomad.metainfo.elasticsearch_extension import material_entry_type, Elasticsearch as ElasticSearch

    ''' A person that is author of data in NOMAD or references by NOMAD. '''
    name = Quantity(
        type=str,
        derived=lambda user: ('%s %s' % (user.first_name, user.last_name)).strip(),
        a_elasticsearch=[
            ElasticSearch(material_entry_type, _es_field='keyword'),  # type: ignore
            ElasticSearch(material_entry_type, mapping='text', field='text', _es_field=''),  # type: ignore
            ElasticSearch(suggestion="default")
        ])

    first_name = Quantity(type=Capitalized)
    last_name = Quantity(type=Capitalized)
    email = Quantity(type=str)

    affiliation = Quantity(type=str)
    affiliation_address = Quantity(type=str)


class User(Author):
    from nomad.metainfo.pydantic_extension import PydanticModel
    from nomad.metainfo.elasticsearch_extension import material_entry_type, Elasticsearch as ElasticSearch
    ''' A NOMAD user.

    Typically a NOMAD user has a NOMAD account. The user related data is managed by
    NOMAD keycloak user-management system. Users are used to denote authors,
    reviewers, and owners of datasets.

    Args:
        user_id: The unique, persistent keycloak UUID
        username: The unique, persistent, user chosen username
        first_name: The users first name (including all other given names)
        last_name: The users last name
        affiliation: The name of the company and institutes the user identifies with
        affiliation_address: The address of the given affiliation
        created: The time the account was created
        repo_user_id: The id that was used to identify this user in the NOMAD CoE Repository
        is_admin: Bool that indicated, iff the user the use admin user
    '''

    m_def = Section(a_pydantic=PydanticModel())

    user_id = Quantity(
        type=str,
        a_elasticsearch=ElasticSearch(material_entry_type))  # type: ignore

    username = Quantity(type=str)

    created = Quantity(type=Datetime)

    repo_user_id = Quantity(
        type=str,
        description='Optional, legacy user id from the old NOMAD CoE repository.')

    is_admin = Quantity(
        type=bool, derived=lambda user: user.user_id == config.services.admin_user_id)

    is_oasis_admin = Quantity(type=bool, default=False)

    @staticmethod
    @cached(cache=TTLCache(maxsize=2048, ttl=24 * 3600))
    def get(*args, **kwargs) -> 'User':
        from nomad import infrastructure
        return infrastructure.user_management.get_user(*args, **kwargs)  # type: ignore

    def full_user(self) -> 'User':
        ''' Returns a User object with all attributes loaded from the user management system. '''
        from nomad import infrastructure
        assert self.user_id is not None
        return infrastructure.user_management.get_user(user_id=self.user_id)  # type: ignore


predefined_datatypes = {
    'Dimension': Dimension, 'Unit': Unit, 'Datetime': Datetime,
    'JSON': JSON, 'Capitalized': Capitalized, 'bytes': Bytes, 'File': File,
    'URL': URL, 'User': User, 'Author': Author
}
=======
        elif len(defs) > 1:
            raise KeyError('Could not uniquely identify %s, candidates are %s' % (name, defs))
        else:
            raise KeyError('Could not resolve %s' % name)
>>>>>>> 0ddf52b7
<|MERGE_RESOLUTION|>--- conflicted
+++ resolved
@@ -33,13 +33,13 @@
 import pint
 import docstring_parser
 import jmespath
-from cachetools import cached, TTLCache
 
 from nomad.config import process
 from nomad.metainfo.metainfo_utility import Annotation, DefinitionAnnotation, MEnum, MQuantity, MRegEx, \
     MSubSectionList, MTypes, ReferenceURL, SectionAnnotation, _storage_suffix, check_dimensionality, convert_to, \
     default_hash, dict_to_named_list, normalize_datetime, resolve_variadic_name, retrieve_attribute, \
-    split_python_definition, to_dict, to_numpy, to_section_def, to_storage_name, validate_shape, validate_url
+    split_python_definition, to_dict, to_numpy, to_section_def, to_storage_name, validate_shape, validate_url, \
+    check_unit, _delta_symbols
 from nomad.units import ureg as units
 
 m_package: Optional['Package'] = None
@@ -49,78 +49,8 @@
 MSectionBound = TypeVar('MSectionBound', bound='MSection')
 SectionDefOrCls = Union['Section', 'SectionProxy', Type['MSection']]
 T = TypeVar('T')
-<<<<<<< HEAD
-=======
-_hash_method = 'sha1'  # choose from hashlib.algorithms_guaranteed
-reserved_name_re = re.compile(r'^(m_|a_|_+).*$')
-
-_primitive_types = {
-    str: lambda v: None if v is None else str(v),
-    # TODO it is more complicated than that, because bytes cannot be naturally serialized to JSON
-    # bytes: lambda v: None if v is None else bytes(v),
-    int: int,
-    float: lambda v: None if v is None else float(v),
-    bool: bool,
-    np.bool_: bool}
-
-
-_primitive_type_names = {
-    primitive_type.__name__: primitive_type for primitive_type in _primitive_types}
-
-_types_int_numpy = {np.int8, np.int16, np.int32, np.int64, np.uint8, np.uint16, np.uint32, np.uint64}
-_types_int_python = {int}
-_types_int = _types_int_python | _types_int_numpy
-_types_float_numpy = {np.float16, np.float32, np.float64}
-_types_float_python = {float}
-_types_float = _types_float_python | _types_float_numpy
-_types_num_numpy = _types_int_numpy | _types_float_numpy
-_types_num_python = _types_int_python | _types_float_python
-_types_num = _types_num_python | _types_num_numpy
-_types_str_numpy = {np.str_}
-_types_bool_numpy = {np.bool_}
-_types_numpy = _types_num_numpy | _types_str_numpy | _types_bool_numpy
-_delta_symbols = {'delta_', 'Δ'}
-
-validElnTypes = {
-    'str': ['str'],
-    'bool': ['bool'],
-    'number': [x.__name__ for x in _types_num_python] + [f'np.{x.__name__}' for x in _types_num_numpy],
-    'datetime': ['Datetime'],
-    'enum': ['{type_kind: Enum, type_data: [Operator, Responsible_person]}'],
-    'user': ['User'],
-    'author': ['Author'],
-    'reference': ['']
-}
-
-validElnComponents = {
-    'str': ['StringEditQuantity', 'FileEditQuantity', 'RichTextEditQuantity', 'EnumEditQuantity'],
-    'bool': ['BoolEditQuantity'],
-    'number': ['NumberEditQuantity', 'SliderEditQuantity'],
-    'datetime': ['DateTimeEditQuantity'],
-    'enum': ['EnumEditQuantity', 'AutocompleteEditQuantity', 'RadioEnumEditQuantity'],
-    'user': ['UserEditQuantity'],
-    'author': ['AuthorEditQuantity'],
-    'reference': ['ReferenceEditQuantity']
-}
 
 _unset_value = '__UNSET__'
-
-
-def _default_hash():
-    return hashlib.new(_hash_method)
-
-
-def _split_python_definition(definition_with_id: str) -> Tuple[list, Union[str, None]]:
-    '''
-    Split a Python type name into names and an optional id.
-
-    Example:
-        mypackage.mysection@myid  ==> (['mypackage', 'mysection'], 'myid')
-        mypackage.mysection       ==> (['mypackage', 'mysection'], None)
-    '''
-    if '@' not in definition_with_id:
-        return definition_with_id.split('.'), None
->>>>>>> 0ddf52b7
 
 _HASH_OBJ = Type['hashlib._Hash']  # type: ignore
 
@@ -382,49 +312,8 @@
 
 
 class _Unit(DataType):
-<<<<<<< HEAD
-=======
-    @staticmethod
-    def check_dimensionality(quantity_def, unit: Optional[pint.Unit]) -> None:
-        if quantity_def is None or unit is None:
-            return
-
-        dimensionality = getattr(quantity_def, 'dimensionality', None)
-
-        if dimensionality is None:  # not set, do not validate
-            return
-
-        if dimensionality in ('dimensionless', '1') and unit.dimensionless:  # dimensionless
-            return
-
-        if dimensionality == 'transformation':
-            # todo: check transformation dimensionality
-            return
-
-        if units.Quantity(1 * unit).check(dimensionality):  # dimensional
-            return
-
-        raise TypeError(f'Dimensionality {dimensionality} is not met by unit {unit}')
-
-    @staticmethod
-    def check_unit(unit: Union[str, pint.Unit]) -> None:
-        '''Check that the unit is valid.
-        '''
-        if isinstance(unit, str):
-            unit_str = unit
-        elif isinstance(unit, pint.unit._Unit):
-            unit_str = str(unit)
-        else:
-            raise TypeError('Units must be given as str or pint Unit instances.')
-
-        # Explicitly providing a Pint delta-unit is not currently allowed.
-        # Implicit conversions are fine as MathJS on the frontend supports them.
-        if any(x in unit_str for x in _delta_symbols):
-            raise TypeError('Explicit Pint "delta"-units are not yet supported.')
-
->>>>>>> 0ddf52b7
     def set_normalize(self, section, quantity_def: 'Quantity', value):
-        _Unit.check_unit(value)
+        check_unit(value)
 
         if isinstance(value, str):
             value = units.parse_units(value)
@@ -440,17 +329,16 @@
         return value
 
     def serialize(self, section, quantity_def: 'Quantity', value):
-<<<<<<< HEAD
-        return None if quantity_def.flexible_unit else value.__str__()
-=======
+        if quantity_def.flexible_unit:
+            return None
+
         value = value.__str__()
         # The delta prefixes are not serialized: only implicit deltas are
         # allowed currently.
         return reduce(lambda a, b: a.replace(b, ''), _delta_symbols, value)
->>>>>>> 0ddf52b7
 
     def deserialize(self, section, quantity_def: 'Quantity', value):
-        _Unit.check_unit(value)
+        check_unit(value)
         value = units.parse_units(value)
         check_dimensionality(quantity_def, value)
         return value
@@ -1434,13 +1322,16 @@
                 dimensions = len(quantity_def.shape)
                 if dimensions == 0:
                     value = self.__set_normalize(quantity_def, value)
+                    if value == _unset_value:
+                        return
 
                 elif dimensions == 1:
                     if type(value) == str or not isinstance(value, IterableABC):
                         raise TypeError(
                             f'The shape of {quantity_def} requires an iterable value, but {value} is not iterable.')
 
-                    value = list(self.__set_normalize(quantity_def, item) for item in value)
+                    value = [v for v in list(
+                        self.__set_normalize(quantity_def, item) for item in value) if v != _unset_value]
 
                 else:
                     raise MetainfoError(
@@ -1464,7 +1355,6 @@
                     if not m_quantity.name:
                         raise MetainfoError(f"The name must be provided for variadic quantity {quantity_def.name}")
 
-<<<<<<< HEAD
                 # swap to add attributes via the setter to allow validation
                 m_attribute = m_quantity.attributes
                 m_quantity.attributes = {}
@@ -1474,36 +1364,6 @@
                     if isinstance(value, pint.Quantity):
                         m_quantity.value = value.m
                         m_quantity.unit = value.u
-=======
-                if value == _unset_value:
-                    return
-
-            elif dimensions == 1:
-                if type(value) == str or not isinstance(value, IterableABC):
-                    raise TypeError(
-                        f'The shape of {quantity_def} requires an iterable value, but {value} is not iterable.')
-
-                list_value = list()
-                for item in value:
-                    item_value = self.__set_normalize(quantity_def, item)
-                    if item_value == _unset_value:
-                        continue
-                    list_value.append(item_value)
-                value = list_value
-
-                def __check_shape(shape):
-                    if not isinstance(shape, str) or shape == '*':
-                        return
-
-                    bound_match = re.match(r"(\d+)\.\.(\d+|\*)", shape)
-                    if bound_match:
-                        low_bound = bound_match.group(1)
-                        upper_bound = bound_match.group(2)
-                        if len(value) < int(low_bound):
-                            raise MetainfoError(f'At least {low_bound} elements required.')
-                        if upper_bound != '*' and len(value) >= int(upper_bound):
-                            raise MetainfoError(f'At most {upper_bound} elements required.')
->>>>>>> 0ddf52b7
                     else:
                         m_quantity.value = value
                 except KeyError:
@@ -1532,6 +1392,8 @@
                 dimensions = len(quantity_def.shape)
                 if dimensions == 0:
                     m_quantity.value = self.__set_normalize(quantity_def, m_quantity.value)
+                    if m_quantity.value == _unset_value:
+                        return
 
                 elif dimensions == 1:
                     if type(m_quantity.value) == str or not isinstance(m_quantity.value, IterableABC):
@@ -1539,7 +1401,8 @@
                             f'The shape of {quantity_def} requires an iterable value, '
                             f'but {m_quantity.value} is not iterable.')
 
-                    m_quantity.value = list(self.__set_normalize(quantity_def, item) for item in m_quantity.value)
+                    m_quantity.value = [v for v in list(
+                        self.__set_normalize(quantity_def, item) for item in m_quantity.value) if v != _unset_value]
 
                 else:
                     raise MetainfoError(
@@ -4442,96 +4305,8 @@
         defs = self.resolve_definitions(name, section_cls, filter=filter)
         if len(defs) == 1:
             return defs[0]
-<<<<<<< HEAD
 
         if len(defs) > 1:
             raise KeyError(f'Could not uniquely identify {name}, candidates are {defs}')
 
-        raise KeyError(f'Could not resolve {name}')
-
-
-class Author(MSection):
-    from nomad.metainfo.elasticsearch_extension import material_entry_type, Elasticsearch as ElasticSearch
-
-    ''' A person that is author of data in NOMAD or references by NOMAD. '''
-    name = Quantity(
-        type=str,
-        derived=lambda user: ('%s %s' % (user.first_name, user.last_name)).strip(),
-        a_elasticsearch=[
-            ElasticSearch(material_entry_type, _es_field='keyword'),  # type: ignore
-            ElasticSearch(material_entry_type, mapping='text', field='text', _es_field=''),  # type: ignore
-            ElasticSearch(suggestion="default")
-        ])
-
-    first_name = Quantity(type=Capitalized)
-    last_name = Quantity(type=Capitalized)
-    email = Quantity(type=str)
-
-    affiliation = Quantity(type=str)
-    affiliation_address = Quantity(type=str)
-
-
-class User(Author):
-    from nomad.metainfo.pydantic_extension import PydanticModel
-    from nomad.metainfo.elasticsearch_extension import material_entry_type, Elasticsearch as ElasticSearch
-    ''' A NOMAD user.
-
-    Typically a NOMAD user has a NOMAD account. The user related data is managed by
-    NOMAD keycloak user-management system. Users are used to denote authors,
-    reviewers, and owners of datasets.
-
-    Args:
-        user_id: The unique, persistent keycloak UUID
-        username: The unique, persistent, user chosen username
-        first_name: The users first name (including all other given names)
-        last_name: The users last name
-        affiliation: The name of the company and institutes the user identifies with
-        affiliation_address: The address of the given affiliation
-        created: The time the account was created
-        repo_user_id: The id that was used to identify this user in the NOMAD CoE Repository
-        is_admin: Bool that indicated, iff the user the use admin user
-    '''
-
-    m_def = Section(a_pydantic=PydanticModel())
-
-    user_id = Quantity(
-        type=str,
-        a_elasticsearch=ElasticSearch(material_entry_type))  # type: ignore
-
-    username = Quantity(type=str)
-
-    created = Quantity(type=Datetime)
-
-    repo_user_id = Quantity(
-        type=str,
-        description='Optional, legacy user id from the old NOMAD CoE repository.')
-
-    is_admin = Quantity(
-        type=bool, derived=lambda user: user.user_id == config.services.admin_user_id)
-
-    is_oasis_admin = Quantity(type=bool, default=False)
-
-    @staticmethod
-    @cached(cache=TTLCache(maxsize=2048, ttl=24 * 3600))
-    def get(*args, **kwargs) -> 'User':
-        from nomad import infrastructure
-        return infrastructure.user_management.get_user(*args, **kwargs)  # type: ignore
-
-    def full_user(self) -> 'User':
-        ''' Returns a User object with all attributes loaded from the user management system. '''
-        from nomad import infrastructure
-        assert self.user_id is not None
-        return infrastructure.user_management.get_user(user_id=self.user_id)  # type: ignore
-
-
-predefined_datatypes = {
-    'Dimension': Dimension, 'Unit': Unit, 'Datetime': Datetime,
-    'JSON': JSON, 'Capitalized': Capitalized, 'bytes': Bytes, 'File': File,
-    'URL': URL, 'User': User, 'Author': Author
-}
-=======
-        elif len(defs) > 1:
-            raise KeyError('Could not uniquely identify %s, candidates are %s' % (name, defs))
-        else:
-            raise KeyError('Could not resolve %s' % name)
->>>>>>> 0ddf52b7
+        raise KeyError(f'Could not resolve {name}')