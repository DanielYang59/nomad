
#
# Copyright The NOMAD Authors.
#
# This file is part of NOMAD. See https://nomad-lab.eu for further info.
#
# Licensed under the Apache License, Version 2.0 (the "License");
# you may not use this file except in compliance with the License.
# You may obtain a copy of the License at
#
#     http://www.apache.org/licenses/LICENSE-2.0
#
# Unless required by applicable law or agreed to in writing, software
# distributed under the License is distributed on an "AS IS" BASIS,
# WITHOUT WARRANTIES OR CONDITIONS OF ANY KIND, either express or implied.
# See the License for the specific language governing permissions and
# limitations under the License.
#

import click
import sys

from nomad import config
from nomad.cli.cli import cli


@cli.group(help='''The nomad admin commands to do nasty stuff directly on the databases.
                     Remember: With great power comes great responsibility!''')
@click.pass_context
def admin(ctx):
    pass


@admin.command(help='Reset/remove all databases.')
@click.option('--remove', is_flag=True, help='Do not just reset all dbs, but also remove them.')
@click.option('--i-am-really-sure', is_flag=True, help='Must be set for the command to to anything.')
def reset(remove, i_am_really_sure):
    if not i_am_really_sure:
        print('You do not seem to be really sure about what you are doing.')
        sys.exit(1)

    from nomad import infrastructure

    infrastructure.setup_mongo()
    infrastructure.setup_elastic()

    infrastructure.reset(remove)


@admin.command(help='Reset all uploads and entries "stuck" in processing using level mongodb operations.')
@click.option('--zero-complete-time', is_flag=True, help='Sets the complete time to epoch zero.')
def reset_processing(zero_complete_time):
    from datetime import datetime

    from nomad import infrastructure, processing as proc

    infrastructure.setup_mongo()

    def reset_collection(cls):
        in_processing = cls.objects(process_status__in=proc.ProcessStatus.STATUSES_PROCESSING)
        print('%d %s processes need to be reset due to incomplete process' % (in_processing.count(), cls.__name__))
        in_processing.update(
            process_status=proc.ProcessStatus.READY,
            current_process=None,
            worker_hostname=None,
            celery_task_id=None,
            errors=[], warnings=[],
            complete_time=datetime.fromtimestamp(0) if zero_complete_time else datetime.now())

    reset_collection(proc.Entry)
    reset_collection(proc.Upload)


@admin.command(help='Check and lift embargo of data with expired embargo period.')
@click.option('--dry', is_flag=True, help='Do not lift the embargo, just show what needs to be done.')
@click.option('--parallel', default=1, type=int, help='Use the given amount of parallel processes. Default is 1.')
def lift_embargo(dry, parallel):
    from datetime import datetime
    from dateutil.relativedelta import relativedelta

    from nomad import infrastructure, processing as proc
    from nomad.search import quantity_values

    infrastructure.setup_mongo()
    infrastructure.setup_elastic()

    query = dict(with_embargo=True, published=True)

    for upload_id in quantity_values('upload_id', query=query, owner='all'):
        upload = proc.Upload.get(upload_id)
        embargo_length = upload.embargo_length

        if upload.publish_time + relativedelta(months=embargo_length) < datetime.now():
            print('need to lift the embargo of %s (publish_time=%s, embargo=%d)' % (
                upload.upload_id, upload.publish_time, embargo_length))

            if not dry:
                upload.edit_upload_metadata(
                    edit_request_json=dict(metadata={'embargo_length': 0}),
                    user_id=config.services.admin_user_id)
    return


@admin.group(help='Generate scripts and commands for nomad operation.')
def ops():
    pass


# @ops.group(help='Tools for managing the DOS similarity data.')
# def similarity():
#     pass


@ops.command(help=('Dump the mongo db.'))
@click.option('--restore', is_flag=True, help='Do not dump, but restore.')
def dump(restore: bool):
    from datetime import datetime

    date_str = datetime.utcnow().strftime('%Y_%m_%d')
    print('mongodump --host {} --port {} --db {} -o /backup/fairdi/mongo/{}'.format(
        config.mongo.host, config.mongo.port, config.mongo.db_name, date_str))


@ops.command(help=('Restore the mongo db.'))
@click.argument('PATH_TO_DUMP', type=str, nargs=1)
def restore(path_to_dump):
    print('mongorestore --host {} --port {} --db {} {}'.format(
        config.mongo.host, config.mongo.port, config.mongo.db_name, path_to_dump))


@ops.command(help=('Generate an nginx.conf to serve the GUI and proxy pass to API container.'))
@click.option('--prefix', type=str, default=config.services.api_base_path, help='Alter the url path prefix.')
@click.option('--host', type=str, default=config.services.api_host, help='Alter the NOMAD app host.')
@click.option('--port', type=str, default=config.services.api_port, help='Alter the NOMAD port host.')
@click.option('--server/--no-server', default=True, help='Control writing of the outer server {} block. '
              'Useful when conf file is included within another nginx.conf.')
def nginx_conf(prefix, host, port, server):
    prefix = prefix.rstrip('/')
    prefix = '/%s' % prefix.lstrip('/')

    if server:
        print('''server {
    listen        80;
    server_name   www.example.com;
    proxy_set_header Host $host;
        ''')

    print('''
    location / {{
        proxy_pass http://{1}:{2};
    }}

    location ~ {0}\\/?(gui)?$ {{
        rewrite ^ {0}/gui/ permanent;
    }}

    location {0}/gui/ {{
        proxy_intercept_errors on;
        error_page 404 = @redirect_to_index;
        proxy_pass http://{1}:{2};
    }}

    location @redirect_to_index {{
        rewrite ^ {0}/gui/index.html break;
        proxy_pass http://{1}:{2};
    }}

    location ~ \\/gui\\/(service-worker\\.js|meta\\.json)$ {{
        add_header Last-Modified $date_gmt;
        add_header Cache-Control 'no-store, no-cache, must-revalidate, proxy-revalidate, max-age=0';
        if_modified_since off;
        expires off;
        etag off;
        proxy_pass http://{1}:{2};
    }}

    location ~ /api/v1/uploads(/?$|.*/raw|.*/bundle?$) {{
        client_max_body_size 35g;
        proxy_request_buffering off;
        proxy_pass http://{1}:{2};
    }}

    location ~ /api/v1/.*/download {{
        proxy_buffering off;
        proxy_pass http://{1}:{2};
    }}
'''.format(prefix, host, port))
    if server:
        print('}')


@ops.command(help='Updates the AFLOW prototype information using the latest online version and writes the results to a python module in the given FILEPATH.')
@click.argument('FILEPATH', nargs=1, type=str)
@click.option('--matches-only', is_flag=True, help='Only update the match information that depends on the symmetry analysis settings. Will not perform and online update.')
@click.pass_context
def prototypes_update(ctx, filepath, matches_only):
    from nomad.cli.aflow import update_prototypes
    update_prototypes(ctx, filepath, matches_only)


@ops.command(help='Updates the springer database in nomad.config.normalize.springer_db_path.')
@click.option('--max-n-query', default=10, type=int, help='Number of unsuccessful springer request before returning an error. Default is 10.')
@click.option('--retry-time', default=120, type=int, help='Time in seconds to retry after unsuccessful request. Default is 120.')
def springer_update(max_n_query, retry_time):
    from nomad.cli.admin import springer
    springer.update_springer(max_n_query, retry_time)


# @similarity.command(help='Updates the msgpack file containing the similarity information.')
# @click.option('--dir', "-d", "input_dir", type=str, help='Path of the folder containing the raw similarity information files')
# @click.option('--out', "-o", type=str, help='Path of the output msgpack file.')
# @click.option('--verbose', is_flag=True, help='Enable verbose output.')
# def update(input_dir, out, verbose):
#     from nomad.cli.admin import similarity
#     similarity.update(input_dir, out, verbose)


# @similarity.command(help='Ingests the given similarity information from an msgpack file into MongoDB.')
# @click.option('--in', "-i", "input_path", type=str, help='Path of the ingested msgpack file.')
# @click.option('--batch_size', type=int, default=10000, help='Batch size for MongoDB bulk ingestion.')
# @click.option('--verbose', is_flag=True, help='Enable verbose output.')
# def ingest(input_path, batch_size, verbose):
#     from nomad.cli.admin import similarity
#     similarity.ingest(input_path, batch_size, verbose)


@ops.command(help='Configures the GUIs based on NOMAD config.')
def gui_config():
    import os
    import os.path
    from nomad import config
    import glob
    import shutil
    import json

    gui_folder = os.path.abspath(os.path.join(os.path.dirname(__file__), '../../app/flask/static/gui'))
    run_gui_folder = os.path.join(gui_folder, '../.gui_configured')

    # copy
    shutil.rmtree(run_gui_folder, ignore_errors=True)
    shutil.copytree(gui_folder, run_gui_folder)

    # setup the env
    env_js_file = os.path.join(run_gui_folder, 'env.js')
    if not os.path.exists(env_js_file):
        with open(env_js_file, 'wt') as f:
            f.write(f'''
window.nomadEnv = {{
<<<<<<< HEAD
    'appBase': '{config.services.api_base_path.rstrip("/")}',
    'northBase': '{config.services.api_base_path.rstrip("/")}/north',
    'keycloakBase': 'https://nomad-lab.eu/fairdi/keycloak/auth/',
=======
    'appBase': '{config.services.api_base_path}',
    'keycloakBase': '{config.keycloak.public_server_url}',
>>>>>>> 4a2379a2
    'keycloakRealm': '{config.keycloak.realm_name}',
    'keycloakClientId': '{config.keycloak.client_id}',
    'debug': false,
    'encyclopediaBase': '{config.encyclopedia_base if config.encyclopedia_base else 'undefined'}',
    'aitoolkitEnabled': {'true' if config.aitoolkit_enabled else 'false'},
    'oasis': {'true' if config.keycloak.oasis else 'false'},
    'version': {json.dumps(config.meta.beta) if config.meta.beta else dict()},
    'globalLoginRequired': {'false' if config.oasis.allowed_users is None else 'true'}
}};''')

    # replace base path in all GUI files
    source_file_globs = [
        '**/*.json',
        '**/*.html',
        '**/*.js',
        '**/*.js.map',
        '**/*.css']
    for source_file_glob in source_file_globs:
        source_files = glob.glob(os.path.join(run_gui_folder, source_file_glob), recursive=True)
        for source_file in source_files:
            with open(source_file, 'rt') as f:
                file_data = f.read()
            file_data = file_data.replace('/fairdi/nomad/latest', config.services.api_base_path)
            with open(source_file, 'wt') as f:
                f.write(file_data)


@admin.group(help='Commands for upgrading to a newer NOMAD version')
def upgrade():
    pass


@upgrade.command(
    help='''Converts (upgrades) records from one mongodb and migrates to another.
            Note, it is strongly recommended to run this command with loglevel verbosed, i.e.

                nomad -v upgrade migrate-mongo ...

         ''')
@click.option(
    '--host', type=str, default=config.mongo.host,
    help='The mongodb host. By default same as the configureed db.')
@click.option(
    '--port', type=int, default=config.mongo.port,
    help='The mongodb port. By default same as the configured db.')
@click.option(
    '--src-db-name', type=str, required=True,
    help='The name of the source database.')
@click.option(
    '--dst-db-name', type=str, default=config.mongo.db_name,
    help='The name of the destination database. By default same as the configured db.')
@click.option(
    '--upload-query', type=str,
    help='An mongo upload query. All uploads matching the query will be included in the migration.')
@click.option(
    '--entry-query', type=str,
    help='An mongo entry query. All uploads with an entry matching the query will be included in the migration.')
@click.option(
    '--ids-from-file', type=str,
    help='''Reads upload IDs from the specified file. Cannot be used together with the
            --upload-query or --entry-query options.
            This can for example be used to retry just the uploads that has previously failed
            (as these ids can be exported to file using --failed-ids-to-file). You can specify both
            --ids-from-file and --failed-ids-to-file at the same time with the same file name.''')
@click.option(
    '--failed-ids-to-file', type=str,
    help='''Write the IDs of failed and skipped uploads to the specified file.
            This can for example be used to subsequently retry just the uploads that failed
            (as these ids can be loaded from file using --ids-from-file). You can specify both
            --ids-from-file and --failed-ids-to-file at the same time with the same file name.''')
@click.option(
    '--upload-update', type=str,
    help='json with updates to apply to all converted uploads')
@click.option(
    '--entry-update', type=str,
    help='json with updates to apply to all converted entries')
@click.option(
    '--overwrite', type=click.Choice(['always', 'if-newer', 'never'], case_sensitive=False), default='never',
    help='''If an upload already exists in the destination db, this option determines whether
            it and its child records should be overwritten with the data from the source db.
            Possible values are "always", "if-newer", "never". Selecting "always" always overwrites,
            "never" never overwrites, and "if-newer" overwrites if the upload either doesn't exist
            in the destination, or it exists but its complete_time (i.e. last time it was
            processed) is older than in the source db.''')
@click.option(
    '--fix-problems', is_flag=True,
    help='''If a minor, fixable problem is encountered, fixes it automaticall; otherwise fail.''')
@click.option(
    '--dry', is_flag=True,
    help='Dry run (not writing anything to the destination database).')
def migrate_mongo(
        host, port, src_db_name, dst_db_name, upload_query, entry_query,
        ids_from_file, failed_ids_to_file, upload_update, entry_update, overwrite, fix_problems, dry):
    import json
    from pymongo.database import Database
    from nomad import infrastructure
    import nomad.cli.admin.migrate as migrate

    config.mongo.host = host
    config.mongo.port = port
    config.mongo.db_name = dst_db_name
    infrastructure.setup_mongo()

    db_src: Database = infrastructure.mongo_client.get_database(src_db_name)
    db_dst: Database = infrastructure.mongo_client.get_database(dst_db_name)

    if not dry:
        migrate.create_collections_if_needed(db_dst)

    upload_ids = None
    if upload_query and entry_query:
        print('Cannot specify both upload-query and entry-query')
        return -1
    if ids_from_file:
        if upload_query or entry_query:
            print('Cannot specify a query when using --ids-from-file.')
            return -1
        try:
            with open(ids_from_file, 'r') as f:
                upload_ids = [line.strip() for line in f.readlines() if line.strip()]
        except FileNotFoundError:
            print(f'Could not open file {ids_from_file}', file=sys.stderr)
            return -1
    elif upload_query:
        upload_query = json.loads(upload_query)
    elif entry_query:
        entry_query = json.loads(entry_query)

    if upload_update:
        upload_update = json.loads(upload_update)
    if entry_update:
        entry_update = json.loads(entry_update)

    if entry_query:
        print('Quering entries...')
        src_entry_collection = db_src.calc if 'calc' in db_src.collection_names() else db_src.entry
        upload_ids = list(src_entry_collection.distinct('upload_id', entry_query))
    if upload_ids:
        upload_query = {'_id': {'$in': upload_ids}}
    print('Quering uploads...')
    uploads = db_src.upload.find(upload_query)

    migrate.migrate_mongo_uploads(
        db_src, db_dst, uploads, failed_ids_to_file, upload_update, entry_update, overwrite,
        fix_problems, dry)<|MERGE_RESOLUTION|>--- conflicted
+++ resolved
@@ -246,14 +246,9 @@
         with open(env_js_file, 'wt') as f:
             f.write(f'''
 window.nomadEnv = {{
-<<<<<<< HEAD
     'appBase': '{config.services.api_base_path.rstrip("/")}',
     'northBase': '{config.services.api_base_path.rstrip("/")}/north',
-    'keycloakBase': 'https://nomad-lab.eu/fairdi/keycloak/auth/',
-=======
-    'appBase': '{config.services.api_base_path}',
     'keycloakBase': '{config.keycloak.public_server_url}',
->>>>>>> 4a2379a2
     'keycloakRealm': '{config.keycloak.realm_name}',
     'keycloakClientId': '{config.keycloak.client_id}',
     'debug': false,
