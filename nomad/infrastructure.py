--- conflicted
+++ resolved
@@ -177,8 +177,7 @@
             options = dict(verify_aud=False, verify_exp=True, verify_iss=True)
             return jwt.decode(
                 access_token, key=key, algorithms=['RS256'], options=options,
-<<<<<<< HEAD
-                issuer='%s/realms/%s' % (config.keycloak.server_url.rstrip('/'), config.keycloak.realm_name))
+                issuer=issuer)
         except jwt.InvalidTokenError:
             raise KeycloakError('Could not validate credentials. The given token is invalid.')
 
@@ -191,9 +190,6 @@
         '''
         try:
             payload = self.decode_access_token(access_token)
-=======
-                issuer=issuer)
->>>>>>> 4a2379a2
 
             user_id: str = payload.get('sub')
             if user_id is None:
