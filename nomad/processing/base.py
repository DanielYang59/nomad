# Copyright 2018 Markus Scheidgen
#
# Licensed under the Apache License, Version 2.0 (the "License");
# you may not use this file except in compliance with the License.
# You may obtain a copy of the License at
#
#   http://www.apache.org/licenses/LICENSE-2.0
#
# Unless required by applicable law or agreed to in writing, software
# distributed under the License is distributed on an"AS IS" BASIS,
# WITHOUT WARRANTIES OR CONDITIONS OF ANY KIND, either express or implied.
# See the License for the specific language governing permissions and
# limitations under the License.

from typing import List, Any, Dict
import logging
import time
import os
from celery import Task
from celery.worker.request import Request
from celery.signals import after_setup_task_logger, after_setup_logger, worker_process_init, \
    celeryd_after_setup, worker_process_shutdown
from celery.utils import worker_direct
from celery.exceptions import SoftTimeLimitExceeded
from billiard.exceptions import WorkerLostError
from mongoengine import Document, StringField, ListField, DateTimeField, ValidationError
from mongoengine.connection import ConnectionFailure
from mongoengine.base.metaclasses import TopLevelDocumentMetaclass
from datetime import datetime
import functools

from nomad import config, utils, infrastructure
from nomad.processing.celeryapp import app
import nomad.patch  # pylint: disable=unused-import


if config.logstash.enabled:
    from nomad.utils import structlogging

    def initialize_logstash(logger=None, loglevel=logging.DEBUG, **kwargs):
        structlogging.add_logstash_handler(logger)
        return logger

    after_setup_task_logger.connect(initialize_logstash)
    after_setup_logger.connect(initialize_logstash)


@worker_process_init.connect
def setup(**kwargs):
    # each subprocess is supposed disconnect connect again: https://jira.mongodb.org/browse/PYTHON-2090
    try:
        from mongoengine import disconnect
        disconnect()
    except Exception:
        pass

    infrastructure.setup()
    utils.get_logger(__name__).info(
        'celery configured with acks_late=%s' % str(config.celery.acks_late))


worker_hostname = None


@celeryd_after_setup.connect
def capture_worker_name(sender, instance, **kwargs):
    global worker_hostname
    worker_hostname = sender


<<<<<<< HEAD
@worker_process_shutdown.connect
def on_worker_process_shutdown(*args, **kwargs):
    # We need to make sure not to leave open sessions: https://jira.mongodb.org/browse/PYTHON-2090
    from mongoengine.connection import disconnect
    disconnect()


app = Celery('nomad.processing', broker=config.rabbitmq_url())
app.conf.update(worker_hijack_root_logger=False)
app.conf.update(worker_max_memory_per_child=config.celery.max_memory)
if config.celery.routing == config.CELERY_WORKER_ROUTING:
    app.conf.update(worker_direct=True)

app.conf.task_queue_max_priority = 10

=======
>>>>>>> b65a63a9
CREATED = 'CREATED'
PENDING = 'PENDING'
RUNNING = 'RUNNING'
FAILURE = 'FAILURE'
SUCCESS = 'SUCCESS'

PROCESS_CALLED = 'CALLED'
PROCESS_RUNNING = 'RUNNING'
PROCESS_COMPLETED = 'COMPLETED'


class InvalidId(Exception): pass


class ProcNotRegistered(Exception): pass


class ProcessAlreadyRunning(Exception): pass


class ProcObjectDoesNotExist(Exception): pass


class ProcMetaclass(TopLevelDocumentMetaclass):
    def __new__(cls, name, bases, attrs):
        cls = super().__new__(cls, name, bases, attrs)

        tasks = []
        setattr(cls, 'tasks', tasks)

        for name, attr in attrs.items():
            task = getattr(attr, '__task_name', None)
            if task is not None and task not in tasks:
                tasks.append(task)

        return cls


class Proc(Document, metaclass=ProcMetaclass):
    '''
    Base class for objects that are involved in processing and need persistent processing
    state.

    It solves two issues. First, distributed operation (via celery) and second keeping
    state of a chain of potentially failing processing tasks. Both are controlled via
    decorators @process and @task. Subclasses should use these decorators on their
    methods. Parameters are not supported for decorated functions. Use fields on the
    document instead.

    Processing state will be persistet at appropriate
    times and must not be persistet manually. All attributes are stored to mongodb.

    Possible processing states are PENDING, RUNNING, FAILURE, and SUCCESS.

    Attributes:
        current_task: the currently running or last completed task
        tasks_status: the overall status of the processing
        errors: a list of errors that happened during processing. Error fail a processing
            run
        warnings: a list of warnings that happened during processing. Warnings do not
            fail a processing run
        create_time: the time of creation (not the start of processing)
        complete_time: the time that processing completed (successfully or not)
        current_process: the currently or last run asyncronous process
        process_status: the status of the currently or last run asyncronous process
    '''

    meta: Any = {
        'abstract': True,
    }

    tasks: List[str] = None
    ''' the ordered list of tasks that comprise a processing run '''

    current_task = StringField(default=None)
    tasks_status = StringField(default=CREATED)
    create_time = DateTimeField(required=True)
    complete_time = DateTimeField()

    errors = ListField(StringField())
    warnings = ListField(StringField())

    current_process = StringField(default=None)
    process_status = StringField(default=None)

    worker_hostname = StringField(default=None)
    celery_task_id = StringField(default=None)

    @property
    def tasks_running(self) -> bool:
        ''' Returns True of the process has failed or succeeded. '''
        return self.tasks_status not in [SUCCESS, FAILURE]

    @property
    def process_running(self) -> bool:
        ''' Returns True of an asynchrounous process is currently running. '''
        return self.process_status is not None and self.process_status != PROCESS_COMPLETED

    @classmethod
    def process_running_mongoengine_query(cls):
        ''' Returns a mongoengine query dict (to be used in objects) to find running processes. '''
        return dict(process_status__in=[PROCESS_CALLED, PROCESS_RUNNING])

    def get_logger(self):
        return utils.get_logger(
            'nomad.processing', task=self.current_task, proc=self.__class__.__name__,
            process=self.current_process, process_status=self.process_status,
            tasks_status=self.tasks_status)

    @classmethod
    def create(cls, **kwargs):
        ''' Factory method that must be used instead of regular constructor. '''
        assert 'tasks_status' not in kwargs, \
            ''' do not set the status manually, its managed '''

        kwargs.setdefault('create_time', datetime.utcnow())
        self = cls(**kwargs)
        if len(cls.tasks) == 0:
            self.tasks_status = SUCCESS
        else:
            self.tasks_status = PENDING if self.current_task is None else RUNNING
        self.save()

        return self

    def reset(self, worker_hostname: str = None):
        ''' Resets the task chain. Assumes there no current running process. '''
        assert not self.process_running

        self.current_task = None
        self.process_status = None
        self.tasks_status = PENDING
        self.errors = []
        self.warnings = []
        self.worker_hostname = worker_hostname

    @classmethod
    def reset_pymongo_update(cls, worker_hostname: str = None):
        ''' Returns a pymongo update dict part to reset calculations. '''
        return dict(
            current_task=None, process_status=None, tasks_status=PENDING, errors=[], warnings=[],
            worker_hostname=worker_hostname)

    @classmethod
    def get_by_id(cls, id: str, id_field: str):
        try:
            obj = cls.objects(**{id_field: id}).first()
        except ValidationError as e:
            raise InvalidId('%s is not a valid id' % id)
        except ConnectionFailure as e:
            raise e

        if obj is None:
            raise KeyError('%s with id %s does not exist' % (cls.__name__, id))

        return obj

    @classmethod
    def get(cls, obj_id):
        return cls.get_by_id(str(obj_id), 'id')

    @staticmethod
    def log(logger, log_level, msg, **kwargs):
        # TODO there seems to be a bug in structlog, cannot use logger.log
        if log_level == logging.ERROR:
            logger.error(msg, **kwargs)
        elif log_level == logging.WARNING:
            logger.warning(msg, **kwargs)
        elif log_level == logging.INFO:
            logger.info(msg, **kwargs)
        elif log_level == logging.DEBUG:
            logger.debug(msg, **kwargs)
        else:
            logger.critical(msg, **kwargs)

    def fail(self, *errors, log_level=logging.ERROR, **kwargs):
        ''' Allows to fail the process. Takes strings or exceptions as args. '''
        assert self.process_running or self.tasks_running, 'Cannot fail a completed process.'

        failed_with_exception = False

        self.tasks_status = FAILURE

        logger = self.get_logger(**kwargs)
        self.errors = []
        for error in errors:
            if isinstance(error, Exception):
                failed_with_exception = True
                self.errors.append('%s: %s' % (error.__class__.__name__, str(error)))
                Proc.log(
                    logger, log_level, 'task failed with exception',
                    exc_info=error, error=str(error))
            else:
                self.errors.append(str(error))

        self.complete_time = datetime.utcnow()

        if not failed_with_exception:
            errors_str = "; ".join([str(error) for error in errors])
            Proc.log(logger, log_level, 'task failed', errors=errors_str)

        self.on_fail()

        logger.info('process failed')

        self.save()

    def on_fail(self):
        pass

    def warning(self, *warnings, log_level=logging.WARNING, **kwargs):
        ''' Allows to save warnings. Takes strings or exceptions as args. '''
        assert self.process_running or self.tasks_running

        logger = self.get_logger(**kwargs)

        for warning in warnings:
            warning = str(warning)
            self.warnings.append(warning)
            Proc.log(logger, log_level, 'task with warning', warning=warning)

    def _continue_with(self, task):
        tasks = self.__class__.tasks
        assert task in tasks, 'task %s must be one of the classes tasks %s' % (task, str(tasks))  # pylint: disable=E1135
        if self.current_task is None:
            assert task == tasks[0], "process has to start with first task %s" % tasks[0]  # pylint: disable=E1136
        elif tasks.index(task) <= tasks.index(self.current_task):
            # task is repeated, probably the celery task of the process was reschedule
            # due to prior worker failure
            self.current_task = task
            self.get_logger().error('task is re-run')
            self.save()
            return True
        else:
            assert tasks.index(task) == tasks.index(self.current_task) + 1, \
                "tasks must be processed in the right order"

        if self.tasks_status == FAILURE:
            return False

        if self.tasks_status == PENDING:
            assert self.current_task is None
            assert task == tasks[0]  # pylint: disable=E1136
            self.tasks_status = RUNNING
            self.current_task = task
            self.get_logger().info('started process')
        else:
            self.current_task = task
            self.get_logger().info('successfully completed task')

        self.save()
        return True

    def _complete(self):
        if self.tasks_status != FAILURE:
            assert self.tasks_status == RUNNING, 'Can only complete a running process, process is %s' % self.tasks_status
            self.tasks_status = SUCCESS
            self.complete_time = datetime.utcnow()
            self.on_tasks_complete()
            self.save()
            self.get_logger().info('completed process')

    def on_tasks_complete(self):
        ''' Callback that is called when the list of task are completed '''
        pass

    def on_process_complete(self, process_name):
        ''' Callback that is called when the corrent process completed '''
        pass

    def block_until_complete(self, interval=0.01):
        '''
        Reloads the process constantly until it sees a completed process. Should be
        used with care as it can block indefinitely. Just intended for testing purposes.
        '''
        while self.tasks_running or self.process_running:
            time.sleep(interval)
            self.reload()

    @classmethod
    def process_all(cls, func, query: Dict[str, Any], exclude: List[str] = []):
        '''
        Allows to run process functions for all objects on the given query. Calling
        process functions though the func:`process` wrapper might be slow, because
        it causes a save on each call. This function will use a query based update to
        do the same for all objects at once.
        '''

        running_query = dict(cls.process_running_mongoengine_query())
        running_query.update(query)
        if cls.objects(**running_query).first() is not None:
            raise ProcessAlreadyRunning('Tried to call a processing function on an already processing process.')

        cls._get_collection().update_many(query, {'$set': dict(
            current_process=func.__name__,
            process_status=PROCESS_CALLED)})

        for obj in cls.objects(**query).exclude(*exclude):
            obj._run_process(func)

    def _run_process(self, func):
        if hasattr(func, '__process_unwrapped'):
            func = getattr(func, '__process_unwrapped')

        self_id = self.id.__str__()
        cls_name = self.__class__.__name__

        queue = None
        if config.celery.routing == config.CELERY_WORKER_ROUTING and self.worker_hostname is not None:
            queue = worker_direct(self.worker_hostname).name

        priority = config.celery.priorities.get('%s.%s' % (cls_name, func.__name__), 1)

        logger = utils.get_logger(__name__, cls=cls_name, id=self_id, func=func.__name__)
        logger.debug('calling process function', queue=queue, priority=priority)

        return proc_task.apply_async(
            args=[cls_name, self_id, func.__name__],
            queue=queue, priority=priority)

    def __str__(self):
        return 'proc celery_task_id=%s worker_hostname=%s' % (self.celery_task_id, self.worker_hostname)


def task(func):
    '''
    The decorator for tasks that will be wrapped in exception handling that will fail the process.
    The task methods of a :class:`Proc` class/document comprise a sequence
    (order of methods in class namespace) of tasks. Tasks must be executed in that order.
    Completion of the last task, will put the :class:`Proc` instance into the
    SUCCESS state. Calling the first task will put it into RUNNING state. Tasks will
    only be executed, if the process has not yet reached FAILURE state.
    '''
    @functools.wraps(func)
    def wrapper(self, *args, **kwargs):
        try:
            if self.tasks_status == FAILURE:
                return

            self._continue_with(func.__name__)
            try:
                func(self, *args, **kwargs)

            except Exception as e:
                self.fail(e)

            except SystemExit:
                self.fail('unexpected system exit')

            if self.__class__.tasks[-1] == self.current_task and self.tasks_running:
                self._complete()

        except Exception as e:
            # this is very critical and an indicator that the task fail error handling
            # it self failed
            self.get_logger().critical('task wrapper failed with exception', exc_info=e)

    setattr(wrapper, '__task_name', func.__name__)
    return wrapper


def all_subclasses(cls):
    ''' Helper method to calculate set of all subclasses of a given class. '''
    return set(cls.__subclasses__()).union(
        [s for c in cls.__subclasses__() for s in all_subclasses(c)])


all_proc_cls = {cls.__name__: cls for cls in all_subclasses(Proc)}
''' Name dictionary for all Proc classes. '''


class NomadCeleryRequest(Request):
    '''
    A custom celery request class that allows to catch error in the worker main
    thread, which cannot be caught on the worker threads themselves.
    '''

    def _fail(self, event, **kwargs):
        args = self._payload[0]
        # this might be run in the worker main thread, which does not have a mongo
        # connection by default
        if infrastructure.mongo_client is None:
            infrastructure.setup_mongo()

        proc = unwarp_task(self.task, *args)
        proc.fail(event, **kwargs)
        proc.process_status = PROCESS_COMPLETED
        proc.on_process_complete(None)
        proc.save()

    def on_timeout(self, soft, timeout):
        if not soft:
            self._fail('task timeout occurred', timeout=timeout)

        super().on_timeout(soft, timeout)

    def on_failure(self, exc_info, send_failed_event=True, return_ok=False):
        if isinstance(exc_info.exception, WorkerLostError):
            infrastructure.setup()
            utils.get_logger(__name__).error(
                'detected WorkerLostError', exc_info=exc_info.exception)
            self._fail(
                'task failed due to worker lost: %s' % str(exc_info.exception),
                exc_info=exc_info)

        super().on_failure(
            exc_info,
            send_failed_event=send_failed_event,
            return_ok=return_ok
        )


class NomadCeleryTask(Task):
    Request = NomadCeleryRequest


def unwarp_task(task, cls_name, self_id, *args, **kwargs):
    '''
    Retrieves the proc object that the given task is executed on from the database.
    '''
    logger = utils.get_logger(__name__, cls=cls_name, id=self_id)

    # get the process class
    global all_proc_cls
    cls = all_proc_cls.get(cls_name, None)
    if cls is None:
        # refind all Proc classes, since more modules might have been imported by now
        all_proc_cls = {cls.__name__: cls for cls in all_subclasses(Proc)}
        cls = all_proc_cls.get(cls_name, None)

    if cls is None:
        logger.critical('document not a subcass of Proc')
        raise ProcNotRegistered('document %s not a subclass of Proc' % cls_name)

    # get the process instance
    try:
        try:
            self = cls.get(self_id)
        except KeyError as e:
            from nomad import app
            if app.app.config['TESTING']:
                # This only happens in tests, where it is not always avoidable that
                # tasks from old test-cases bleed over.
                raise ProcObjectDoesNotExist()
            logger.warning('called object is missing, retry')
            raise task.retry(exc=e, countdown=3)
    except KeyError:
        logger.critical('called object is missing, retries exeeded', proc_id=self_id)
        raise ProcObjectDoesNotExist()

    return self


@app.task(
    bind=True, base=NomadCeleryTask, ignore_results=True, max_retries=3,
    acks_late=config.celery.acks_late, soft_time_limit=config.celery.timeout,
    time_limit=config.celery.timeout * 2)
def proc_task(task, cls_name, self_id, func_attr):
    '''
    The celery task that is used to execute async process functions.
    It ignores results, since all results are handled via the self document.
    It retries for 3 times with a countdown of 3 on missing 'selfs', since this
    might happen in sharded, distributed mongo setups where the object might not
    have yet been propagated and therefore appear missing.
    '''
    self = unwarp_task(task, cls_name, self_id)

    logger = self.get_logger()
    logger.debug('received process function call')

    self.worker_hostname = worker_hostname
    self.celery_task_id = task.request.id

    # get the process function
    func = getattr(self, func_attr, None)
    if func is None:
        logger.error('called function not a function of proc class')
        self.fail('called function %s is not a function of proc class %s' % (func_attr, cls_name))
        self.process_status = PROCESS_COMPLETED
        self.save()
        return

    # unwrap the process decorator
    func = getattr(func, '__process_unwrapped', None)
    if func is None:
        logger.error('called function was not decorated with @process')
        self.fail('called function %s was not decorated with @process' % func_attr)
        self.process_status = PROCESS_COMPLETED
        self.on_process_complete(None)
        self.save()
        return

    # call the process function
    deleted = False
    try:
        self.process_status = PROCESS_RUNNING
        os.chdir(config.fs.working_directory)
        deleted = func(self)
    except SoftTimeLimitExceeded as e:
        logger.error('exceeded the celery task soft time limit')
        self.fail(e)
    except Exception as e:
        self.fail(e)
    except SystemExit as e:
        self.fail(e)
    finally:
        if deleted is None or not deleted:
            self.process_status = PROCESS_COMPLETED
            self.on_process_complete(func.__name__)
            self.save()


def process(func):
    '''
    The decorator for process functions that will be called async via celery.
    All calls to the decorated method will result in celery task requests.
    To transfer state, the instance will be saved to the database and loading on
    the celery task worker. Process methods can call other (process) functions/methods on
    other :class:`Proc` instances. Each :class:`Proc` instance can only run one
    any process at a time.
    '''
    @functools.wraps(func)
    def wrapper(self, *args, **kwargs):
        assert len(args) == 0 and len(kwargs) == 0, 'process functions must not have arguments'
        if self.process_running:
            raise ProcessAlreadyRunning('Tried to call a processing function on an already processing process.')

        self.current_process = func.__name__
        self.process_status = PROCESS_CALLED
        self.save()

        self._run_process(func)

    task = getattr(func, '__task_name', None)
    if task is not None:
        setattr(wrapper, '__task_name', task)

    setattr(wrapper, '__process_unwrapped', func)

    return wrapper<|MERGE_RESOLUTION|>--- conflicted
+++ resolved
@@ -68,7 +68,6 @@
     worker_hostname = sender
 
 
-<<<<<<< HEAD
 @worker_process_shutdown.connect
 def on_worker_process_shutdown(*args, **kwargs):
     # We need to make sure not to leave open sessions: https://jira.mongodb.org/browse/PYTHON-2090
@@ -76,16 +75,6 @@
     disconnect()
 
 
-app = Celery('nomad.processing', broker=config.rabbitmq_url())
-app.conf.update(worker_hijack_root_logger=False)
-app.conf.update(worker_max_memory_per_child=config.celery.max_memory)
-if config.celery.routing == config.CELERY_WORKER_ROUTING:
-    app.conf.update(worker_direct=True)
-
-app.conf.task_queue_max_priority = 10
-
-=======
->>>>>>> b65a63a9
 CREATED = 'CREATED'
 PENDING = 'PENDING'
 RUNNING = 'RUNNING'
