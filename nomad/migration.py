# Copyright 2018 Markus Scheidgen
#
# Licensed under the Apache License, Version 2.0 (the "License");
# you may not use this file except in compliance with the License.
# You may obtain a copy of the License at
#
#   http://www.apache.org/licenses/LICENSE-2.0
#
# Unless required by applicable law or agreed to in writing, software
# distributed under the License is distributed on an"AS IS" BASIS,
# WITHOUT WARRANTIES OR CONDITIONS OF ANY KIND, either express or implied.
# See the License for the specific language governing permissions and
# limitations under the License.

"""
This module contains functions to read data from NOMAD coe, external sources,
other/older nomad@FAIRDI instances to mass upload it to a new nomad@FAIRDI instance.

.. autoclass:: NomadCOEMigration
.. autoclass:: SourceCalc
"""

from typing import Generator, Tuple, List, Iterable, Any, Dict
import multiprocessing
import multiprocessing.pool
import time
import os
import os.path
import zipfile
import tarfile
import math
from mongoengine import Document, IntField, StringField, DictField
import datetime
from bravado.exception import HTTPNotFound, HTTPBadRequest, HTTPGatewayTimeout
import os
import runstats
import io
import threading
from contextlib import contextmanager
import shutil
import json
import random

from nomad import utils, infrastructure, files, config
from nomad.coe_repo import User, Calc, LoginException
from nomad.datamodel import CalcWithMetadata
from nomad.processing import FAILURE


default_pid_prefix = 7000000
""" The default pid prefix for new non migrated calculations """

max_package_size = 32 * 1024 * 1024 * 1024  # 32 GB
""" The maximum size of a package that will be used as an upload on nomad@FAIRDI """
use_stats_for_filestats_threshold = 1024

default_comment = 'entry with unknown provernance'
default_uploader = dict(id=1)


def iterable_to_stream(iterable, buffer_size=io.DEFAULT_BUFFER_SIZE):
    """
    Lets you use an iterable (e.g. a generator) that yields bytestrings as a read-only
    input stream.

    The stream implements Python 3's newer I/O API (available in Python 2's io module).
    For efficiency, the stream is buffered.
    """
    class IterStream(io.RawIOBase):
        def __init__(self):
            self.leftover = None
            self.iterator = iter(iterable)

        def readable(self):
            return True

        def readinto(self, b):
            requested_len = len(b)  # We're supposed to return at most this much
            while True:
                try:
                    chunk = next(self.iterator)
                except StopIteration:
                    if len(self.leftover) == 0:
                        return 0  # indicate EOF
                    chunk = self.leftover
                output, self.leftover = chunk[:requested_len], chunk[requested_len:]
                len_output = len(output)
                if len_output == 0:
                    continue  # do not prematurely indicate EOF
                b[:len_output] = output
                return len_output

    return io.BufferedReader(IterStream(), buffer_size=buffer_size)


Directory = Tuple[List[str], str, int]


def create_package_zip(
        upload_id: str, upload_path: str, package_id: str, package_path: str, compress: bool,
        package_filepaths: Iterable[str]) -> None:
    logger = utils.get_logger(
        __name__, source_upload_id=upload_id,
        source_upload_path=upload_path, package_id=package_id)

    package_zip = zipfile.ZipFile(
        package_path, 'w',
        compression=zipfile.ZIP_DEFLATED if compress else zipfile.ZIP_STORED)

    try:
        for filepath in package_filepaths:
            package_zip.write(filepath, filepath[len(upload_path):])
    except Exception as e:
        logger.error('could not write file to zip', filepath=filepath, exc_info=e)
    finally:
        package_zip.close()

    logger.info('package zip created')


class Package(Document):
    """
    A Package represents split origin NOMAD CoE uploads. We use packages as uploads
    in nomad@FAIRDI. Some of the uploads in nomad are very big (alfow lib) and need
    to be split down to yield practical (i.e. for mirrors) upload sizes. Therefore,
    uploads are split over multiple packages if one upload gets to large. A package
    always contains full directories of files to preserve *mainfile* *aux* file relations.
    Package have a package entry in mongo and a .zip file with the raw data.
    """

    package_id = StringField(primary_key=True)
    """ A random UUID for the package. Could serve later its target upload id."""
    package_path = StringField(required=True)
    """ The path to the package .zip file. """
    upload_path = StringField(required=True)
    """ The absolute path of the source upload """
    upload_id = StringField(required=True)
    """ The source upload_id. There might be multiple packages per upload (this is the point). """
    restricted = IntField(default=0)
    """ The restricted in month, 0 for unrestricted. """
    size = IntField()
    """ The sum of all file sizes. """
    files = IntField()
    """ The number of files. """
    packages = IntField(default=-1)
    """ The number of packages in the same upload. """

    migration_version = IntField(default=-1)
    """ The version of the last successful migration of this package """
    report = DictField()
    """ The report of the last successful migration of this package """

    migration_failure = StringField()
    """ String that describe the cause for last failed migration attempt """

    meta = dict(indexes=['upload_id', 'migration_version'])

    @classmethod
    def aggregate_reports(cls, migration_version: str = None) -> 'Report':
        """
        Returns an aggregated report over all package reports of the given migration version,
        or all packages.
        """
        if migration_version is not None:
            query = cls.objects(migration_version__gte=migration_version, report__exists=True)
        else:
            query = cls.objects(report__exists=True)

        report = Report()
        for package in query:
            report.add(Report(package.report))

        return report

    @classmethod
    def get_packages(
            cls, upload_path: str, target_dir: str, create: bool = False,
            compress: bool = False, parallel: int = 1) -> Iterable['Package']:
        """
        Will get packages for the given upload_path. Creates the package zip files and
        package index entries if ``create`` is True. But, either will only be created if
        it does not already exist. Yields the Package objects.
        """
        upload_id = os.path.basename(upload_path)
        logger = utils.get_logger(__name__, source_upload_path=upload_path, source_upload_id=upload_id)

        if not os.path.isdir(upload_path):
            logger.error('upload path is not a directory')
            return []

        upload_directory = files.DirectoryObject(target_dir, upload_id, create=True, prefix=True)
        restricted = 0

        # The packages number is written after all packages of an upload have been created.
        # this should allow to abort mid upload packaging and continue later by removing
        # all started packages first.
        is_packaged = cls.objects(upload_id=upload_id, packages__ne=-1).count() != 0

        async_results: List[multiprocessing.pool.AsyncResult] = []
        pool = multiprocessing.Pool(parallel)
        pool.__enter__()

        if not is_packaged:
            if not create:
                return None

            cls.objects(upload_id=upload_id).delete()

            def create_package_entry():
                package_id = utils.create_uuid()
                return Package(
                    package_id=package_id,
                    upload_path=upload_path,
                    upload_id=upload_id,
                    package_path=upload_directory.join_file('%s.zip' % package_id).os_path)

            def close_package(package_size: int, package_filepaths: List[str]):
                package_entry_to_close = package_entry

                def save_package_entry(*args) -> None:
                    package_entry_to_close.size = package_size
                    package_entry_to_close.files = len(package_filepaths)
                    package_entry_to_close.save()

                    logger.debug(
                        'created package',
                        package_id=package_entry.package_id, size=package_size)

                def handle_package_error(*args) -> None:
                    logger.error(
                        'could not create package zip due to unexpected exception',
                        exc_info=args[0])

                while len(async_results) > parallel:
                    async_results[:] = [
                        async_result for async_result in async_results
                        if not async_result.ready()]
                    time.sleep(0.1)

                async_result = pool.apply_async(
                    create_package_zip,
                    args=(
                        upload_id, upload_path, package_entry.package_id,
                        package_entry.package_path, compress, package_filepaths),
                    callback=save_package_entry, error_callback=handle_package_error)

                async_results.append(async_result)

            package_entry = create_package_entry()
            package_size = 0
            package_filepaths = []
            with cls.upload_iterator(upload_path) as directory:
                for filepaths, parent_directory, size in directory:
                    for filepath in filepaths:
                        basepath = os.path.basename(filepath)
                        if basepath.startswith('RESTRICTED'):
                            restricted = 36
                            try:
                                restricted = min(36, int(basepath[len('RESTRICTED_'):]))
                            except Exception:
                                pass

                        package_filepaths.append(os.path.join(parent_directory, filepath))

                    if size > max_package_size:
                        logger.warn(
                            'directory exceeds max package size',
                            package_id=package_entry.package_id, size=package_size)

                    package_size += size
                    if package_size > max_package_size:
                        close_package(package_size, package_filepaths)
                        package_size, package_filepaths = 0, []
                        package_entry = create_package_entry()

                if len(package_filepaths) > 0:
                    close_package(package_size, package_filepaths)

            # wait for all zip processes to complete
            while not all(async_result.ready() for async_result in async_results):
                time.sleep(0.1)

            pool.__exit__(None, None, None)

            package_query = cls.objects(upload_id=upload_id)
            package_query.update(restricted=restricted, packages=package_query.count())
            logger.debug(
                'packaged upload', source_upload_id=upload_id, source_upload_path=upload_path,
                restricted=restricted)

            return package_query
        else:
            return cls.objects(upload_id=upload_id)

    @classmethod
    @contextmanager
    def upload_iterator(cls, upload_path: str) -> Generator[Generator[Directory, None, None], None, None]:
        """
        A contextmanager that opens the given upload and provides a generator for
        directories. Directories are tuple of an iterable of upload relative filepaths
        and the directory size.
        """
        potential_archive_path = os.path.join(upload_path, 'archive.tar.gz')
        if os.path.isfile(potential_archive_path):
            with cls.extracted_archive(potential_archive_path) as extracted_archive:
                yield cls.iterate_upload_directory(extracted_archive)
        else:
            yield cls.iterate_upload_directory(upload_path)

    @classmethod
    def iterate_upload_directory(cls, upload_path) -> Generator[Directory, None, None]:
        """
        Interprets the given upload path as a directory. Files path are given as upload
        path relative paths.
        """
        stats = runstats.Statistics()
        for root, _, files in os.walk(upload_path):
            directory_filepaths: List[str] = []
            directory_size = 0

            if len(files) == 0:
                continue

            if len(files) < 20 and any(file.endswith('.tar.gz') for file in files):
                # TODO the OQMD case, files are managed as bunch of .tar.gz files
                for file in files:
                    archive_path = os.path.join(root, file)
                    prefix = os.path.dirname(archive_path)[len(upload_path) + 1:]
                    with cls.extracted_archive(archive_path) as extracted_archive:
                        for paths, _, size in cls.iterate_upload_directory(extracted_archive):
                            yield [os.path.join(prefix, path) for path in paths], upload_path, size
                continue

            for file in files:
                filepath = os.path.join(root, file)
                filename = filepath[len(upload_path) + 1:]
                directory_filepaths.append(filename)
                # getting file stats is pretty expensive with gpfs
                # if an upload has more then 1000 files, its pretty likely that
                # size patterns repeat ... goood enough
                if len(stats) < use_stats_for_filestats_threshold:
                    try:
                        filesize = os.path.getsize(filepath)
                    except Exception:
                        # if there are individual files that cannot be accessed, we fully ignore them
                        # they are most likely just broken links
                        pass

                    stats.push(filesize)
                else:
                    filesize = stats.mean()
                directory_size += filesize

            yield directory_filepaths, upload_path, directory_size

    @classmethod
    @contextmanager
    def extracted_archive(cls, archive_path: str) -> Generator[str, None, None]:
        """
        Temporarily extracts the given archive and returns directory with the extracted
        data.
        """
        tmp_directory = os.path.join(config.fs.local_tmp, utils.create_uuid())
        os.mkdir(tmp_directory)

        with tarfile.TarFile.open(archive_path) as tar_file:
            tar_file.extractall(tmp_directory)
        # try to fix permissions, do not care if command fails
        os.system('chmod -Rf 0755 %s/*' % tmp_directory)

        yield tmp_directory

        shutil.rmtree(tmp_directory)


class SourceCalc(Document):
    """
    Mongo document used as a calculation, upload, and metadata db and index
    build from a given source db. Each :class:`SourceCacl` entry relates
    a pid, mainfile, upload "id" with each other for a corressponding calculation.
    It might alos contain the user metadata. The uploads are "id"ed via the
    specific path segment that identifies an upload on the CoE repo FS(s) without
    any prefixes (e.g. $EXTRACTED, /data/upload, etc.)
    """
    pid = IntField(primary_key=True)
    mainfile = StringField()
    upload = StringField()
    metadata = DictField()

    migration_version = IntField(default=-1)

    extracted_prefix = '$EXTRACTED/'
    sites = ['/data/nomad/extracted/', '/nomad/repository/extracted/']
    prefixes = [extracted_prefix] + sites

    meta = dict(indexes=['upload', 'mainfile', 'migration_version'])

    _dataset_cache: dict = {}

    @staticmethod
    def missing(use_cache=False):
        """
        Produces data about non migrated calcs
        """
        tmp_data_path = '/tmp/nomad_migration_missing.json'
        if os.path.exists(tmp_data_path) and use_cache:
            with open(tmp_data_path, 'rt') as f:
                data = utils.POPO(**json.load(f))
        else:
            data = utils.POPO(step=0)

        try:
            # get source_uploads that have non migrated calcs
            if data.step < 1 or not use_cache:
                import re
                data.source_uploads = SourceCalc._get_collection() \
                    .find({'migration_version': {'$lt': 0}, 'mainfile': {'$not': re.compile(r'^aflowlib_data.*')}}) \
                    .distinct('upload')
                data.step = 1

            if data.step < 2 or not use_cache:
                source_uploads = []
                data.packages = utils.POPO()
                data.uploads_with_no_package = []
                for source_upload in data.source_uploads:
                    package = Package.objects(upload_id=source_upload).first()
                    if package is None:
                        data.uploads_with_no_package.append(source_upload)
                    else:
                        calcs = SourceCalc.objects(upload=source_upload).count()
                        packages = Package.objects(upload_id=source_upload).count()
                        source_uploads.append(dict(
                            id=source_upload, package_count=packages,
                            packages=package.packages, calcs=calcs,
                            path=package.upload_path))
                        source_uploads = sorted(source_uploads, key=lambda k: k['calcs'], reverse=True)
                data.source_uploads = source_uploads
                data.step = 2
        finally:
            with open(tmp_data_path, 'wt') as f:
                json.dump(data, f)

        return data

    @staticmethod
    def index(source, drop: bool = False, with_metadata: bool = True, per_query: int = 100) \
            -> Generator[Tuple['SourceCalc', int], None, None]:
        """
        Creates a collection of :class:`SourceCalc` documents that represent source repo
        db entries.

        Arguments:
            source: The source db sql alchemy session
            drop: True to drop and create a new collection, update the existing otherwise,
                default is False.
            with_metadata: True to also grab all metadata and store it, default is True.
            per_query: The implementation tries to grab almost all data with a heavely joined
                query on the CoE snoflake/star shaped schema.
                The query cannot ask for the whole db at once: choose how many calculations
                should be read at a time to optimize for your application.

        Returns:
            yields tuples (:class:`SourceCalc`, #calcs_total[incl. datasets])
        """
        logger = utils.get_logger(__name__)
        if drop:
            SourceCalc.drop_collection()

        last_source_calc = SourceCalc.objects().order_by('-pid').first()
        start_pid = last_source_calc.pid if last_source_calc is not None else 0
        source_query = source.query(Calc)
        total = source_query.count() - SourceCalc.objects.count()

        while True:
            query_timer = utils.timer(logger, 'query source db')
            query_timer.__enter__()  # pylint: disable=E1101
            calcs: Iterable[Calc] = source_query \
                .filter(Calc.coe_calc_id > start_pid) \
                .order_by(Calc.coe_calc_id) \
                .limit(per_query)

            source_calcs = []
            for calc in calcs:
                query_timer.__exit__(None, None, None)  # pylint: disable=E1101
                try:
                    filenames = calc.files
                    if filenames is None or len(filenames) == 0:
                        continue  # dataset case

                    filename = filenames[0]
                    if len(filenames) == 1 and (filename.endswith('.tgz') or filename.endswith('.zip')):
                        continue  # also a dataset, some datasets have a downloadable archive

                    for prefix in SourceCalc.prefixes:
                        filename = filename.replace(prefix, '')
                    segments = [file.strip('\\') for file in filename.split('/')]

                    source_calc = SourceCalc(pid=calc.pid)
                    source_calc.upload = segments[0]
                    source_calc.mainfile = os.path.join(*segments[1:])
                    if with_metadata:
                        source_calc.metadata = calc.to_calc_with_metadata().__dict__
                    source_calcs.append(source_calc)
                    start_pid = source_calc.pid

                    yield source_calc, total
                except Exception as e:
                    logger.error('could not index', pid=calc.pid, exc_info=e)

            if len(source_calcs) == 0:
                break
            else:
                with utils.timer(logger, 'write index'):
                    SourceCalc.objects.insert(source_calcs)


NO_PROCESSED_CALCS = 0
FAILED_PROCESSING = 1
FAILED_PUBLISH = 2


class NomadCOEMigration:
    """
    Drives a migration from the NOMAD coe repository db to nomad@FAIRDI.

    Arguments:
        migration_version: The migration version. Only packages/calculations with
            no migration version or a lower migration version are migrated.
        package_directory: The directory that packages are/get stored in.
        compress_packages: True to use compression on package creation.
        threads: Number of threads to run migration in parallel.
        quiet: Prints stats if not quiet
    """

    default_sites = [
        '/nomad/repository/data/uploads',
        '/nomad/repository/data/extracted',
        '/data/nomad/uploaded/',
        '/data/nomad/extracted/']

    default_pid_prefix = int(1e7)

    archive_filename = 'archive.tar.gz'
    """ The standard name for tarred uploads in the CoE repository. """

    def __init__(
            self,
            migration_version: int = 0,
            package_directory: str = None,
            compress_packages: bool = False,
            threads: int = 1, quiet: bool = False) -> None:
        self.logger = utils.get_logger(__name__, migration_version=migration_version)

        self.migration_version = migration_version
        self.package_directory = package_directory if package_directory is not None else config.fs.migration_packages
        self.compress_packages = compress_packages
        self._client = None
        self._threads = threads
        self._quiet = quiet

        self.source = infrastructure.repository_db

    @property
    def client(self):
        if self._client is None:
            from nomad.client import create_client
            self._client = create_client()

        return self._client

    def report(self):
        """ returns an aggregated report over all prior migrated packages """
        return Package.aggregate_reports(migration_version=self.migration_version)

    def copy_users(self):
        """ Copy all users. """
        for source_user in self.source.query(User).all():
            if source_user.user_id <= 2:
                # skip first two users to keep example users
                # they probably are either already the example users, or [root, Evgeny]
                continue

            create_user_payload = dict(
                user_id=source_user.user_id,
                email=source_user.email,
                first_name=source_user.first_name,
                last_name=source_user.last_name,
                password=source_user.password,
                created=source_user.created
            )

            try:
                create_user_payload.update(token=source_user.token)
            except LoginException:
                pass

            if source_user.affiliation is not None:
                create_user_payload.update(affiliation=dict(
                    name=source_user.affiliation.name,
                    address=source_user.affiliation.address))

            try:
                self.client.auth.create_user(payload=create_user_payload).response()
                self.logger.info('copied user', user_id=source_user.user_id)
            except HTTPBadRequest as e:
                self.logger.error('could not create user due to bad data', exc_info=e, user_id=source_user.user_id)

    expected_differences = {
        '0d': 'molecule / cluster',
        '3d': 'bulk',
        '2d': '2d / surface',
        '+u': 'gga'
    }

    def validate(self, repo_calc: dict, source_calc: CalcWithMetadata, logger) -> bool:
        """
        Validates the given processed calculation, assuming that the data in the given
        source_calc is correct.

        Returns:
            False, if the calculation differs from the source calc.
        """
        keys_to_validate = [
            'atoms', 'basis_set', 'xc_functional', 'system', 'crystal_system',
            'spacegroup', 'code_name', 'code_version']

        def to_comparable_list(list):
            for item in list:
                if isinstance(item, dict):
                    for key in item.keys():
                        if key.endswith('id'):
                            yield item.get(key)
                else:
                    yield item

        is_valid = True
        for key, target_value in repo_calc.items():
            if key not in keys_to_validate:
                continue

            source_value = getattr(source_calc, key, None)

            def check_mismatch() -> bool:
                # some exceptions
                if isinstance(source_value, str) and \
                        source_value in NomadCOEMigration.expected_differences and \
                        target_value == NomadCOEMigration.expected_differences.get(source_value):
                    return True

                logger.info(
                    'source target missmatch', quantity=key,
                    source_value=source_value, target_value=target_value,
                    value_diff='%s->%s' % (str(source_value), str(target_value)))
                return False

            if source_value is None and target_value is not None:
                continue

            if target_value is None and source_value is not None:
                is_valid &= check_mismatch()

            if isinstance(target_value, list):
                source_list = list(to_comparable_list(source_value))
                target_list = list(to_comparable_list(target_value))
                if len(source_list) != len(target_list):
                    is_valid &= check_mismatch()
                elif any(a != b for a, b in zip(source_list, target_list)):
                    is_valid &= check_mismatch()
                continue

            if isinstance(source_value, str):
                source_value = source_value.lower()
                target_value = str(target_value).lower()

            if source_value != target_value:
                is_valid &= check_mismatch()

        return is_valid

    def surrogate_metadata(self, source: CalcWithMetadata):
        """
        Compute metadata from the given metadata that can be used for new calcs of the
        same upload.
        """
        return CalcWithMetadata(
            uploader=source.uploader,
            with_embargo=source.with_embargo,
            upload_time=source.upload_time,
            coauthors=source.coauthors,
            shared_with=source.shared_with,
            comment=source.comment,
            references=source.references,
            datasets=source.datasets)

    def set_pid_prefix(self, prefix: int = default_pid_prefix):
        """
        Sets the repo db pid counter to the given values. Allows to create new calcs
        without interfering with migration calcs with already existing PIDs.
        """
        self.logger.info('set pid prefix', pid_prefix=prefix)
        self.client.admin.exec_pidprefix_command(payload=dict(prefix=prefix)).response()

    def call_api(self, operation: str, *args, **kwargs) -> Any:
        """
        Calls nomad via the bravado client. It deals with a very busy nomad and catches,
        backsoff, and retries on gateway timouts. It also circumvents bravados/jsonschemas
        thread safety issues using a global lock on client usage.

        Arguments:
            operation: Comma separated string of api, endpoint, operation,
                e.g. 'uploads.get_upload'.
        """
        op_path = operation.split('.')
        op = self.client
        for op_path_segment in op_path:
            op = getattr(op, op_path_segment)

        sleep = utils.SleepTimeBackoff()
        while True:
            try:
                NomadCOEMigration._client_lock.acquire(blocking=True)
                return op(*args, **kwargs).response().result
            except HTTPGatewayTimeout:
                sleep()
            except Exception as e:
                raise e
            finally:
                NomadCOEMigration._client_lock.release()

    def migrate(
            self, *args, delete_failed: str = '',
            create_packages: bool = False, only_republish: bool = False,
            wait: int = 0) -> utils.POPO:
        """
        Migrate the given uploads.

        It takes paths to extracted uploads as arguments.

        Requires :class:`Package` instances for the given upload paths. Those will
        be created, if they do not already exists. The packages determine the uploads
        for the target infrastructure.

        Requires a build :func:`index` to look for existing data in the source db. This
        will be used to add user (and other, PID, ...) metadata and validate calculations.

        Uses PIDs of identified old calculations. Will create new PIDs for previously
        unknown uploads. See :func:`set_pid_prefix` on how to avoid conflicts.

        Arguments:
            upload_path: A filepath to the upload directory.
            delete_failed: String from ``N``, ``U``, ``P`` to determine that uploads with
                no processed calcs (N), failed upload processing (U), or failed publish
                operation (P) should be deleted after the migration attempt.
            create_packages: If True, it will attempt to create upload packages if they
                do not exists.
            only_republish: If the package exists and is published, it will be republished.
                Nothing else. Useful to reindex/recreate coe repo, etc.
            offset: Will add a random sleep before migrating each package between 0 and
                ``wait`` seconds.

        Returns: Dictionary with statistics on the migration.
        """

        cv = threading.Condition()
        overall_report = Report()
        threads = []

        def print_report():
            if not self._quiet:
                print(overall_report)

        def migrate_package(package: Package):
            logger = self.logger.bind(
                package_id=package.package_id, source_upload_id=package.upload_id)

            if wait > 0:
                self.logger.info('wait for a random amount of time')
                time.sleep(random.randint(0, wait))

            if package.migration_version is not None and package.migration_version >= self.migration_version:
                if only_republish:
                    self.republish_package(package)
                else:
                    self.logger.info(
                        'package already migrated, skip it',
                        package_id=package.package_id, source_upload_id=package.upload_id)

                package_report = package.report
                overall_report.skipped_packages += 1
            else:
                try:
                    package_report = self.migrate_package(package, delete_failed=delete_failed)

                except Exception as e:
                    package_report = Report()
                    package_report.failed_packages = 1
                    event = 'unexpected exception while migrating packages'
                    package.migration_failure = event + ': ' + str(e)
                    logger.error(event, exc_info=e)
                finally:
                    package.report = package_report
                    package.migration_version = self.migration_version
                    package.save()

            with cv:
                try:
                    overall_report.add(package_report)

                    migrated_all_packages = all(
                        p.migration_version == self.migration_version
                        for p in Package.objects(upload_id=package.upload_id))

                    if migrated_all_packages:
                        missing_calcs = SourceCalc.objects(
                            upload=package.upload_id, migration_version__ne=self.migration_version).count()
                        total_source_calcs = SourceCalc.objects(upload=package.upload_id).count()

                        overall_report.missing_calcs += missing_calcs
                        overall_report.total_source_calcs += total_source_calcs

                        logger.info('migrated upload')

                    print_report()
                except Exception as e:
                    logger.error('unexpected exception while migrating packages', exc_info=e)

                self._threads += 1
                cv.notify()

        for arg in args:
            packages = Package.get_packages(
                arg, self.package_directory, create=create_packages,
                compress=self.compress_packages)

            if packages is None:
                self.logger.error('there are no packages for upload', upload_source_path=arg)
                continue

            for package in packages:
                with cv:
                    cv.wait_for(lambda: self._threads > 0)
                    self._threads -= 1
                    thread = threading.Thread(target=lambda: migrate_package(package))
                    threads.append(thread)
                    thread.start()

        for thread in threads:
            thread.join()

        return overall_report

    _client_lock = threading.Lock()

    def republish_package(self, package: Package) -> None:

        source_upload_id = package.upload_id
        package_id = package.package_id

        logger = self.logger.bind(package_id=package_id, source_upload_id=source_upload_id)

        uploads = self.call_api('uploads.get_uploads', name=package_id)
        if len(uploads) > 1:
            self.logger.warning('upload name is not unique')
        if len(uploads) == 0:
            self.logger.info('upload does not exist')
            return

        for upload in uploads:
            if not upload.published:
                self.logger.info('upload is not published, therefore cannot re-publish')
                continue

            upload = self.call_api(
                'uploads.exec_upload_operation', upload_id=upload.upload_id,
                payload=dict(operation='publish'))

            sleep = utils.SleepTimeBackoff()
            while upload.process_running:
                upload = self.call_api('uploads.get_upload', upload_id=upload.upload_id)
                sleep()

            if upload.tasks_status == FAILURE:
                event = 'could not re publish upload'
                logger.error(event, process_errors=upload.errors)
            else:
                logger.info('republished upload')

    def migrate_package(self, package: Package, delete_failed: str = '') -> 'Report':
        """ Migrates the given package. For other params see :func:`migrate`. """

        source_upload_id = package.upload_id
        package_id = package.package_id

        logger = self.logger.bind(package_id=package_id, source_upload_id=source_upload_id)
        logger.debug('start to process package')

        report = Report()
        report.total_packages += 1

        # check if the package is already uploaded
        upload = None
        try:
            uploads = self.call_api('uploads.get_uploads', name=package_id)
            if len(uploads) > 1:
                event = 'duplicate upload name'
                package.migration_failure(event)
                report.failed_packages += 1
                return report
            elif len(uploads) == 1:
                upload = uploads[0]

        except Exception as e:
            event = 'could not verify if upload already exists'
            logger.error(event, exc_info=e)
            package.migration_failure(event)
            report.failed_packages += 1
            return report

        # upload and process the upload file
        if upload is None:
            with utils.timer(logger, 'upload completed'):
                try:
                    upload = self.call_api(
                        'uploads.upload', name=package_id, local_path=package.package_path)
                except Exception as e:
                    event = 'could not upload package'
                    logger.error(event, exc_info=e)
                    package.migration_failure = event + ': ' + str(e)
                    report.failed_packages += 1
                    return report
        else:
<<<<<<< HEAD
            self.logger.info('package was already uploaded')
            # get more details than the get_uploads call provided
            upload = self.call_api('uploads.get_upload', upload_id=upload.upload_id)
=======
            logger.info('package was already uploaded')
>>>>>>> d5ab8f51

        logger = logger.bind(
            source_upload_id=source_upload_id, upload_id=upload.upload_id)

        def delete_upload(reason: int):
            delete = \
                (reason == NO_PROCESSED_CALCS and 'N' in delete_failed) or \
                (reason == FAILED_PROCESSING and 'U' in delete_failed) or \
                (reason == FAILED_PUBLISH and 'P' in delete_failed)

            upload_to_delete = upload

            if delete:
                upload_to_delete = self.call_api(
                    'uploads.delete_upload', upload_id=upload_to_delete.upload_id)

                sleep = utils.SleepTimeBackoff()
                while upload_to_delete.process_running:
                    try:
                        upload_to_delete = self.call_api(
                            'uploads.get_upload', upload_id=upload_to_delete.upload_id)
                        sleep()
                    except HTTPNotFound:
                        # the proc upload will be deleted by the delete operation
                        break
                logger.info('deleted upload after migration failure')
            else:
                logger.warning(
                    'will keep upload after migration failure for debugging',
                    reason=reason, delete_failed=delete_failed)

        # grab source calcs, while waiting for upload
        source_calcs = dict()
        surrogate_source_calc_with_metadata = None
        with utils.timer(logger, 'loaded source metadata'):
            with zipfile.ZipFile(package.package_path) as zf:
                for filenames_chunk in utils.chunks(zf.namelist(), 1000):
                    for source_calc in SourceCalc.objects(
                            upload=source_upload_id, mainfile__in=filenames_chunk):

                        source_calc_with_metadata = CalcWithMetadata(**source_calc.metadata)
                        source_calc_with_metadata.pid = source_calc.pid
                        source_calc_with_metadata.mainfile = source_calc.mainfile
                        source_calcs[source_calc.mainfile] = (source_calc, source_calc_with_metadata)

                        # establish a surrogate for new calcs
                        if surrogate_source_calc_with_metadata is None:
                            surrogate_source_calc_with_metadata = \
                                self.surrogate_metadata(source_calc_with_metadata)

        # try to find a surrogate outside the package, if necessary
        if surrogate_source_calc_with_metadata is None:
            source_calc = SourceCalc.objects(upload=source_upload_id).first()
            if source_calc is not None:
                source_calc_with_metadata = CalcWithMetadata(**source_calc.metadata)
                surrogate_source_calc_with_metadata = \
                    self.surrogate_metadata(source_calc_with_metadata)

        # wait for complete upload
        with utils.timer(logger, 'upload processing completed'):
            sleep = utils.SleepTimeBackoff()
            while upload.tasks_running:
                upload = self.call_api('uploads.get_upload', upload_id=upload.upload_id)
                sleep()

        if upload.tasks_status == FAILURE:
            event = 'failed to process upload'
            logger.error(event, process_errors=upload.errors)
            package.migration_failure = event + ': ' + str(upload.errors)
            report.failed_packages += 1
            delete_upload(FAILED_PROCESSING)
            return report
        else:
            report.total_calcs += upload.calcs.pagination.total

        calc_mainfiles = []
        upload_total_calcs = upload.calcs.pagination.total

        # check for processing errors
        with utils.timer(logger, 'checked upload processing'):
            per_page = 10000
            for page in range(1, math.ceil(upload_total_calcs / per_page) + 1):
                upload = self.call_api(
                    'uploads.get_upload', upload_id=upload.upload_id, per_page=per_page,
                    page=page)

                for calc_proc in upload.calcs.results:
                    calc_logger = logger.bind(
                        calc_id=calc_proc.calc_id,
                        mainfile=calc_proc.mainfile)

                    calc_mainfiles.append(calc_proc.mainfile)

                    if calc_proc.tasks_status == FAILURE:
                        report.failed_calcs += 1
                        calc_logger.info(
                            'could not process a calc', process_errors=calc_proc.errors)
                        continue

        # verify upload against source
        calcs_in_search = 0
        with utils.timer(logger, 'verified upload against source calcs'):
            scroll_id = 'first'
            while scroll_id is not None:
                scroll_args: Dict[str, Any] = dict(scroll=True)
                if scroll_id != 'first':
                    scroll_args['scroll_id'] = scroll_id

                search = self.call_api('repo.search', upload_id=upload.upload_id, **scroll_args)

                scroll_id = search.scroll_id

                for calc in search.results:
                    calcs_in_search += 1
                    source_calc, source_calc_with_metadata = source_calcs.get(
                        calc['mainfile'], (None, None))

                    if source_calc is not None:
                        report.migrated_calcs += 1

                        calc_logger = logger.bind(calc_id=calc['calc_id'], mainfile=calc['mainfile'])
                        if calc.get('processed', False):
                            try:
                                if not self.validate(
                                        calc, source_calc_with_metadata, calc_logger):
                                    report.calcs_with_diffs += 1
                            except Exception as e:
                                calc_logger.warning(
                                    'unexpected exception during validation', exc_info=e)
                                report.calcs_with_diffs += 1
                    else:
                        calc_logger.info('processed a calc that has no source')
                        report.new_calcs += 1
                        # guessing the metadata from other calcs in upload/package
                        if surrogate_source_calc_with_metadata is not None:
                            new_calc_with_metadata = CalcWithMetadata(**surrogate_source_calc_with_metadata.to_dict())
                            new_calc_with_metadata.mainfile = calc['mainfile']
                        else:
                            calc_logger.warning('could not determine any metadata for new calc')
                            create_time_epoch = os.path.getctime(package.upload_path)
                            new_calc_with_metadata = CalcWithMetadata(
                                upload_time=datetime.datetime.fromtimestamp(create_time_epoch),
                                with_embargo=package.restricted > 0,
                                comment=default_comment,
                                uploader=default_uploader,
                                mainfile=calc['mainfile'])
                            surrogate_source_calc_with_metadata = new_calc_with_metadata

                        source_calcs[calc['mainfile']] = (None, new_calc_with_metadata)

            if len(calc_mainfiles) != calcs_in_search:
                logger.error('missmatch between processed calcs and calcs found with search')

        # publish upload
        if len(calc_mainfiles) > 0:
            with utils.timer(logger, 'upload published'):
                upload_metadata = dict(with_embargo=(package.restricted > 0))
                upload_metadata['calculations'] = [
                    self._to_api_metadata(source_calc_with_metadata)
                    for _, source_calc_with_metadata in source_calcs.values()]

                upload = self.call_api(
                    'uploads.exec_upload_operation', upload_id=upload.upload_id,
                    payload=dict(operation='publish', metadata=upload_metadata))

                sleep = utils.SleepTimeBackoff()
                while upload.process_running:
                    upload = self.call_api('uploads.get_upload', upload_id=upload.upload_id)
                    sleep()

                if upload.tasks_status == FAILURE:
                    event = 'could not publish upload'
                    logger.error(event, process_errors=upload.errors)
                    report.failed_calcs = report.total_calcs
                    report.migrated_calcs = 0
                    report.calcs_with_diffs = 0
                    report.new_calcs = 0
                    report.failed_packages += 1
                    package.migration_failure = event + ': ' + str(upload.errors)

                    delete_upload(FAILED_PUBLISH)
                    SourceCalc.objects(upload=source_upload_id, mainfile__in=calc_mainfiles) \
                        .update(migration_version=-1)
                else:
                    SourceCalc.objects(upload=source_upload_id, mainfile__in=calc_mainfiles) \
                        .update(migration_version=self.migration_version)
        else:
            delete_upload(NO_PROCESSED_CALCS)
            logger.info('no successful calcs, skip publish')

        logger.info('migrated package', **report)
        return report

    def _to_api_metadata(self, calc_with_metadata: CalcWithMetadata) -> dict:
        """ Transforms to a dict that fullfils the API's uploade metadata model. """

        return dict(
            _upload_time=calc_with_metadata.upload_time,
            _uploader=calc_with_metadata.uploader['id'],
            _pid=calc_with_metadata.pid,
            references=[ref['value'] for ref in calc_with_metadata.references],
            datasets=[dict(
                id=ds['id'],
                _doi=ds.get('doi', {'value': None})['value'],
                _name=ds.get('name', None)) for ds in calc_with_metadata.datasets],
            mainfile=calc_with_metadata.mainfile,
            with_embargo=calc_with_metadata.with_embargo,
            comment=calc_with_metadata.comment,
            coauthors=list(int(user['id']) for user in calc_with_metadata.coauthors),
            shared_with=list(int(user['id']) for user in calc_with_metadata.shared_with)
        )

    def source_calc_index(self, *args, **kwargs):
        """ see :func:`SourceCalc.index` """
        return SourceCalc.index(self.source, *args, **kwargs)

    def package_index(self, upload_path, **kwargs) -> None:
        """
        Creates Package objects and respective package zip files for the given uploads.
        The given uploads are supposed to be path to the extracted upload directories.
        If the upload is already in the index, it is not recreated.
        """
        logger = utils.get_logger(__name__)

        try:
            for package_entry in Package.get_packages(
                    upload_path, self.package_directory, create=True,
                    compress=self.compress_packages, **kwargs):

                logger.info(
                    'package in index',
                    source_upload_path=upload_path,
                    source_upload_id=package_entry.upload_id,
                    package_id=package_entry.package_id)
        except Exception as e:
            logger.error(
                'could not create package from upload',
                upload_path=upload_path, exc_info=e)


class Report(utils.POPO):
    def __init__(self, *args, **kwargs):
        self.total_packages = 0
        self.failed_packages = 0
        self.skipped_packages = 0
        self.total_calcs = 0  # the calcs that have been found by the target
        self.total_source_calcs = 0  # the calcs in the source index
        self.failed_calcs = 0  # calcs that have been migrated with failed processing
        self.migrated_calcs = 0   # the calcs from the source, successfully added to the target
        self.calcs_with_diffs = 0  # the calcs from the source, successfully added to the target with different metadata
        self.new_calcs = 0  # the calcs successfully added to the target that were not found in the source
        self.missing_calcs = 0  # the calcs in the source, that could not be added to the target due to failure or not founding the calc

        super().__init__(*args, **kwargs)

    def add(self, other: 'Report') -> None:
        for key, value in other.items():
            self[key] = self.get(key, 0) + value

    def __str__(self):
        return (
            'packages: {:,}, skipped: {:,}, source calcs: {:,}, migrated: {:,}, '
            'failed: {:,}, missing: {:,}, new: {:,}'.format(
                self.total_packages, self.skipped_packages,
                self.total_source_calcs, self.migrated_calcs,
                self.failed_calcs, self.missing_calcs,
                self.new_calcs))<|MERGE_RESOLUTION|>--- conflicted
+++ resolved
@@ -929,13 +929,9 @@
                     report.failed_packages += 1
                     return report
         else:
-<<<<<<< HEAD
             self.logger.info('package was already uploaded')
             # get more details than the get_uploads call provided
             upload = self.call_api('uploads.get_upload', upload_id=upload.upload_id)
-=======
-            logger.info('package was already uploaded')
->>>>>>> d5ab8f51
 
         logger = logger.bind(
             source_upload_id=source_upload_id, upload_id=upload.upload_id)
