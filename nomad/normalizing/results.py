#
# Copyright The NOMAD Authors.
#
# This file is part of NOMAD. See https://nomad-lab.eu for further info.
#
# Licensed under the Apache License, Version 2.0 (the "License");
# you may not use this file except in compliance with the License.
# You may obtain a copy of the License at
#
#     http://www.apache.org/licenses/LICENSE-2.0
#
# Unless required by applicable law or agreed to in writing, software
# distributed under the License is distributed on an "AS IS" BASIS,
# WITHOUT WARRANTIES OR CONDITIONS OF ANY KIND, either express or implied.
# See the License for the specific language governing permissions and
# limitations under the License.
#

import re
import numpy as np
from typing import Dict, List, Union, Any, Set
import ase.data
from ase import Atoms
from matid import SymmetryAnalyzer
import matid.geometry

from nomad import config
from nomad.units import ureg
from nomad import atomutils
from nomad.utils import deep_get
from nomad.normalizing.normalizer import Normalizer
from nomad.normalizing.method import MethodNormalizer
from nomad.normalizing.material import MaterialNormalizer
from nomad.datamodel.optimade import Species
from nomad.datamodel.metainfo.simulation.system import System, Symmetry as SystemSymmetry
from nomad.datamodel.results import (
    BandGap,
    Results,
    Material,
    Method,
    GeometryOptimization,
    Properties,
    Structures,
    Structure,
    StructureOriginal,
    StructurePrimitive,
    StructureConventional,
    StructureOptimized,
    LatticeParameters,
    WyckoffSet,
    EnergyVolumeCurve,
    BulkModulus,
    ShearModulus,
    MechanicalProperties,
    ElectronicProperties,
    VibrationalProperties,
    BandStructureElectronic,
    BandStructurePhonon,
    DOSElectronic,
    DOSPhonon,
    EnergyFreeHelmholtz,
    HeatCapacityConstantVolume
)

re_label = re.compile("^([a-zA-Z][a-zA-Z]?)[^a-zA-Z]*")
elements = set(ase.data.chemical_symbols)


def valid_array(array: Any) -> bool:
    """Checks if the given variable is a non-empty array.
    """
    return array is not None and len(array) > 0


def isint(value: Any) -> bool:
    """Checks if the given variable can be interpreted as an integer.
    """
    try:
        int(value)
        return True
    except ValueError:
        return False


class ResultsNormalizer(Normalizer):
    domain = None

    def normalize(self, logger=None) -> None:
        # Setup logger
        if logger is not None:
            self.logger = logger.bind(normalizer=self.__class__.__name__)

        results = self.entry_archive.results
        if results is None:
            results = self.entry_archive.m_create(Results)
        if results.properties is None:
            results.m_create(Properties)

        if self.section_run:
            self.normalize_run(logger=self.logger)

        for measurement in self.entry_archive.measurement:
            self.normalize_measurement(measurement)

        for sample in self.entry_archive.sample:
            self.normalize_sample(sample)

        # Add the list of available_properties: it is a selected subset of the
        # stored properties.
        available_property_names = {
            "properties.electronic.band_structure_electronic.band_gap": "electronic.band_structure_electronic.band_gap",
            "properties.electronic.band_structure_electronic": "band_structure_electronic",
            "properties.electronic.dos_electronic": "dos_electronic",
            "properties.vibrational.dos_phonon": "dos_phonon",
            "properties.vibrational.band_structure_phonon": "band_structure_phonon",
            "properties.vibrational.energy_free_helmholtz": "energy_free_helmholtz",
            "properties.vibrational.heat_capacity_constant_volume": "heat_capacity_constant_volume",
            "properties.geometry_optimization": "geometry_optimization",
            "properties.mechanical.bulk_modulus": "bulk_modulus",
            "properties.mechanical.shear_modulus": "shear_modulus",
            "properties.mechanical.energy_volume_curve": "energy_volume_curve",
            "properties.spectroscopy.eels": "eels",
        }
        available_properties: List[str] = []
        for path, shortcut in available_property_names.items():
            if deep_get(results, *path.split(".")) is not None:
                available_properties.append(shortcut)
        results.properties.available_properties = sorted(available_properties)

    def normalize_sample(self, sample) -> None:
        results = self.entry_archive.results

        if results.material is None:
            results.material = Material()
        material = results.material
        if sample.elements and len(sample.elements) > 0:
            material.elements = sample.elements
        if sample.chemical_formula:
            material.chemical_formula_descriptive = sample.chemical_formula

        try:
            material.elements = material.elements if material.elements else []
            atoms = None
            if material.chemical_formula_descriptive:
                try:
                    atoms = ase.Atoms(material.chemical_formula_descriptive)
                except Exception as e:
                    self.logger.warn('could not normalize formula, using elements next', exc_info=e)

            if atoms is None:
                atoms = ase.Atoms(''.join(material.elements))

<<<<<<< HEAD
            if material.elements is None or len(material.elements) == 0:
                material.elements = atoms.get_chemical_symbols()

            results.material.chemical_formula_descriptive = atoms.get_chemical_formula(mode='hill')
=======
            formula = atoms.get_chemical_formula()
            results.material.chemical_formula_hill = atomutils.get_formula_hill(formula)
            results.material.chemical_formula_descriptive = results.material.chemical_formula_hill
>>>>>>> 0d16ee8d
            results.material.chemical_formula_reduced = atoms.get_chemical_formula(mode='reduce')
        except Exception as e:
            self.logger.warn('could not normalize material', exc_info=e)

    def normalize_measurement(self, measurement) -> None:
        results = self.entry_archive.results

        # Method
        if results.method is None:
            results.method = Method(
                method_name=measurement.method_abbreviation)

        # Sample
        if results.material is None:
            results.material = Material(elements=[])
        if len(measurement.sample) > 0:
            self.normalize_sample(measurement.sample[0])

    def normalize_run(self, logger=None) -> None:
        # Fetch different information resources from which data is gathered
        repr_system = None
        for section in self.section_run.system:
            if section.is_representative:
                repr_system = section
                break
        try:
            optimade = self.entry_archive.metadata.optimade
        except Exception:
            optimade = None

        repr_symmetry = None
        if repr_system and repr_system.symmetry:
            repr_symmetry = repr_system.symmetry[0]

        # Create the section and populate the subsections
        results = self.entry_archive.results
        properties, conv_atoms, wyckoff_sets, spg_number = self.properties(repr_system, repr_symmetry)
        results.properties = properties
        results.material = MaterialNormalizer(
            self.entry_archive,
            repr_system,
            repr_symmetry,
            spg_number,
            conv_atoms,
            wyckoff_sets,
            optimade,
            logger
        ).material()
        results.method = MethodNormalizer(self.entry_archive, repr_system, results.material, logger).method()

    def species(self, labels: List[str], atomic_numbers: List[int], struct: Structure) -> None:
        """Given a list of species labels, creates the corresponding Species
        sections in the given structure.
        """
        if labels is None or atomic_numbers is None:
            return
        species: Set[str] = set()
        for label, atomic_number in zip(labels, atomic_numbers):
            if label not in species:
                species.add(label)
                i_species = struct.m_create(Species)
                i_species.name = label
                try:
                    symbol = atomutils.chemical_symbols([atomic_number])[0]
                except ValueError:
                    self.logger.info("could not identify chemical symbol for atomic number {}".format(atomic_number))
                else:
                    i_species.chemical_symbols = [symbol]
                i_species.concentration = [1.0]

    def band_structure_electronic(self) -> Union[BandStructureElectronic, None]:
        """Returns a new section containing an electronic band structure. In
        the case of multiple valid band structures, only the latest one is
        considered.

       Band structure is reported only under the following conditions:
          - There is a non-empty array of kpoints.
          - There is a non-empty array of energies.
        """
        path = ["run", "calculation", "band_structure_electronic"]
        for bs in self.traverse_reversed(path):
            if not bs.segment:
                continue
            valid = True
            for segment in bs.segment:
                energies = segment.energies
                k_points = segment.kpoints
                if not valid_array(energies) or not valid_array(k_points):
                    valid = False
                    break
            if valid:
                # Fill band structure data to the newer, improved data layout
                bs_new = BandStructureElectronic()
                bs_new.reciprocal_cell = bs
                bs_new.segment = bs.segment
                bs_new.spin_polarized = bs_new.segment[0].energies.shape[0] > 1
                bs_new.energy_fermi = bs.energy_fermi
                for info in bs.band_gap:
                    info_new = bs_new.m_create(BandGap)
                    info_new.index = info.index
                    info_new.value = info.value
                    info_new.type = info.type
                    info_new.energy_highest_occupied = info.energy_highest_occupied
                    info_new.energy_lowest_unoccupied = info.energy_lowest_unoccupied
                return bs_new

        return None

    def dos_electronic(self) -> Union[DOSElectronic, None]:
        """Returns a reference to the section containing an electronic dos. In
        the case of multiple valid DOSes, only the latest one is reported.

       DOS is reported only under the following conditions:
          - There is a non-empty array of dos_values_normalized.
          - There is a non-empty array of dos_energies.
        """
        path = ["run", "calculation", "dos_electronic"]
        for dos in self.traverse_reversed(path):
            energies = dos.energies
            values = np.array([d.value.magnitude for d in dos.total])
            if valid_array(energies) and valid_array(values):
                dos_new = DOSElectronic()
                dos_new.energies = dos
                dos_new.total = dos.total
                n_channels = values.shape[0]
                dos_new.spin_polarized = n_channels > 1
                dos_new.energy_fermi = dos.energy_fermi
                for info in dos.band_gap:
                    info_new = dos_new.m_create(BandGap)
                    info_new.index = info.index
                    info_new.energy_highest_occupied = info.energy_highest_occupied
                    info_new.energy_lowest_unoccupied = info.energy_lowest_unoccupied
                return dos_new

        return None

    def band_structure_phonon(self) -> Union[BandStructurePhonon, None]:
        """Returns a new section containing a phonon band structure. In
        the case of multiple valid band structures, only the latest one is
        considered.

       Band structure is reported only under the following conditions:
          - There is a non-empty array of kpoints.
          - There is a non-empty array of energies.
        """
        path = ["run", "calculation", "band_structure_phonon"]
        for bs in self.traverse_reversed(path):
            if not bs.segment:
                continue
            valid = True
            for segment in bs.segment:
                energies = segment.energies
                k_points = segment.kpoints
                if not valid_array(energies) or not valid_array(k_points):
                    valid = False
                    break
            if valid:
                # Fill band structure data to the newer, improved data layout
                bs_new = BandStructurePhonon()
                bs_new.segment = bs.segment
                return bs_new

        return None

    def dos_phonon(self) -> Union[DOSPhonon, None]:
        """Returns a section containing phonon dos data. In the case of
        multiple valid data sources, only the latest one is reported.

       DOS is reported only under the following conditions:
          - There is a non-empty array of values.
          - There is a non-empty array of energies.
        """
        path = ["run", "calculation", "dos_phonon"]
        for dos in self.traverse_reversed(path):
            energies = dos.energies
            values = np.array([d.value.magnitude for d in dos.total])
            if valid_array(energies) and valid_array(values):
                dos_new = DOSPhonon()
                dos_new.energies = dos
                dos_new.total = dos.total
                return dos_new

        return None

    def energy_free_helmholtz(self) -> Union[EnergyFreeHelmholtz, None]:
        """Returns a section Helmholtz free energy data. In the case of
        multiple valid data sources, only the latest one is reported.

       Helmholtz free energy is reported only under the following conditions:
          - There is a non-empty array of temperatures.
          - There is a non-empty array of energies.
        """
        path = ["workflow", "thermodynamics"]
        for thermo_prop in self.traverse_reversed(path):
            temperatures = thermo_prop.temperature
            energies = thermo_prop.vibrational_free_energy_at_constant_volume
            if valid_array(temperatures) and valid_array(energies):
                energy_free = EnergyFreeHelmholtz()
                energy_free.energies = thermo_prop
                energy_free.temperatures = thermo_prop
                return energy_free

        return None

    def heat_capacity_constant_volume(self) -> Union[HeatCapacityConstantVolume, None]:
        """Returns a section containing heat capacity data. In the case of
        multiple valid data sources, only the latest one is reported.

       Heat capacity is reported only under the following conditions:
          - There is a non-empty array of temperatures.
          - There is a non-empty array of energies.
        """
        path = ["workflow", "thermodynamics"]
        for thermo_prop in self.traverse_reversed(path):
            temperatures = thermo_prop.temperature
            heat_capacities = thermo_prop.heat_capacity_c_v
            if valid_array(temperatures) and valid_array(heat_capacities):
                heat_cap = HeatCapacityConstantVolume()
                heat_cap.heat_capacities = thermo_prop
                heat_cap.temperatures = thermo_prop
                return heat_cap

        return None

    def geometry_optimization(self) -> Union[GeometryOptimization, None]:
        """Populates both geometry optimization methodology and calculated
        properties based on the first found geometry optimization workflow.
        """
        path = ["workflow"]
        for workflow in self.traverse_reversed(path):
            # Check validity
            if workflow.type == "geometry_optimization" and workflow.calculations_ref:

                geo_opt = GeometryOptimization()
                geo_opt_wf = workflow.geometry_optimization
                geo_opt.trajectory = workflow.calculations_ref
                system_ref = workflow.calculation_result_ref.system_ref
                structure_optimized = self.nomad_system_to_structure(StructureOptimized, system_ref)
                if structure_optimized:
                    geo_opt.structure_optimized = structure_optimized
                if geo_opt_wf is not None:
                    geo_opt.type = geo_opt_wf.type
                    geo_opt.convergence_tolerance_energy_difference = geo_opt_wf.convergence_tolerance_energy_difference
                    geo_opt.convergence_tolerance_force_maximum = geo_opt_wf.convergence_tolerance_force_maximum
                    if geo_opt_wf.energies is not None:
                        geo_opt.energies = geo_opt_wf
                    geo_opt.final_energy_difference = geo_opt_wf.final_energy_difference
                    geo_opt.final_force_maximum = geo_opt_wf.final_force_maximum
                    geo_opt.final_displacement_maximum = geo_opt_wf.final_displacement_maximum
                return geo_opt

        return None

    def properties(
            self,
            repr_system: System,
            repr_symmetry: SystemSymmetry) -> tuple:
        """Returns a populated Properties subsection."""
        properties = Properties()

        # Structures
        struct_orig = None
        struct_prim = None
        struct_conv = None
        conv_atoms = None
        wyckoff_sets = None
        spg_number = None
        if repr_system:
            original_atoms = repr_system.m_cache.get("representative_atoms")
            if original_atoms:
                prim_atoms = None
                structural_type = repr_system.type
                if structural_type == "bulk":
                    conv_atoms, prim_atoms, wyckoff_sets, spg_number = self.structures_bulk(repr_symmetry)
                elif structural_type == "2D":
                    conv_atoms, prim_atoms, wyckoff_sets, spg_number = self.structures_2d(original_atoms)
                elif structural_type == "1D":
                    conv_atoms, prim_atoms = self.structures_1d(original_atoms)

                struct_orig = self.ase_atoms_to_structure(StructureOriginal, original_atoms)
                struct_prim = self.ase_atoms_to_structure(StructurePrimitive, prim_atoms)
                wyckoff_sets_serialized = wyckoff_sets if structural_type == "bulk" else None
                struct_conv = self.ase_atoms_to_structure(StructureConventional, conv_atoms, wyckoff_sets_serialized)

        if struct_orig or struct_prim or struct_conv:
            structures = Structures()
            if struct_conv:
                structures.structure_conventional = struct_conv
            if struct_prim:
                structures.structure_primitive = struct_prim
            if struct_orig:
                structures.structure_original = struct_orig
            properties.structures = structures

        # Electronic
        bs_electronic = self.band_structure_electronic()
        dos_electronic = self.dos_electronic()
        if bs_electronic or dos_electronic:
            electronic = ElectronicProperties()
            if bs_electronic:
                electronic.band_structure_electronic = bs_electronic
            if dos_electronic:
                electronic.dos_electronic = dos_electronic
            properties.electronic = electronic

        # Vibrational
        bs_phonon = self.band_structure_phonon()
        dos_phonon = self.dos_phonon()
        energy_free = self.energy_free_helmholtz()
        heat_cap = self.heat_capacity_constant_volume()
        if bs_phonon or dos_phonon or energy_free or heat_cap:
            vibrational = VibrationalProperties()
            if dos_phonon:
                vibrational.dos_phonon = dos_phonon
            if bs_phonon:
                vibrational.band_structure_phonon = bs_phonon
            if energy_free:
                vibrational.energy_free_helmholtz = energy_free
            if heat_cap:
                vibrational.heat_capacity_constant_volume = heat_cap
            properties.vibrational = vibrational

        # Mechanical
        energy_volume_curves = self.energy_volume_curves()
        bulk_modulus = self.bulk_modulus()
        shear_modulus = self.shear_modulus()
        geometry_optimization = self.geometry_optimization()
        if energy_volume_curves or bulk_modulus or shear_modulus or geometry_optimization:
            mechanical = MechanicalProperties()
            for ev in energy_volume_curves:
                mechanical.m_add_sub_section(MechanicalProperties.energy_volume_curve, ev)
            for bm in bulk_modulus:
                mechanical.m_add_sub_section(MechanicalProperties.bulk_modulus, bm)
            for sm in shear_modulus:
                mechanical.m_add_sub_section(MechanicalProperties.shear_modulus, sm)
            properties.mechanical = mechanical

        # Geometry optimization
        properties.geometry_optimization = self.geometry_optimization()

        try:
            n_calc = len(self.section_run.calculation)
        except Exception:
            n_calc = 0
        properties.n_calculations = n_calc

        return properties, conv_atoms, wyckoff_sets, spg_number

    def wyckoff_sets(self, struct: StructureConventional, wyckoff_sets: Dict) -> None:
        """Populates the Wyckoff sets in the given structure.
        """
        for group in wyckoff_sets:
            wset = struct.m_create(WyckoffSet)
            if group.x is not None or group.y is not None or group.z is not None:
                if group.x is not None:
                    wset.x = float(group.x)
                if group.y is not None:
                    wset.y = float(group.y)
                if group.z is not None:
                    wset.z = float(group.z)
            wset.indices = group.indices
            wset.element = group.element
            wset.wyckoff_letter = group.wyckoff_letter

    def structures_bulk(self, repr_symmetry):
        """The symmetry of bulk structures has already been analyzed. Here we
        use the cached results.
        """
        conv_atoms = None
        prim_atoms = None
        wyckoff_sets = None
        spg_number = None
        if repr_symmetry:
            symmetry_analyzer = repr_symmetry.m_cache.get("symmetry_analyzer")
            if symmetry_analyzer:
                spg_number = symmetry_analyzer.get_space_group_number()
                conv_atoms = symmetry_analyzer.get_conventional_system()
                prim_atoms = symmetry_analyzer.get_primitive_system()

                # For some reason MatID seems to drop the periodicity, reintroduce it here.
                conv_atoms.set_pbc(True)
                prim_atoms.set_pbc(True)
                try:
                    wyckoff_sets = symmetry_analyzer.get_wyckoff_sets_conventional(return_parameters=True)
                except Exception:
                    self.logger.error('Error resolving Wyckoff sets.')
                    wyckoff_sets = []

        return conv_atoms, prim_atoms, wyckoff_sets, spg_number

    def structures_2d(self, original_atoms):
        conv_atoms = None
        prim_atoms = None
        wyckoff_sets = None
        spg_number = None
        try:
            # Get dimension of system by also taking into account the covalent radii
            dimensions = matid.geometry.get_dimensions(original_atoms, [True, True, True])
            basis_dimensions = np.linalg.norm(original_atoms.get_cell(), axis=1)
            gaps = basis_dimensions - dimensions
            periodicity = gaps <= config.normalize.cluster_threshold

            # If two axis are not periodic, return. This only happens if the vacuum
            # gap is not aligned with a cell vector or if the linear gap search is
            # unsufficient (the structure is "wavy" making also the gap highly
            # nonlinear).
            if sum(periodicity) != 2:
                self.logger.error("could not detect the periodic dimensions in a 2D system")
                return conv_atoms, prim_atoms, wyckoff_sets, spg_number

            # Center the system in the non-periodic direction, also taking
            # periodicity into account. The get_center_of_mass()-function in MatID
            # takes into account periodicity and can produce the correct CM unlike
            # the similar function in ASE.
            pbc_cm = matid.geometry.get_center_of_mass(original_atoms)
            cell_center = 0.5 * np.sum(original_atoms.get_cell(), axis=0)
            translation = cell_center - pbc_cm
            symm_system = original_atoms.copy()
            symm_system.translate(translation)
            symm_system.wrap()

            # Set the periodicity according to detected periodicity in order
            # for SymmetryAnalyzer to use the symmetry analysis designed for 2D
            # systems.
            symm_system.set_pbc(periodicity)
            symmetry_analyzer = SymmetryAnalyzer(
                symm_system,
                config.normalize.symmetry_tolerance,
                config.normalize.flat_dim_threshold
            )

            spg_number = symmetry_analyzer.get_space_group_number()
            wyckoff_sets = symmetry_analyzer.get_wyckoff_sets_conventional(return_parameters=False)
            conv_atoms = symmetry_analyzer.get_conventional_system()
            prim_atoms = symmetry_analyzer.get_primitive_system()

            # Reduce cell size to just fit the system in the non-periodic
            # dimensions.
            conv_atoms = atomutils.get_minimized_structure(conv_atoms)
            prim_atoms = atomutils.get_minimized_structure(prim_atoms)

            # Swap the cell axes so that the non-periodic one is always the
            # last basis (=c)
            swap_dim = 2
            for i, periodic in enumerate(conv_atoms.get_pbc()):
                if not periodic:
                    non_periodic_dim = i
                    break
            if non_periodic_dim != swap_dim:
                atomutils.swap_basis(conv_atoms, non_periodic_dim, swap_dim)
                atomutils.swap_basis(prim_atoms, non_periodic_dim, swap_dim)
        except Exception as e:
            self.logger.error(
                'could not construct a conventional system for a 2D material',
                exc_info=e
            )

        return conv_atoms, prim_atoms, wyckoff_sets, spg_number

    def structures_1d(self, original_atoms):
        conv_atoms = None
        prim_atoms = None
        try:
            # First get a symmetry analyzer and the primitive system
            symm_system = original_atoms.copy()
            symm_system.set_pbc(True)
            symmetry_analyzer = SymmetryAnalyzer(
                symm_system,
                config.normalize.symmetry_tolerance,
                config.normalize.flat_dim_threshold
            )
            prim_atoms = symmetry_analyzer.get_primitive_system()
            prim_atoms.set_pbc(True)

            # Get dimension of system by also taking into account the covalent radii
            dimensions = matid.geometry.get_dimensions(prim_atoms, [True, True, True])
            basis_dimensions = np.linalg.norm(prim_atoms.get_cell(), axis=1)
            gaps = basis_dimensions - dimensions
            periodicity = gaps <= config.normalize.cluster_threshold

            # If one axis is not periodic, return. This only happens if the vacuum
            # gap is not aligned with a cell vector.
            if sum(periodicity) != 1:
                self.logger.error("could not detect the periodic dimensions in a 1D system")
                return conv_atoms, prim_atoms

            # Translate to center of mass
            conv_atoms = prim_atoms.copy()
            pbc_cm = matid.geometry.get_center_of_mass(prim_atoms)
            cell_center = 0.5 * np.sum(conv_atoms.get_cell(), axis=0)
            translation = cell_center - pbc_cm
            translation[periodicity] = 0
            conv_atoms.translate(translation)
            conv_atoms.wrap()
            conv_atoms.set_pbc(periodicity)

            # Reduce cell size to just fit the system in the non-periodic dimensions.
            conv_atoms = atomutils.get_minimized_structure(conv_atoms)

            # Swap the cell axes so that the periodic one is always the first
            # basis (=a)
            swap_dim = 0
            for i, periodic in enumerate(periodicity):
                if periodic:
                    periodic_dim = i
                    break
            if periodic_dim != swap_dim:
                atomutils.swap_basis(conv_atoms, periodic_dim, swap_dim)

            prim_atoms = conv_atoms
        except Exception as e:
            self.logger.error(
                'could not construct a conventional system for a 1D material',
                exc_info=e
            )
        return conv_atoms, prim_atoms

    def ase_atoms_to_structure(self, structure_class, atoms: Atoms, wyckoff_sets: dict = None):
        """Returns a populated instance of the given structure class from an
        ase.Atoms-object.
        """
        if not atoms or not structure_class:
            return None
        struct = structure_class()
        struct.species_at_sites = atoms.get_chemical_symbols()
        self.species(atoms.get_chemical_symbols(), atoms.get_atomic_numbers(), struct)
        struct.cartesian_site_positions = atoms.get_positions() * ureg.angstrom
        lattice_vectors = atoms.get_cell()
        if lattice_vectors is not None:
            lattice_vectors = (lattice_vectors * ureg.angstrom).to(ureg.meter).magnitude
            struct.dimension_types = [1 if x else 0 for x in atoms.get_pbc()]
            struct.lattice_vectors = lattice_vectors
            cell_volume = atomutils.get_volume(lattice_vectors)
            struct.cell_volume = cell_volume
            if atoms.get_pbc().all() and cell_volume:
                mass = atomutils.get_summed_atomic_mass(atoms.get_atomic_numbers())
                struct.mass_density = mass / cell_volume
                struct.atomic_density = len(atoms) / cell_volume
            if wyckoff_sets:
                self.wyckoff_sets(struct, wyckoff_sets)
            struct.lattice_parameters = self.lattice_parameters(lattice_vectors)
        return struct

    def nomad_system_to_structure(self, structure_class, system: System) -> Structure:
        """Returns a populated instance of the given structure class from a
        NOMAD System-section.
        """
        if not system or not structure_class:
            return None

        struct = structure_class()
        struct.cartesian_site_positions = system.atoms.positions
        struct.species_at_sites = system.atoms.labels
        self.species(system.atoms.labels, system.atoms.species, struct)
        lattice_vectors = system.atoms.lattice_vectors
        if lattice_vectors is not None:
            lattice_vectors = lattice_vectors.magnitude
            struct.dimension_types = np.array(system.atoms.periodic).astype(int)
            struct.lattice_vectors = lattice_vectors
            cell_volume = atomutils.get_volume(lattice_vectors)
            struct.cell_volume = cell_volume
            if all(system.atoms.periodic) and cell_volume:
                if system.atoms.species is not None:
                    mass = atomutils.get_summed_atomic_mass(system.atoms.species)
                    struct.mass_density = mass / cell_volume
                struct.atomic_density = len(system.atoms.labels) / cell_volume
            struct.lattice_parameters = self.lattice_parameters(lattice_vectors)
        return struct

    def lattice_parameters(self, lattice_vectors) -> LatticeParameters:
        """Converts the given cell into LatticeParameters. Undefined angle
        values are not stored.
        """
        param_values = atomutils.cell_to_cellpar(lattice_vectors)
        params = LatticeParameters()
        params.a = float(param_values[0])
        params.b = float(param_values[1])
        params.c = float(param_values[2])
        alpha = float(param_values[3])
        params.alpha = None if np.isnan(alpha) else alpha
        beta = float(param_values[4])
        params.beta = None if np.isnan(beta) else beta
        gamma = float(param_values[5])
        params.gamma = None if np.isnan(gamma) else gamma
        return params

    def energy_volume_curves(self) -> List[EnergyVolumeCurve]:
        """Returns a list containing the found EnergyVolumeCurves.
        """
        workflows = self.entry_archive.workflow
        ev_curves = []
        for workflow in workflows:
            # Equation of state must be present
            equation_of_state = workflow.equation_of_state
            if not equation_of_state:
                continue

            # Volumes must be present
            volumes = equation_of_state.volumes
            if not valid_array(volumes):
                self.logger.warning("missing eos volumes")
                continue

            # Raw EV curve
            energies_raw = equation_of_state.energies
            if valid_array(energies_raw):
                ev_curves.append(EnergyVolumeCurve(
                    type="raw",
                    volumes=equation_of_state,
                    energies_raw=equation_of_state,
                ))
            else:
                self.logger.warning("missing eos energies")

            # Fitted EV curves
            fits = equation_of_state.eos_fit
            if not fits:
                continue
            for fit in fits:
                energies_fitted = fit.fitted_energies
                function_name = fit.function_name
                if valid_array(energies_fitted):
                    ev_curves.append(EnergyVolumeCurve(
                        type=function_name,
                        volumes=equation_of_state,
                        energies_fit=fit,
                    ))

        return ev_curves

    def bulk_modulus(self) -> List[BulkModulus]:
        """Returns a list containing the found BulkModulus.
        """
        workflows = self.entry_archive.workflow
        bulk_modulus = []
        for workflow in workflows:
            # From elastic workflow
            elastic = workflow.elastic
            if elastic:
                bulk_modulus_vrh = elastic.bulk_modulus_hill
                if bulk_modulus_vrh:
                    bulk_modulus.append(BulkModulus(
                        type="voigt_reuss_hill_average",
                        value=bulk_modulus_vrh,
                    ))
                bulk_modulus_voigt = elastic.bulk_modulus_voigt
                if bulk_modulus_voigt:
                    bulk_modulus.append(BulkModulus(
                        type="voigt_average",
                        value=bulk_modulus_voigt,
                    ))
                bulk_modulus_reuss = elastic.bulk_modulus_reuss
                if bulk_modulus_reuss:
                    bulk_modulus.append(BulkModulus(
                        type="reuss_average",
                        value=bulk_modulus_reuss,
                    ))

            # From energy-volume curve fit
            equation_of_state = workflow.equation_of_state
            if equation_of_state:
                fits = equation_of_state.eos_fit
                if not fits:
                    continue
                for fit in fits:
                    modulus = fit.bulk_modulus
                    function_name = fit.function_name
                    if modulus is not None and function_name:
                        bulk_modulus.append(BulkModulus(
                            type=function_name,
                            value=modulus,
                        ))
                    else:
                        self.logger.warning("missing eos fitted energies and/or function name")

        return bulk_modulus

    def shear_modulus(self) -> List[ShearModulus]:
        """Returns a list containing the found ShearModulus.
        """
        workflows = self.entry_archive.workflow
        shear_modulus = []
        for workflow in workflows:
            # From elastic workflow
            elastic = workflow.elastic
            if elastic:
                shear_modulus_vrh = elastic.shear_modulus_hill
                if shear_modulus_vrh:
                    shear_modulus.append(ShearModulus(
                        type="voigt_reuss_hill_average",
                        value=shear_modulus_vrh,
                    ))
                shear_modulus_voigt = elastic.shear_modulus_voigt
                if shear_modulus_voigt:
                    shear_modulus.append(ShearModulus(
                        type="voigt_average",
                        value=shear_modulus_voigt,
                    ))
                shear_modulus_reuss = elastic.shear_modulus_reuss
                if shear_modulus_reuss:
                    shear_modulus.append(ShearModulus(
                        type="reuss_average",
                        value=shear_modulus_reuss,
                    ))

        return shear_modulus

    def traverse_reversed(self, path: List[str]) -> Any:
        """Traverses the given metainfo path in reverse order. Useful in
        finding the latest reported section or value.
        """
        def traverse(root, path, i):
            sections = getattr(root, path[i])
            if isinstance(sections, list):
                for section in reversed(sections):
                    if i == len(path) - 1:
                        yield section
                    else:
                        for s in traverse(section, path, i + 1):
                            yield s
            else:
                if i == len(path) - 1:
                    yield sections
                else:
                    for s in traverse(sections, path, i + 1):
                        yield s
        for t in traverse(self.entry_archive, path, 0):
            if t is not None:
                yield t<|MERGE_RESOLUTION|>--- conflicted
+++ resolved
@@ -150,16 +150,10 @@
             if atoms is None:
                 atoms = ase.Atoms(''.join(material.elements))
 
-<<<<<<< HEAD
             if material.elements is None or len(material.elements) == 0:
                 material.elements = atoms.get_chemical_symbols()
 
             results.material.chemical_formula_descriptive = atoms.get_chemical_formula(mode='hill')
-=======
-            formula = atoms.get_chemical_formula()
-            results.material.chemical_formula_hill = atomutils.get_formula_hill(formula)
-            results.material.chemical_formula_descriptive = results.material.chemical_formula_hill
->>>>>>> 0d16ee8d
             results.material.chemical_formula_reduced = atoms.get_chemical_formula(mode='reduce')
         except Exception as e:
             self.logger.warn('could not normalize material', exc_info=e)
