# Copyright 2018 Markus Scheidgen
#
# Licensed under the Apache License, Version 2.0 (the 'License');
# you may not use this file except in compliance with the License.
# You may obtain a copy of the License at
#
#   http://www.apache.org/licenses/LICENSE-2.0
#
# Unless required by applicable law or agreed to in writing, software
# distributed under the License is distributed on an'AS IS' BASIS,
# WITHOUT WARRANTIES OR CONDITIONS OF ANY KIND, either express or implied.
# See the License for the specific language governing permissions and
# limitations under the License.

from typing import Any
import ase
import numpy as np
import json

from matid import SymmetryAnalyzer
from matid.geometry import get_dimensionality

from nomad import utils, config
from nomad.normalizing.normalizer import SystemBasedNormalizer


class SystemNormalizer(SystemBasedNormalizer):

    """
    This normalizer performs all system (atoms, cells, etc.) related normalizations
    of the legacy NOMAD-coe *stats* normalizer.
    """
    def __init__(self, backend):
        super().__init__(backend, all_sections=config.normalize.all_systems)

    @staticmethod
    def atom_label_to_num(atom_label):
        # Take first three characters and make first letter capitalized.
        atom_label = atom_label[:3].title()

        for symbol_length in reversed(range(1, 4)):
            symbol = atom_label[:symbol_length]
            if symbol in ase.data.chemical_symbols:
                return ase.data.chemical_symbols.index(symbol)

        return 0

<<<<<<< HEAD
    def normalize_system(self, index) -> None:
        """
        The 'main' method of this :class:`SystemBasedNormalizer`.
        Normalizes the section with the given `index`.
        Normalizes geometry, classifies, system_type, and runs symmetry analysis.
        """

        def get_value(key: str, default: Any = None, nonp: bool = False) -> Any:
=======
    def normalize_system(self, section_system) -> None:
        """ Main normalizer that runs system, syste_type and symmetry analysis."""
        self.atom_labels = section_system['atom_labels']
        self.atom_positions = section_system['atom_positions']
        self.periodic_dirs = section_system.get('configuration_periodic_dimensions', None)
        if self.periodic_dirs is None:
            self.logger.warning(
                'Unable to get PBCs in this section_system, assume False, False, Fasle')
        # Try to first read the cell information from the renamed metainfo
        # lattice_vectors, if this doesn't work try the depreciated name
        # simulation_cell. Otherwise, if neither are present, assign None.
        self.cell = section_system.get(
            'lattice_vectors', section_system.get('simulation_cell', None)
        )
        # Run a system analysis on the system.
        self.system_analysis()

        if self.cell is None:
            # Then the parser hasn't parsed any information about periodicity.
            # We therefore assume we're simulating a single cell without
            # periodicity and don't try to ascertain symmetry information.
>>>>>>> 7420b800
            try:
                value = self._backend.get_value(key, index)
                if nonp and type(value).__module__ == np.__name__:
                    value = value.tolist()
                return value
            except KeyError:
                return default

        def set_value(key: str, value: Any):
            self._backend.addValue(key, value)

        # analyze atoms labels
        atom_labels = get_value('atom_labels', nonp=True)
        atom_species = get_value('atom_species', nonp=True)
        if atom_labels is None and atom_species is None:
            self.logger.error('calculation has neither atom species nor labels')
            return

        if atom_labels is None:
            atom_labels = list(ase.data.chemical_symbols[species] for species in atom_species)
        else:
            atom_labels = atom_labels

        symbols = ''.join(atom_labels)
        symbols = symbols.replace('1', '')
        try:
            atoms = ase.Atoms(symbols=symbols)
        except Exception as e:
            self.logger.error(
                'cannot build ase atoms from atom labels',
                atom_labels=atom_labels, exc_info=e, error=str(e))
            return
        chemical_symbols = list(atoms.get_chemical_symbols())
        if atom_labels != chemical_symbols:
            self.logger.error('atom labels are ambiguous', atom_labels=atom_labels)
            return

        if atom_species is None:
            atom_species = atoms.get_atomic_numbers().tolist()
            set_value('atom_species', atom_species)
        else:
            if atom_species != atoms.get_atomic_numbers().tolist():
                self.logger.warning(
                    'atom species do not match labels',
                    atom_labels=atom_labels, atom_species=atom_species)
                atom_species = atoms.get_atomic_numbers().tolist()
            set_value('atom_species', atom_species)

        # periodic boundary conditions
        pbc = get_value('configuration_periodic_dimensions', nonp=True)
        if pbc is None:
            pbc = [False, False, False]
            self.logger.warning('missing configuration_periodic_dimensions')
            set_value('configuration_periodic_dimensions', pbc)
        try:
            atoms.set_pbc(pbc)
        except Exception as e:
            self.logger.error(
                'cannot use pbc with ase atoms', exc_info=e, pbc=pbc, error=str(e))
            return

        # formulas
        set_value('chemical_composition', atoms.get_chemical_formula(mode='all'))
        set_value('chemical_composition_reduced', atoms.get_chemical_formula(mode='reduce'))
        set_value('chemical_composition_bulk_reduced', atoms.get_chemical_formula(mode='hill'))

        # positions
        atom_positions = get_value('atom_positions', None)
        if atom_positions is None:
            self.logger.warning('no atom positions, skip further system analysis')
            return
        if len(atom_positions) != atoms.get_number_of_atoms():
            self.logger.error(
                'len of atom position does not match number of atoms',
                n_atom_positions=len(atom_positions), n_atoms=atoms.get_number_of_atoms())
            return
        try:
            atoms.set_positions(1e10 * atom_positions)
        except Exception as e:
            self.logger.error(
                'cannot use positions with ase atoms', exc_info=e, error=str(e))
            return

        # lattice vectors
        lattice_vectors = get_value('lattice_vectors')
        if lattice_vectors is None:
            lattice_vectors = get_value('simulation_cell')
            if lattice_vectors is not None:
                set_value('lattice_vectors', lattice_vectors)
        if lattice_vectors is None:
            if any(pbc):
                self.logger.error('no lattice vectors but periodicity', pbc=pbc)
        else:
            try:
                atoms.set_cell(1e10 * lattice_vectors)
            except Exception as e:
                self.logger.error(
                    'cannot use lattice_vectors with ase atoms', exc_info=e, error=str(e))
                return

        # configuration
        configuration = [
            atom_labels, atoms.positions.tolist(),
            atoms.cell.tolist() if atoms.cell is not None else None,
            atoms.pbc.tolist()]
        configuration_id = utils.hash(json.dumps(configuration).encode('utf-8'))
        set_value('configuration_raw_gid', configuration_id)

        # system type analysis
        if atom_positions is not None:
            with utils.timer(
                    self.logger, 'system classification executed',
                    system_size=atoms.get_number_of_atoms()):

                self.system_type_analysis(atoms)

        # symmetry analysis
        if atom_positions is not None and (lattice_vectors is not None or not any(pbc)):
            with utils.timer(
                    self.logger, 'symmetry analysis executed',
                    system_size=atoms.get_number_of_atoms()):

                self.symmetry_analysis(atoms)

    def system_type_analysis(self, atoms) -> None:
        """
        Determine the dimensioality and hence the system type of the system with
        Matid. Write the system type to the backend.
        """
        system_type = 'unavailable'
        try:
            dimensionality = get_dimensionality(
                atoms, cluster_threshold=3.1, return_clusters=False)

            if dimensionality is None:
                pass
            elif dimensionality == 0:
                if atoms.get_number_of_atoms() == 1:
                    system_type = 'atom'
                else:
                    system_type = 'molecule / cluster'
            elif dimensionality == 1:
                system_type = '1D'
            elif dimensionality == 2:
                system_type = '2D / surface'
            elif dimensionality == 3:
                system_type = 'bulk'
        except Exception as e:
            self.logger.error(
<<<<<<< HEAD
                'matid project system classification failed', exc_info=e, error=str(e))

        self._backend.addValue('system_type', system_type)

    def symmetry_analysis(self, atoms) -> None:
        """Analyze the symmetry of the material being simulated.
=======
                'The ASE library is unable to build an object from the member'
                'variables: atom_positions, atom_labels, simulation_cell and pbc.'
            )

        # Classify the material's system type.
        self.system_type_classification()
        # Analyze the symmetry of the material.
        # TODO: @dansp, should we run the symmetry analysis on materials that have
        # pbc = false, false, false?
        self.symmetry_analysis()

    def system_analysis(self) -> None:
        """Analyze system properties of a simulation from parsed values."""
        results = dict()
        formula = None
        # TODO: @dts, might be good to clean this up so it is more readable in the
        # future. Most of this flow is from the old system-classifier.
        if self.atom_labels is not None:
            atom_label_to_num = SystemNormalizer.atom_label_to_num
            self.atom_species = [
                atom_label_to_num(atom_label) for atom_label in self.atom_labels
            ]
            self._backend.addValue('atom_species', self.atom_species)
            results['atom_species'] = self.atom_species
            atom_symbols = [
                ase.data.chemical_symbols[atom_number] for atom_number in self.atom_species
            ]
            formula = ase.Atoms(atom_symbols).get_chemical_formula(mode='all')
            self._backend.addValue('chemical_composition', formula)
            formula_reduced = ase.Atoms(atom_symbols).get_chemical_formula(mode='reduce')
            self._backend.addValue('chemical_composition_reduced', formula_reduced)
            if self.periodic_dirs is not None and any(self.periodic_dirs):
                formula_bulk = formula_reduced
            else:
                formula_bulk = formula
            self._backend.addValue('chemical_composition_bulk_reduced', formula_bulk)
        if self.cell is not None:
            results['lattice_vectors'] = self.cell

        if self.atom_positions is not None:
            results['atom_positions'] = self.atom_positions
            if not formula:
                formula = (
                    'X%d' % len(self.atom_positions) if len(self.atom_positions) != 1 else 'X'
                )

        if self.periodic_dirs is not None:
            results['configuration_periodic_dimensions'] = self.periodic_dirs.tolist()
        configuration_id = 's' + addShasOfJson(results).b64digests()[0][0:28]
        self._backend.addValue('configuration_raw_gid', configuration_id)

    def symmetry_analysis(self) -> None:
        """Analyze the symmetry of the material bein simulated.
>>>>>>> 7420b800

        We feed in the parsed values in section_system to the
        the symmetry analyzer. We then use the Matid library
        to classify the system as 0D, 1D, 2D or 3D and more specific
        when possible. When lattice vectors or simulation cells are
        not present we skip this analysis.

        Args:
            None: We feed in the bakend and atoms object from the
            SymmetryAndType normalizer.

        Returns:
            None: The method should write symmetry variables
            to the backend which is member of this class.
        """
        # Try to use Matid's symmetry analyzer to anlyze the ASE object.
        # TODO: dts, find out what the symmetry_tol does.
        try:
            symm = SymmetryAnalyzer(atoms, symmetry_tol=0.1)

            space_group_number = symm.get_space_group_number()

            hall_number = symm.get_hall_number()
            hall_symbol = symm.get_hall_symbol()

            crystal_system = symm.get_crystal_system()
            bravais_lattice = symm.get_bravais_lattice()
            point_group = symm.get_point_group()

            orig_wyckoff = symm.get_wyckoff_letters_original()
            prim_wyckoff = symm.get_wyckoff_letters_primitive()
            conv_wyckoff = symm.get_wyckoff_letters_conventional()

            orig_equivalent_atoms = symm.get_equivalent_atoms_original()
            prim_equivalent_atoms = symm.get_equivalent_atoms_primitive()
            conv_equivalent_atoms = symm.get_equivalent_atoms_conventional()
            international_short = symm.get_space_group_international_short()
            point_group = symm.get_point_group()

            conv_sys = symm.get_conventional_system()
            conv_pos = conv_sys.get_scaled_positions()
            conv_cell = conv_sys.get_cell()
            conv_num = conv_sys.get_atomic_numbers()

            prim_sys = symm.get_primitive_system()
            prim_pos = prim_sys.get_scaled_positions()
            prim_cell = prim_sys.get_cell()
            prim_num = prim_sys.get_atomic_numbers()

            transform = symm._get_spglib_transformation_matrix()
            origin_shift = symm._get_spglib_origin_shift()
        except ValueError as e:
            self.logger.debug('symmetry analysis is not available', details=str(e))
            return
        except Exception as e:
            self.logger.error('matid symmetry analysis fails with exception', exc_info=e)
            return

        # Write data extracted from Matid symmetry analysis to the backend.
        symGid = self._backend.openSection('section_symmetry')
        # TODO: @dts, should we change the symmetry_method to MATID?
        self._backend.addValue('symmetry_method', 'Matid (spg)')
        self._backend.addValue('space_group_number', space_group_number)
        self._backend.addValue('hall_number', hall_number)
        self._backend.addValue('hall_symbol', hall_symbol)
        self._backend.addValue('international_short_symbol', international_short)
        self._backend.addValue('point_group', point_group)
        self._backend.addValue('crystal_system', crystal_system)
        self._backend.addValue('bravais_lattice', bravais_lattice)
        self._backend.addArrayValues('origin_shift', origin_shift)
        self._backend.addArrayValues('transformation_matrix', transform)

        stdGid = self._backend.openSection('section_std_system')
        self._backend.addArrayValues('lattice_vectors_std', conv_cell)
        self._backend.addArrayValues('atom_positions_std', conv_pos)
        self._backend.addArrayValues('atomic_numbers_std', conv_num)
        self._backend.addArrayValues('wyckoff_letters_std', conv_wyckoff)
        self._backend.addArrayValues('equivalent_atoms_std', conv_equivalent_atoms)
        self._backend.closeSection('section_std_system', stdGid)

        primGid = self._backend.openSection('section_primitive_system')
        self._backend.addArrayValues('lattice_vectors_primitive', prim_cell)
        self._backend.addArrayValues('atom_positions_primitive', prim_pos)
        self._backend.addArrayValues('atomic_numbers_primitive', prim_num)
        self._backend.addArrayValues('wyckoff_letters_primitive', prim_wyckoff)
        self._backend.addArrayValues('equivalent_atoms_primitive', prim_equivalent_atoms)
        self._backend.closeSection('section_primitive_system', primGid)

        origGid = self._backend.openSection('section_original_system')
        self._backend.addArrayValues('wyckoff_letters_original', orig_wyckoff)
        self._backend.addArrayValues('equivalent_atoms_original', orig_equivalent_atoms)
        self._backend.closeSection('section_original_system', origGid)

        self._backend.closeSection('section_symmetry', symGid)<|MERGE_RESOLUTION|>--- conflicted
+++ resolved
@@ -45,7 +45,6 @@
 
         return 0
 
-<<<<<<< HEAD
     def normalize_system(self, index) -> None:
         """
         The 'main' method of this :class:`SystemBasedNormalizer`.
@@ -54,29 +53,6 @@
         """
 
         def get_value(key: str, default: Any = None, nonp: bool = False) -> Any:
-=======
-    def normalize_system(self, section_system) -> None:
-        """ Main normalizer that runs system, syste_type and symmetry analysis."""
-        self.atom_labels = section_system['atom_labels']
-        self.atom_positions = section_system['atom_positions']
-        self.periodic_dirs = section_system.get('configuration_periodic_dimensions', None)
-        if self.periodic_dirs is None:
-            self.logger.warning(
-                'Unable to get PBCs in this section_system, assume False, False, Fasle')
-        # Try to first read the cell information from the renamed metainfo
-        # lattice_vectors, if this doesn't work try the depreciated name
-        # simulation_cell. Otherwise, if neither are present, assign None.
-        self.cell = section_system.get(
-            'lattice_vectors', section_system.get('simulation_cell', None)
-        )
-        # Run a system analysis on the system.
-        self.system_analysis()
-
-        if self.cell is None:
-            # Then the parser hasn't parsed any information about periodicity.
-            # We therefore assume we're simulating a single cell without
-            # periodicity and don't try to ascertain symmetry information.
->>>>>>> 7420b800
             try:
                 value = self._backend.get_value(key, index)
                 if nonp and type(value).__module__ == np.__name__:
@@ -107,21 +83,23 @@
         except Exception as e:
             self.logger.error(
                 'cannot build ase atoms from atom labels',
-                atom_labels=atom_labels, exc_info=e, error=str(e))
+                atom_labels=atom_labels[:10], exc_info=e, error=str(e))
             return
         chemical_symbols = list(atoms.get_chemical_symbols())
         if atom_labels != chemical_symbols:
-            self.logger.error('atom labels are ambiguous', atom_labels=atom_labels)
+            self.logger.error('atom labels are ambiguous', atom_labels=atom_labels[:10])
             return
 
         if atom_species is None:
             atom_species = atoms.get_atomic_numbers().tolist()
             set_value('atom_species', atom_species)
         else:
+            if not isinstance(atom_species, list):
+                atom_species = [atom_species]
             if atom_species != atoms.get_atomic_numbers().tolist():
                 self.logger.warning(
                     'atom species do not match labels',
-                    atom_labels=atom_labels, atom_species=atom_species)
+                    atom_labels=atom_labels[:10], atom_species=atom_species[:10])
                 atom_species = atoms.get_atomic_numbers().tolist()
             set_value('atom_species', atom_species)
 
@@ -226,68 +204,12 @@
                 system_type = 'bulk'
         except Exception as e:
             self.logger.error(
-<<<<<<< HEAD
                 'matid project system classification failed', exc_info=e, error=str(e))
 
         self._backend.addValue('system_type', system_type)
 
     def symmetry_analysis(self, atoms) -> None:
         """Analyze the symmetry of the material being simulated.
-=======
-                'The ASE library is unable to build an object from the member'
-                'variables: atom_positions, atom_labels, simulation_cell and pbc.'
-            )
-
-        # Classify the material's system type.
-        self.system_type_classification()
-        # Analyze the symmetry of the material.
-        # TODO: @dansp, should we run the symmetry analysis on materials that have
-        # pbc = false, false, false?
-        self.symmetry_analysis()
-
-    def system_analysis(self) -> None:
-        """Analyze system properties of a simulation from parsed values."""
-        results = dict()
-        formula = None
-        # TODO: @dts, might be good to clean this up so it is more readable in the
-        # future. Most of this flow is from the old system-classifier.
-        if self.atom_labels is not None:
-            atom_label_to_num = SystemNormalizer.atom_label_to_num
-            self.atom_species = [
-                atom_label_to_num(atom_label) for atom_label in self.atom_labels
-            ]
-            self._backend.addValue('atom_species', self.atom_species)
-            results['atom_species'] = self.atom_species
-            atom_symbols = [
-                ase.data.chemical_symbols[atom_number] for atom_number in self.atom_species
-            ]
-            formula = ase.Atoms(atom_symbols).get_chemical_formula(mode='all')
-            self._backend.addValue('chemical_composition', formula)
-            formula_reduced = ase.Atoms(atom_symbols).get_chemical_formula(mode='reduce')
-            self._backend.addValue('chemical_composition_reduced', formula_reduced)
-            if self.periodic_dirs is not None and any(self.periodic_dirs):
-                formula_bulk = formula_reduced
-            else:
-                formula_bulk = formula
-            self._backend.addValue('chemical_composition_bulk_reduced', formula_bulk)
-        if self.cell is not None:
-            results['lattice_vectors'] = self.cell
-
-        if self.atom_positions is not None:
-            results['atom_positions'] = self.atom_positions
-            if not formula:
-                formula = (
-                    'X%d' % len(self.atom_positions) if len(self.atom_positions) != 1 else 'X'
-                )
-
-        if self.periodic_dirs is not None:
-            results['configuration_periodic_dimensions'] = self.periodic_dirs.tolist()
-        configuration_id = 's' + addShasOfJson(results).b64digests()[0][0:28]
-        self._backend.addValue('configuration_raw_gid', configuration_id)
-
-    def symmetry_analysis(self) -> None:
-        """Analyze the symmetry of the material bein simulated.
->>>>>>> 7420b800
 
         We feed in the parsed values in section_system to the
         the symmetry analyzer. We then use the Matid library
