# Copyright 2018 Markus Scheidgen
#
# Licensed under the Apache License, Version 2.0 (the 'License');
# you may not use this file except in compliance with the License.
# You may obtain a copy of the License at
#
#   http://www.apache.org/licenses/LICENSE-2.0
#
# Unless required by applicable law or agreed to in writing, software
# distributed under the License is distributed on an'AS IS' BASIS,
# WITHOUT WARRANTIES OR CONDITIONS OF ANY KIND, either express or implied.
# See the License for the specific language governing permissions and
# limitations under the License.

from collections import Counter
from typing import Any
import ase
from ase import Atoms
import numpy as np
import json
import re
from matid import SymmetryAnalyzer, Classifier
from matid.classifications import Class0D, Atom, Class1D, Material2D, Surface, Class3D

from nomad import utils, config

from . import aflow_prototypes
from .normalizer import SystemBasedNormalizer
from .springer import query_springer_data

# use a regular expression to check atom labels; expression is build from list of
# all labels sorted desc to find Br and not B when searching for Br.
atom_label_re = re.compile('|'.join(
    sorted(ase.data.chemical_symbols, key=lambda x: len(x), reverse=True)))


<<<<<<< HEAD
springer_db_connection = None


def open_springer_database():
    '''
    Create a global connection to the Springer database in a way that
    each worker opens the database just once.
    '''
    global springer_db_connection
    if springer_db_connection is None:
        # filepath definition in 'nomad-FAIR/nomad/config.py'
        db_file = config.springer_db_path
        if not os.path.exists(db_file):
            utils.get_logger(__name__).error('Springer database not found')
            return None
        springer_db_connection = sqlite3.connect(db_file, check_same_thread=False, uri=True)
        # we lift the thread check because we share the connection among workers
        # 'uri=True': open a database in read-only mode

    return springer_db_connection


=======
>>>>>>> 3077fcd7
def normalized_atom_labels(atom_labels):
    '''
    Normalizes the given atom labels: they either are labels right away, or contain
    additional numbers (to distinguish same species but different labels, see meta-info),
    or we replace them with ase placeholder atom for unknown elements 'X'.
    '''
    return [
        ase.data.chemical_symbols[0] if match is None else match.group(0)
        for match in [re.search(atom_label_re, atom_label) for atom_label in atom_labels]]


def formula_normalizer(atoms):
    '''
    Reads the chemical symbols in ase.atoms and returns a normalized formula.
    Formula normalization is on the basis of atom counting,
    e.g., Tc ->  Tc100, SZn -> S50Zn50, Co2Nb -> Co67Nb33
    '''
    #
    chem_symb = atoms.get_chemical_symbols()
    atoms_counter = Counter(chem_symb)  # dictionary
    atoms_total = sum(atoms_counter.values())

    atoms_normed = []
    for key in atoms_counter.keys():
        norm = str(round(100 * atoms_counter[key] / atoms_total))
        atoms_normed.append(key + norm)
    #
    atoms_normed.sort()
    return ''.join(atoms_normed)


class SystemNormalizer(SystemBasedNormalizer):

    '''
    This normalizer performs all system (atoms, cells, etc.) related normalizations
    of the legacy NOMAD-coe *stats* normalizer.
    '''

    @staticmethod
    def atom_label_to_num(atom_label):
        # Take first three characters and make first letter capitalized.
        atom_label = atom_label[:3].title()

        for symbol_length in reversed(range(1, 4)):
            symbol = atom_label[:symbol_length]
            if symbol in ase.data.chemical_symbols:
                return ase.data.chemical_symbols.index(symbol)

        return 0

    def normalize_system(self, index, is_representative) -> bool:
        '''
        The 'main' method of this :class:`SystemBasedNormalizer`.
        Normalizes the section with the given `index`.
        Normalizes geometry, classifies, system_type, and runs symmetry analysis.

        Returns: True, iff the normalization was successful
        '''

        def get_value(key: str, default: Any = None, numpy: bool = True) -> Any:
            try:
                value = self._backend.get_value(key, index)
                if not numpy and type(value).__module__ == np.__name__:
                    value = value.tolist()

                elif numpy and isinstance(value, list):
                    value = np.array(value)

                return value
            except (KeyError, IndexError):
                return default

        def set_value(key: str, value: Any):
            self._backend.addValue(key, value)

        if is_representative:
            self._backend.addValue('is_representative', is_representative)

        # analyze atoms labels
        atom_labels = get_value('atom_labels', numpy=False)
        if atom_labels is not None:
            atom_labels = normalized_atom_labels(atom_labels)

        atom_species = get_value('atom_species', numpy=False)
        if atom_labels is None and atom_species is None:
            self.logger.error('system has neither atom species nor labels')
            return False

        # If there are no atom labels we create them from atom species data.
        if atom_labels is None:
            try:
                atom_labels = list(ase.data.chemical_symbols[species] for species in atom_species)
            except IndexError:
                self.logger.error('system has atom species that are out of range')
                return False

            self._backend.addArrayValues('atom_labels', atom_labels)

        # At this point we should have atom labels.
        try:
            atoms = ase.Atoms(symbols=atom_labels)
            chemical_symbols = list(atoms.get_chemical_symbols())
            if atom_labels != chemical_symbols:
                self.logger.error('atom labels are ambiguous', atom_labels=atom_labels[:10])
            atom_labels = chemical_symbols
        except Exception as e:
            self.logger.error(
                'cannot build ase atoms from atom labels',
                atom_labels=atom_labels[:10], exc_info=e, error=str(e))
            raise e

        if atom_species is None:
            atom_species = atoms.get_atomic_numbers().tolist()
            self._backend.addArrayValues('atom_species', atom_species)
        else:
            if not isinstance(atom_species, list):
                atom_species = [atom_species]
            if atom_species != atoms.get_atomic_numbers().tolist():
                self.logger.warning(
                    'atom species do not match labels',
                    atom_labels=atom_labels[:10], atom_species=atom_species[:10])
                atom_species = atoms.get_atomic_numbers().tolist()
            set_value('atom_species', atom_species)

        # periodic boundary conditions
        pbc = get_value('configuration_periodic_dimensions', numpy=False)
        if pbc is None:
            pbc = [False, False, False]
            self.logger.warning('missing configuration_periodic_dimensions')
            set_value('configuration_periodic_dimensions', pbc)
        try:
            atoms.set_pbc(pbc)
        except Exception as e:
            self.logger.error(
                'cannot use pbc with ase atoms', exc_info=e, pbc=pbc, error=str(e))
            return False

        # formulas
        set_value('chemical_composition', atoms.get_chemical_formula(mode='all'))
        set_value('chemical_composition_reduced', atoms.get_chemical_formula(mode='reduce'))
        set_value('chemical_composition_bulk_reduced', atoms.get_chemical_formula(mode='hill'))

        # positions
        atom_positions = get_value('atom_positions', None, numpy=True)
        if atom_positions is None:
            self.logger.warning('no atom positions, skip further system analysis')
            return False
        if len(atom_positions) != atoms.get_number_of_atoms():
            self.logger.error(
                'len of atom position does not match number of atoms',
                n_atom_positions=len(atom_positions), n_atoms=atoms.get_number_of_atoms())
            return False
        try:
            atoms.set_positions(1e10 * atom_positions)
        except Exception as e:
            self.logger.error(
                'cannot use positions with ase atoms', exc_info=e, error=str(e))
            return False

        # lattice vectors
        lattice_vectors = get_value('lattice_vectors', numpy=True)
        if lattice_vectors is None:
            lattice_vectors = get_value('simulation_cell', numpy=True)
            if lattice_vectors is not None:
                set_value('lattice_vectors', lattice_vectors)
        if lattice_vectors is None:
            if any(pbc):
                self.logger.error('no lattice vectors but periodicity', pbc=pbc)
        else:
            try:
                atoms.set_cell(1e10 * np.array(lattice_vectors))
            except Exception as e:
                self.logger.error(
                    'cannot use lattice_vectors with ase atoms', exc_info=e, error=str(e))
                return False

        # configuration
        configuration = [
            atom_labels, atoms.positions.tolist(),
            atoms.cell.tolist() if atoms.cell is not None else None,
            atoms.pbc.tolist()]
        configuration_id = utils.hash(json.dumps(configuration).encode('utf-8'))
        set_value('configuration_raw_gid', configuration_id)

        if is_representative:
            # system type analysis
            if atom_positions is not None:
                with utils.timer(
                        self.logger, 'system classification executed',
                        system_size=atoms.get_number_of_atoms()):

                    self.system_type_analysis(atoms)

            # symmetry analysis
            if atom_positions is not None and (lattice_vectors is not None or not any(pbc)):
                with utils.timer(
                        self.logger, 'symmetry analysis executed',
                        system_size=atoms.get_number_of_atoms()):

                    self.symmetry_analysis(atoms)

        return True

    def system_type_analysis(self, atoms: Atoms) -> None:
        '''
        Determine the system type with MatID. Write the system type to the
        backend.

        Args:
            atoms: The structure to analyse
        '''
        system_type = config.services.unavailable_value
        if atoms.get_number_of_atoms() <= config.normalize.system_classification_with_clusters_threshold:
            try:
                classifier = Classifier(cluster_threshold=config.normalize.cluster_threshold)
                cls = classifier.classify(atoms)
            except Exception as e:
                self.logger.error(
                    'matid project system classification failed', exc_info=e, error=str(e))
            else:
                classification = type(cls)
                if classification == Class3D:
                    system_type = 'bulk'
                elif classification == Atom:
                    system_type = 'atom'
                elif classification == Class0D:
                    system_type = 'molecule / cluster'
                elif classification == Class1D:
                    system_type = '1D'
                elif classification == Surface:
                    system_type = 'surface'
                elif classification == Material2D:
                    system_type = '2D'
        else:
            self.logger.info("system type analysis not run due to large system size")

        self._backend.addValue('system_type', system_type)

    def symmetry_analysis(self, atoms) -> None:
        '''Analyze the symmetry of the material being simulated.

        We feed in the parsed values in section_system to the
        the symmetry analyzer. We then use the Matid library
        to classify the system as 0D, 1D, 2D or 3D and more specific
        when possible. When lattice vectors or simulation cells are
        not present we skip this analysis.

        Args:
            None: We feed in the bakend and atoms object from the
            SymmetryAndType normalizer.

        Returns:
            None: The method should write symmetry variables
            to the backend which is member of this class.
        '''
        # Try to use Matid's symmetry analyzer to analyze the ASE object.
        try:
            symm = SymmetryAnalyzer(atoms, symmetry_tol=config.normalize.symmetry_tolerance)

            space_group_number = symm.get_space_group_number()

            hall_number = symm.get_hall_number()
            hall_symbol = symm.get_hall_symbol()

            crystal_system = symm.get_crystal_system()
            bravais_lattice = symm.get_bravais_lattice()
            point_group = symm.get_point_group()

            orig_wyckoff = symm.get_wyckoff_letters_original()
            prim_wyckoff = symm.get_wyckoff_letters_primitive()
            conv_wyckoff = symm.get_wyckoff_letters_conventional()

            orig_equivalent_atoms = symm.get_equivalent_atoms_original()
            prim_equivalent_atoms = symm.get_equivalent_atoms_primitive()
            conv_equivalent_atoms = symm.get_equivalent_atoms_conventional()
            international_short = symm.get_space_group_international_short()
            point_group = symm.get_point_group()

            conv_sys = symm.get_conventional_system()
            conv_pos = conv_sys.get_scaled_positions()
            conv_cell = conv_sys.get_cell()
            conv_num = conv_sys.get_atomic_numbers()

            prim_sys = symm.get_primitive_system()
            prim_pos = prim_sys.get_scaled_positions()
            prim_cell = prim_sys.get_cell()
            prim_num = prim_sys.get_atomic_numbers()

            transform = symm._get_spglib_transformation_matrix()
            origin_shift = symm._get_spglib_origin_shift()
        except ValueError as e:
            self.logger.debug('symmetry analysis is not available', details=str(e))
            return
        except Exception as e:
            self.logger.error('matid symmetry analysis fails with exception', exc_info=e)
            return

        # Write data extracted from Matid symmetry analysis to the backend.
        symmetry_gid = self._backend.openSection('section_symmetry')
        # TODO: @dts, should we change the symmetry_method to MATID?
        self._backend.addValue('symmetry_method', 'Matid (spg)')
        self._backend.addValue('space_group_number', space_group_number)
        self._backend.addValue('hall_number', hall_number)
        self._backend.addValue('hall_symbol', hall_symbol)
        self._backend.addValue('international_short_symbol', international_short)
        self._backend.addValue('point_group', point_group)
        self._backend.addValue('crystal_system', crystal_system)
        self._backend.addValue('bravais_lattice', bravais_lattice)
        self._backend.addArrayValues('origin_shift', origin_shift)
        self._backend.addArrayValues('transformation_matrix', transform)

        std_gid = self._backend.openSection('section_std_system')
        self._backend.addArrayValues('lattice_vectors_std', conv_cell)
        self._backend.addArrayValues('atom_positions_std', conv_pos)
        self._backend.addArrayValues('atomic_numbers_std', conv_num)
        self._backend.addArrayValues('wyckoff_letters_std', conv_wyckoff)
        self._backend.addArrayValues('equivalent_atoms_std', conv_equivalent_atoms)
        self._backend.closeSection('section_std_system', std_gid)

        prim_gid = self._backend.openSection('section_primitive_system')
        self._backend.addArrayValues('lattice_vectors_primitive', prim_cell)
        self._backend.addArrayValues('atom_positions_primitive', prim_pos)
        self._backend.addArrayValues('atomic_numbers_primitive', prim_num)
        self._backend.addArrayValues('wyckoff_letters_primitive', prim_wyckoff)
        self._backend.addArrayValues('equivalent_atoms_primitive', prim_equivalent_atoms)
        self._backend.closeSection('section_primitive_system', prim_gid)

        orig_gid = self._backend.openSection('section_original_system')
        self._backend.addArrayValues('wyckoff_letters_original', orig_wyckoff)
        self._backend.addArrayValues('equivalent_atoms_original', orig_equivalent_atoms)
        self._backend.closeSection('section_original_system', orig_gid)
        self._backend.closeSection('section_symmetry', symmetry_gid)

        self.springer_classification(atoms, space_group_number)  # Springer Normalizer

        self.prototypes(conv_num, conv_wyckoff, space_group_number)

        self._backend.closeSection('section_symmetry', symmetry_gid)

    def springer_classification(self, atoms, space_group_number):
        normalized_formula = formula_normalizer(atoms)
<<<<<<< HEAD
        #
        if database == 'sqlite':
            springer_db_connection = open_springer_database()
            if springer_db_connection is None:
                return

            cur = springer_db_connection.cursor()

            # SQL QUERY
            # (this replaces the four queries done in the old 'classify4me_SM_normalizer.py')
            cur.execute('''
                SELECT
                    entry.entry_id,
                    entry.alphabetic_formula,
                    GROUP_CONCAT(DISTINCT compound_classes.compound_class_name),
                    GROUP_CONCAT(DISTINCT classification.classification_name)
                FROM entry
                LEFT JOIN entry_compound_class as ecc ON ecc.entry_nr = entry.entry_nr
                LEFT JOIN compound_classes ON ecc.compound_class_nr = compound_classes.compound_class_nr
                LEFT JOIN entry_classification as ec ON ec.entry_nr = entry.entry_nr
                LEFT JOIN classification ON ec.classification_nr = classification.classification_nr
                LEFT JOIN entry_reference as er ON er.entry_nr = entry.entry_nr
                LEFT JOIN reference ON reference.reference_nr = er.entry_nr
                WHERE entry.normalized_formula = ( %r ) and entry.space_group_number = '%d'
                GROUP BY entry.entry_id;
                ''' % (normalized_formula, space_group_number))

            results = cur.fetchall()
            # 'results' is a list of tuples, i.e. '[(a,b,c,d), ..., (a,b,c,d)]'
            # All SQL queries done

            # Storing 'results' in a dictionary
            dbdict = {}
            for ituple in results:
                # 'spr' means 'springer'
                spr_id = ituple[0]
                spr_aformula = ituple[1]  # alphabetical formula
                spr_url = 'http://materials.springer.com/isp/crystallographic/docs/' + spr_id
                spr_compound = ituple[2].split(',')  # split to convert string to list
                spr_classification = ituple[3].split(',')
                #
                spr_compound.sort()
                spr_classification.sort()
                #
                dbdict[spr_id] = {
                    'spr_id': spr_id,
                    'spr_aformula': spr_aformula,
                    'spr_url': spr_url,
                    'spr_compound': spr_compound,
                    'spr_classification': spr_classification}

        elif database == 'msgpack':
            dbdict = query_springer_data(normalized_formula, space_group_number)

        # =============

        # SPRINGER's METAINFO UPDATE
        # LAYOUT: Five sections under 'section_springer_material' for each material ID:
        #     id, alphabetical formula, url, compound_class, clasification.
        # As per Markus/Luca's emails, we don't expose Springer bib references (Springer's paywall)
        for material in dbdict.values():
=======
        springer_data = query_springer_data(normalized_formula, space_group_number)

        for material in springer_data.values():
>>>>>>> 3077fcd7
            self._backend.openNonOverlappingSection('section_springer_material')

            self._backend.addValue('springer_id', material['spr_id'])
            self._backend.addValue('springer_alphabetical_formula', material['spr_aformula'])
            self._backend.addValue('springer_url', material['spr_url'])

            compound_classes = material['spr_compound']
            if compound_classes is None:
                compound_classes = []
            self._backend.addArrayValues('springer_compound_class', compound_classes)

            classifications = material['spr_classification']
            if classifications is None:
                classifications = []
            self._backend.addArrayValues('springer_classification', classifications)

            self._backend.closeNonOverlappingSection('section_springer_material')

        # Check the 'springer_classification' and 'springer_compound_class' information
        # found is the same for all springer_id's
        springer_data_keys = list(springer_data.keys())
        if len(springer_data_keys) != 0:
            class_0 = springer_data[springer_data_keys[0]]['spr_classification']
            comp_0 = springer_data[springer_data_keys[0]]['spr_compound']

            # compare 'class_0' and 'comp_0' against the rest
            for ii in range(1, len(springer_data_keys)):
                class_test = (class_0 == springer_data[springer_data_keys[ii]]['spr_classification'])
                comp_test = (comp_0 == springer_data[springer_data_keys[ii]]['spr_compound'])

                if (class_test or comp_test) is False:
                    self.logger.info('Mismatch in Springer classification or compounds')

    def prototypes(self, atom_species: np.array, wyckoffs: np.array, spg_number: int) -> None:
        '''Tries to match the material to an entry in the AFLOW prototype data.
        If a match is found, a section_prototype is added to section_system.

        Args:
            atomic_numbers: Array of atomic numbers.
            wyckoff_letters: Array of Wyckoff letters as strings.
            spg_number: Space group number.
<<<<<<< HEAD
        '''
        norm_wyckoff = structure.get_normalized_wyckoff(atom_species, wyckoffs)
        protoDict = structure.search_aflow_prototype(spg_number, norm_wyckoff)
=======
        """
        norm_wyckoff = aflow_prototypes.get_normalized_wyckoff(atom_species, wyckoffs)
        protoDict = aflow_prototypes.search_aflow_prototype(spg_number, norm_wyckoff)
>>>>>>> 3077fcd7
        if protoDict is not None:
            aflow_prototype_id = protoDict["aflow_prototype_id"]
            aflow_prototype_url = protoDict["aflow_prototype_url"]
            prototype_label = '%d-%s-%s' % (
                spg_number,
                protoDict.get("Prototype", "-"),
                protoDict.get("Pearsons Symbol", "-")
            )
            pSect = self._backend.openSection("section_prototype")
            self._backend.addValue("prototype_label", prototype_label)
            self._backend.addValue("prototype_aflow_id", aflow_prototype_id)
            self._backend.addValue("prototype_aflow_url", aflow_prototype_url)
            self._backend.addValue("prototype_assignment_method", "normalized-wyckoff")
            self._backend.closeSection("section_prototype", pSect)<|MERGE_RESOLUTION|>--- conflicted
+++ resolved
@@ -34,31 +34,6 @@
     sorted(ase.data.chemical_symbols, key=lambda x: len(x), reverse=True)))
 
 
-<<<<<<< HEAD
-springer_db_connection = None
-
-
-def open_springer_database():
-    '''
-    Create a global connection to the Springer database in a way that
-    each worker opens the database just once.
-    '''
-    global springer_db_connection
-    if springer_db_connection is None:
-        # filepath definition in 'nomad-FAIR/nomad/config.py'
-        db_file = config.springer_db_path
-        if not os.path.exists(db_file):
-            utils.get_logger(__name__).error('Springer database not found')
-            return None
-        springer_db_connection = sqlite3.connect(db_file, check_same_thread=False, uri=True)
-        # we lift the thread check because we share the connection among workers
-        # 'uri=True': open a database in read-only mode
-
-    return springer_db_connection
-
-
-=======
->>>>>>> 3077fcd7
 def normalized_atom_labels(atom_labels):
     '''
     Normalizes the given atom labels: they either are labels right away, or contain
@@ -400,73 +375,9 @@
 
     def springer_classification(self, atoms, space_group_number):
         normalized_formula = formula_normalizer(atoms)
-<<<<<<< HEAD
-        #
-        if database == 'sqlite':
-            springer_db_connection = open_springer_database()
-            if springer_db_connection is None:
-                return
-
-            cur = springer_db_connection.cursor()
-
-            # SQL QUERY
-            # (this replaces the four queries done in the old 'classify4me_SM_normalizer.py')
-            cur.execute('''
-                SELECT
-                    entry.entry_id,
-                    entry.alphabetic_formula,
-                    GROUP_CONCAT(DISTINCT compound_classes.compound_class_name),
-                    GROUP_CONCAT(DISTINCT classification.classification_name)
-                FROM entry
-                LEFT JOIN entry_compound_class as ecc ON ecc.entry_nr = entry.entry_nr
-                LEFT JOIN compound_classes ON ecc.compound_class_nr = compound_classes.compound_class_nr
-                LEFT JOIN entry_classification as ec ON ec.entry_nr = entry.entry_nr
-                LEFT JOIN classification ON ec.classification_nr = classification.classification_nr
-                LEFT JOIN entry_reference as er ON er.entry_nr = entry.entry_nr
-                LEFT JOIN reference ON reference.reference_nr = er.entry_nr
-                WHERE entry.normalized_formula = ( %r ) and entry.space_group_number = '%d'
-                GROUP BY entry.entry_id;
-                ''' % (normalized_formula, space_group_number))
-
-            results = cur.fetchall()
-            # 'results' is a list of tuples, i.e. '[(a,b,c,d), ..., (a,b,c,d)]'
-            # All SQL queries done
-
-            # Storing 'results' in a dictionary
-            dbdict = {}
-            for ituple in results:
-                # 'spr' means 'springer'
-                spr_id = ituple[0]
-                spr_aformula = ituple[1]  # alphabetical formula
-                spr_url = 'http://materials.springer.com/isp/crystallographic/docs/' + spr_id
-                spr_compound = ituple[2].split(',')  # split to convert string to list
-                spr_classification = ituple[3].split(',')
-                #
-                spr_compound.sort()
-                spr_classification.sort()
-                #
-                dbdict[spr_id] = {
-                    'spr_id': spr_id,
-                    'spr_aformula': spr_aformula,
-                    'spr_url': spr_url,
-                    'spr_compound': spr_compound,
-                    'spr_classification': spr_classification}
-
-        elif database == 'msgpack':
-            dbdict = query_springer_data(normalized_formula, space_group_number)
-
-        # =============
-
-        # SPRINGER's METAINFO UPDATE
-        # LAYOUT: Five sections under 'section_springer_material' for each material ID:
-        #     id, alphabetical formula, url, compound_class, clasification.
-        # As per Markus/Luca's emails, we don't expose Springer bib references (Springer's paywall)
-        for material in dbdict.values():
-=======
         springer_data = query_springer_data(normalized_formula, space_group_number)
 
         for material in springer_data.values():
->>>>>>> 3077fcd7
             self._backend.openNonOverlappingSection('section_springer_material')
 
             self._backend.addValue('springer_id', material['spr_id'])
@@ -508,15 +419,9 @@
             atomic_numbers: Array of atomic numbers.
             wyckoff_letters: Array of Wyckoff letters as strings.
             spg_number: Space group number.
-<<<<<<< HEAD
-        '''
-        norm_wyckoff = structure.get_normalized_wyckoff(atom_species, wyckoffs)
-        protoDict = structure.search_aflow_prototype(spg_number, norm_wyckoff)
-=======
-        """
+        '''
         norm_wyckoff = aflow_prototypes.get_normalized_wyckoff(atom_species, wyckoffs)
         protoDict = aflow_prototypes.search_aflow_prototype(spg_number, norm_wyckoff)
->>>>>>> 3077fcd7
         if protoDict is not None:
             aflow_prototype_id = protoDict["aflow_prototype_id"]
             aflow_prototype_url = protoDict["aflow_prototype_url"]
