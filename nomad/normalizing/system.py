# Copyright 2018 Markus Scheidgen
#
# Licensed under the Apache License, Version 2.0 (the 'License');
# you may not use this file except in compliance with the License.
# You may obtain a copy of the License at
#
#   http://www.apache.org/licenses/LICENSE-2.0
#
# Unless required by applicable law or agreed to in writing, software
# distributed under the License is distributed on an'AS IS' BASIS,
# WITHOUT WARRANTIES OR CONDITIONS OF ANY KIND, either express or implied.
# See the License for the specific language governing permissions and
# limitations under the License.

from collections import Counter
from typing import Any
import ase
from ase import Atoms
import numpy as np
import json
import re
from matid import SymmetryAnalyzer, Classifier
from matid.classifications import Class0D, Atom, Class1D, Material2D, Surface, Class3D

<<<<<<< HEAD
from nomad import atomutils
=======
>>>>>>> 47b112c3
from nomad import utils, config

from . import aflow_prototypes
from .normalizer import SystemBasedNormalizer
from .springer import query_springer_data

# use a regular expression to check atom labels; expression is build from list of
# all labels sorted desc to find Br and not B when searching for Br.
atom_label_re = re.compile('|'.join(
    sorted(ase.data.chemical_symbols, key=lambda x: len(x), reverse=True)))


def normalized_atom_labels(atom_labels):
    '''
    Normalizes the given atom labels: they either are labels right away, or contain
    additional numbers (to distinguish same species but different labels, see meta-info),
    or we replace them with ase placeholder atom for unknown elements 'X'.
    '''
    return [
        ase.data.chemical_symbols[0] if match is None else match.group(0)
        for match in [re.search(atom_label_re, atom_label) for atom_label in atom_labels]]


def formula_normalizer(atoms):
    '''
    Reads the chemical symbols in ase.atoms and returns a normalized formula.
    Formula normalization is on the basis of atom counting,
    e.g., Tc ->  Tc100, SZn -> S50Zn50, Co2Nb -> Co67Nb33
    '''
    #
    chem_symb = atoms.get_chemical_symbols()
    atoms_counter = Counter(chem_symb)  # dictionary
    atoms_total = sum(atoms_counter.values())

    atoms_normed = []
    for key in atoms_counter.keys():
        norm = str(round(100 * atoms_counter[key] / atoms_total))
        atoms_normed.append(key + norm)
    #
    atoms_normed.sort()
    return ''.join(atoms_normed)


class SystemNormalizer(SystemBasedNormalizer):
<<<<<<< HEAD
    """
    This normalizer performs all system (atoms, cells, etc.) related normalizations
    of the legacy NOMAD-coe *stats* normalizer.
    """
=======

    '''
    This normalizer performs all system (atoms, cells, etc.) related normalizations
    of the legacy NOMAD-coe *stats* normalizer.
    '''

>>>>>>> 47b112c3
    @staticmethod
    def atom_label_to_num(atom_label):
        # Take first three characters and make first letter capitalized.
        atom_label = atom_label[:3].title()

        for symbol_length in reversed(range(1, 4)):
            symbol = atom_label[:symbol_length]
            if symbol in ase.data.chemical_symbols:
                return ase.data.chemical_symbols.index(symbol)

        return 0

    def normalize_system(self, index, is_representative) -> bool:
        '''
        The 'main' method of this :class:`SystemBasedNormalizer`.
        Normalizes the section with the given `index`.
        Normalizes geometry, classifies, system_type, and runs symmetry analysis.

        Returns: True, iff the normalization was successful
        '''

        def get_value(key: str, default: Any = None, numpy: bool = True) -> Any:
            try:
                value = self._backend.get_value(key, index)
                if not numpy and type(value).__module__ == np.__name__:
                    value = value.tolist()

                elif numpy and isinstance(value, list):
                    value = np.array(value)

                return value
            except (KeyError, IndexError):
                return default

        def set_value(key: str, value: Any):
            self._backend.addValue(key, value)

        if is_representative:
            self._backend.addValue('is_representative', is_representative)

        # analyze atoms labels
        atom_labels = get_value('atom_labels', numpy=False)
        if atom_labels is not None:
            atom_labels = normalized_atom_labels(atom_labels)

        atom_species = get_value('atom_species', numpy=False)
        if atom_labels is None and atom_species is None:
            self.logger.warn('system has neither atom species nor labels')
            return False

        # If there are no atom labels we create them from atom species data.
        if atom_labels is None:
            try:
                atom_labels = list(ase.data.chemical_symbols[species] for species in atom_species)
            except IndexError:
                self.logger.error('system has atom species that are out of range')
                return False

            self._backend.addArrayValues('atom_labels', atom_labels)

        # At this point we should have atom labels.
        try:
            atoms = ase.Atoms(symbols=atom_labels)
            chemical_symbols = list(atoms.get_chemical_symbols())
            if atom_labels != chemical_symbols:
                self.logger.error('atom labels are ambiguous', atom_labels=atom_labels[:10])
            atom_labels = chemical_symbols
        except Exception as e:
            self.logger.error(
                'cannot build ase atoms from atom labels',
                atom_labels=atom_labels[:10], exc_info=e, error=str(e))
            raise e

        if atom_species is None:
            atom_species = atoms.get_atomic_numbers().tolist()
            self._backend.addArrayValues('atom_species', atom_species)
        else:
            if not isinstance(atom_species, list):
                atom_species = [atom_species]
            if atom_species != atoms.get_atomic_numbers().tolist():
                self.logger.warning(
                    'atom species do not match labels',
                    atom_labels=atom_labels[:10], atom_species=atom_species[:10])
                atom_species = atoms.get_atomic_numbers().tolist()
            set_value('atom_species', atom_species)

        # periodic boundary conditions
        pbc = get_value('configuration_periodic_dimensions', numpy=False)
        if pbc is None:
            pbc = [False, False, False]
            self.logger.warning('missing configuration_periodic_dimensions')
            set_value('configuration_periodic_dimensions', pbc)
        try:
            atoms.set_pbc(pbc)
        except Exception as e:
            self.logger.error(
                'cannot use pbc with ase atoms', exc_info=e, pbc=pbc, error=str(e))
            return False

        # formulas
        set_value('chemical_composition', atoms.get_chemical_formula(mode='all'))
        set_value('chemical_composition_reduced', atoms.get_chemical_formula(mode='reduce'))
        set_value('chemical_composition_bulk_reduced', atoms.get_chemical_formula(mode='hill'))

        # positions
        atom_positions = get_value('atom_positions', None, numpy=True)
        if atom_positions is None:
            self.logger.warning('no atom positions, skip further system analysis')
            return False
        if len(atom_positions) != len(atoms):
            self.logger.error(
                'len of atom position does not match number of atoms',
                n_atom_positions=len(atom_positions), n_atoms=len(atoms))
            return False
        try:
            atoms.set_positions(1e10 * atom_positions.magnitude)
        except Exception as e:
            self.logger.error(
                'cannot use positions with ase atoms', exc_info=e, error=str(e))
            return False

        # lattice vectors
        lattice_vectors = get_value('lattice_vectors', numpy=True)
        if lattice_vectors is None:
            lattice_vectors = get_value('simulation_cell', numpy=True)
            if lattice_vectors is not None:
                set_value('lattice_vectors', lattice_vectors)
        if lattice_vectors is None:
            if any(pbc):
                self.logger.error('no lattice vectors but periodicity', pbc=pbc)
        else:
            try:
                atoms.set_cell(1e10 * lattice_vectors.magnitude)
            except Exception as e:
                self.logger.error(
                    'cannot use lattice_vectors with ase atoms', exc_info=e, error=str(e))
                return False

        # configuration
        configuration = [
            atom_labels, atoms.positions.tolist(),
            atoms.cell.tolist() if atoms.cell is not None else None,
            atoms.pbc.tolist()]
        configuration_id = utils.hash(json.dumps(configuration).encode('utf-8'))
        set_value('configuration_raw_gid', configuration_id)

        if is_representative:
            # Save the Atoms as a temporary variable
            self._backend.add_tmp_value("section_system", "representative_atoms", atoms)

            # system type analysis
            if atom_positions is not None:
                with utils.timer(
                        self.logger, 'system classification executed',
                        system_size=len(atoms)):
                    self.system_type_analysis(atoms)

            system_type = self._backend.get_value("system_type")

            # symmetry analysis
            if atom_positions is not None and (lattice_vectors is not None or not any(pbc)) and system_type == "bulk":
                with utils.timer(
                        self.logger, 'symmetry analysis executed',
                        system_size=len(atoms)):

                    self.symmetry_analysis(atoms)

        return True

    def system_type_analysis(self, atoms: Atoms) -> None:
        '''
        Determine the system type with MatID. Write the system type to the
        backend.

        Args:
            atoms: The structure to analyse
        '''
        system_type = config.services.unavailable_value
        if len(atoms) <= config.normalize.system_classification_with_clusters_threshold:
            try:
                classifier = Classifier(cluster_threshold=config.normalize.cluster_threshold)
                cls = classifier.classify(atoms)
            except Exception as e:
                self.logger.error(
                    'matid project system classification failed', exc_info=e, error=str(e))
            else:
                classification = type(cls)
                if classification == Class3D:
                    system_type = 'bulk'
                elif classification == Atom:
                    system_type = 'atom'
                elif classification == Class0D:
                    system_type = 'molecule / cluster'
                elif classification == Class1D:
                    system_type = '1D'
                elif classification == Surface:
                    system_type = 'surface'
                elif classification == Material2D:
                    system_type = '2D'
        else:
            self.logger.info("system type analysis not run due to large system size")

        self._backend.addValue('system_type', system_type)

<<<<<<< HEAD
    def symmetry_analysis(self, atoms: ase.Atoms) -> None:
        """Analyze the symmetry of the material being simulated. Only performed
        for bulk materials.
=======
    def symmetry_analysis(self, atoms) -> None:
        '''Analyze the symmetry of the material being simulated.
>>>>>>> 47b112c3

        We feed in the parsed values in section_system to the the symmetry
        analyzer. The analysis results are written to the backend.

        Args:
<<<<<<< HEAD
            atoms: The atomistic structure to analyze.
        """
=======
            None: We feed in the bakend and atoms object from the
            SymmetryAndType normalizer.

        Returns:
            None: The method should write symmetry variables
            to the backend which is member of this class.
        '''
>>>>>>> 47b112c3
        # Try to use Matid's symmetry analyzer to analyze the ASE object.
        try:
            symm = SymmetryAnalyzer(atoms, symmetry_tol=config.normalize.symmetry_tolerance)

            space_group_number = symm.get_space_group_number()

            hall_number = symm.get_hall_number()
            hall_symbol = symm.get_hall_symbol()

            crystal_system = symm.get_crystal_system()
            bravais_lattice = symm.get_bravais_lattice()
            point_group = symm.get_point_group()

            orig_wyckoff = symm.get_wyckoff_letters_original()
            prim_wyckoff = symm.get_wyckoff_letters_primitive()
            conv_wyckoff = symm.get_wyckoff_letters_conventional()

            orig_equivalent_atoms = symm.get_equivalent_atoms_original()
            prim_equivalent_atoms = symm.get_equivalent_atoms_primitive()
            conv_equivalent_atoms = symm.get_equivalent_atoms_conventional()
            international_short = symm.get_space_group_international_short()

            conv_sys = symm.get_conventional_system()
            conv_pos = conv_sys.get_scaled_positions()
            conv_cell = conv_sys.get_cell()
            conv_num = conv_sys.get_atomic_numbers()

            prim_sys = symm.get_primitive_system()
            prim_pos = prim_sys.get_scaled_positions()
            prim_cell = prim_sys.get_cell()
            prim_num = prim_sys.get_atomic_numbers()

            transform = symm._get_spglib_transformation_matrix()
            origin_shift = symm._get_spglib_origin_shift()
        except ValueError as e:
            self.logger.debug('symmetry analysis is not available', details=str(e))
            return
        except Exception as e:
            self.logger.error('matid symmetry analysis fails with exception', exc_info=e)
            return

        # Write data extracted from MatID's symmetry analysis to the backend.
        symmetry_gid = self._backend.openSection('section_symmetry')
        self._backend.add_tmp_value("section_symmetry", "symmetry_analyzer", symm)

        # TODO: @dts, should we change the symmetry_method to MATID?
        self._backend.addValue('symmetry_method', 'MatID (spg)')
        self._backend.addValue('space_group_number', space_group_number)
        self._backend.addValue('hall_number', hall_number)
        self._backend.addValue('hall_symbol', hall_symbol)
        self._backend.addValue('international_short_symbol', international_short)
        self._backend.addValue('point_group', point_group)
        self._backend.addValue('crystal_system', crystal_system)
        self._backend.addValue('bravais_lattice', bravais_lattice)
        self._backend.addArrayValues('origin_shift', origin_shift)
        self._backend.addArrayValues('transformation_matrix', transform)

        std_gid = self._backend.openSection('section_std_system')
        self._backend.addArrayValues('lattice_vectors_std', conv_cell)
        self._backend.addArrayValues('atom_positions_std', conv_pos)
        self._backend.addArrayValues('atomic_numbers_std', conv_num)
        self._backend.addArrayValues('wyckoff_letters_std', conv_wyckoff)
        self._backend.addArrayValues('equivalent_atoms_std', conv_equivalent_atoms)
        self._backend.closeSection('section_std_system', std_gid)

        prim_gid = self._backend.openSection('section_primitive_system')
        self._backend.addArrayValues('lattice_vectors_primitive', prim_cell)
        self._backend.addArrayValues('atom_positions_primitive', prim_pos)
        self._backend.addArrayValues('atomic_numbers_primitive', prim_num)
        self._backend.addArrayValues('wyckoff_letters_primitive', prim_wyckoff)
        self._backend.addArrayValues('equivalent_atoms_primitive', prim_equivalent_atoms)
        self._backend.closeSection('section_primitive_system', prim_gid)

        orig_gid = self._backend.openSection('section_original_system')
        self._backend.addArrayValues('wyckoff_letters_original', orig_wyckoff)
        self._backend.addArrayValues('equivalent_atoms_original', orig_equivalent_atoms)
        self._backend.closeSection('section_original_system', orig_gid)

        self.springer_classification(atoms, space_group_number)  # Springer Normalizer
        self.prototypes(conv_num, conv_wyckoff, space_group_number)

        self._backend.closeSection('section_symmetry', symmetry_gid)

    def springer_classification(self, atoms, space_group_number):
        normalized_formula = formula_normalizer(atoms)
        springer_data = query_springer_data(normalized_formula, space_group_number)

        for material in springer_data.values():
            self._backend.openNonOverlappingSection('section_springer_material')

            self._backend.addValue('springer_id', material['spr_id'])
            self._backend.addValue('springer_alphabetical_formula', material['spr_aformula'])
            self._backend.addValue('springer_url', material['spr_url'])

            compound_classes = material['spr_compound']
            if compound_classes is None:
                compound_classes = []
            self._backend.addArrayValues('springer_compound_class', compound_classes)

            classifications = material['spr_classification']
            if classifications is None:
                classifications = []
            self._backend.addArrayValues('springer_classification', classifications)

            self._backend.closeNonOverlappingSection('section_springer_material')

        # Check the 'springer_classification' and 'springer_compound_class' information
        # found is the same for all springer_id's
        springer_data_keys = list(springer_data.keys())
        if len(springer_data_keys) != 0:
            class_0 = springer_data[springer_data_keys[0]]['spr_classification']
            comp_0 = springer_data[springer_data_keys[0]]['spr_compound']

            # compare 'class_0' and 'comp_0' against the rest
            for ii in range(1, len(springer_data_keys)):
                class_test = (class_0 == springer_data[springer_data_keys[ii]]['spr_classification'])
                comp_test = (comp_0 == springer_data[springer_data_keys[ii]]['spr_compound'])

                if (class_test or comp_test) is False:
                    self.logger.info('Mismatch in Springer classification or compounds')

    def prototypes(self, atom_species: np.array, wyckoffs: np.array, spg_number: int) -> None:
        '''Tries to match the material to an entry in the AFLOW prototype data.
        If a match is found, a section_prototype is added to section_system.

        Args:
            atomic_numbers: Array of atomic numbers.
            wyckoff_letters: Array of Wyckoff letters as strings.
            spg_number: Space group number.
<<<<<<< HEAD
        """
        norm_wyckoff = atomutils.get_normalized_wyckoff(atom_species, wyckoffs)
        protoDict = atomutils.search_aflow_prototype(spg_number, norm_wyckoff)
=======
        '''
        norm_wyckoff = aflow_prototypes.get_normalized_wyckoff(atom_species, wyckoffs)
        protoDict = aflow_prototypes.search_aflow_prototype(spg_number, norm_wyckoff)
>>>>>>> 47b112c3
        if protoDict is not None:
            aflow_prototype_id = protoDict["aflow_prototype_id"]
            aflow_prototype_url = protoDict["aflow_prototype_url"]
            aflow_prototype_notes = protoDict["Notes"]
            aflow_prototype_name = protoDict["Prototype"]
            aflow_strukturbericht_designation = protoDict["Strukturbericht Designation"]
            prototype_label = '%d-%s-%s' % (
                spg_number,
                aflow_prototype_name,
                protoDict.get("Pearsons Symbol", "-")
            )
            pSect = self._backend.openSection("section_prototype")
            self._backend.addValue("prototype_label", prototype_label)
            self._backend.addValue("prototype_aflow_id", aflow_prototype_id)
            self._backend.addValue("prototype_aflow_url", aflow_prototype_url)
            self._backend.addValue("prototype_assignment_method", "normalized-wyckoff")
            self._backend.add_tmp_value("section_prototype", "prototype_notes", aflow_prototype_notes)
            self._backend.add_tmp_value("section_prototype", 'prototype_name', aflow_prototype_name)
            if aflow_strukturbericht_designation != "None":
                self._backend.add_tmp_value("section_prototype", 'strukturbericht_designation', aflow_strukturbericht_designation)
            self._backend.closeSection("section_prototype", pSect)<|MERGE_RESOLUTION|>--- conflicted
+++ resolved
@@ -22,13 +22,16 @@
 from matid import SymmetryAnalyzer, Classifier
 from matid.classifications import Class0D, Atom, Class1D, Material2D, Surface, Class3D
 
-<<<<<<< HEAD
 from nomad import atomutils
-=======
->>>>>>> 47b112c3
 from nomad import utils, config
-
-from . import aflow_prototypes
+from nomad.datamodel.metainfo.public import (
+    section_symmetry,
+    section_std_system,
+    section_primitive_system,
+    section_original_system,
+    section_prototype,
+)
+
 from .normalizer import SystemBasedNormalizer
 from .springer import query_springer_data
 
@@ -70,19 +73,10 @@
 
 
 class SystemNormalizer(SystemBasedNormalizer):
-<<<<<<< HEAD
-    """
+    '''
     This normalizer performs all system (atoms, cells, etc.) related normalizations
     of the legacy NOMAD-coe *stats* normalizer.
-    """
-=======
-
-    '''
-    This normalizer performs all system (atoms, cells, etc.) related normalizations
-    of the legacy NOMAD-coe *stats* normalizer.
-    '''
-
->>>>>>> 47b112c3
+    '''
     @staticmethod
     def atom_label_to_num(atom_label):
         # Take first three characters and make first letter capitalized.
@@ -95,7 +89,7 @@
 
         return 0
 
-    def normalize_system(self, index, is_representative) -> bool:
+    def normalize_system(self, system, is_representative) -> bool:
         '''
         The 'main' method of this :class:`SystemBasedNormalizer`.
         Normalizes the section with the given `index`.
@@ -106,7 +100,7 @@
 
         def get_value(key: str, default: Any = None, numpy: bool = True) -> Any:
             try:
-                value = self._backend.get_value(key, index)
+                value = self._backend.get_value(key, system.m_parent_index)
                 if not numpy and type(value).__module__ == np.__name__:
                     value = value.tolist()
 
@@ -231,7 +225,7 @@
 
         if is_representative:
             # Save the Atoms as a temporary variable
-            self._backend.add_tmp_value("section_system", "representative_atoms", atoms)
+            system.m_cache["representative_atoms"] = atoms
 
             # system type analysis
             if atom_positions is not None:
@@ -248,7 +242,7 @@
                         self.logger, 'symmetry analysis executed',
                         system_size=len(atoms)):
 
-                    self.symmetry_analysis(atoms)
+                    self.symmetry_analysis(system, atoms)
 
         return True
 
@@ -287,32 +281,21 @@
 
         self._backend.addValue('system_type', system_type)
 
-<<<<<<< HEAD
-    def symmetry_analysis(self, atoms: ase.Atoms) -> None:
-        """Analyze the symmetry of the material being simulated. Only performed
+    def symmetry_analysis(self, system, atoms: ase.Atoms) -> None:
+        '''Analyze the symmetry of the material being simulated. Only performed
         for bulk materials.
-=======
-    def symmetry_analysis(self, atoms) -> None:
-        '''Analyze the symmetry of the material being simulated.
->>>>>>> 47b112c3
 
         We feed in the parsed values in section_system to the the symmetry
         analyzer. The analysis results are written to the backend.
 
         Args:
-<<<<<<< HEAD
             atoms: The atomistic structure to analyze.
-        """
-=======
-            None: We feed in the bakend and atoms object from the
-            SymmetryAndType normalizer.
 
         Returns:
             None: The method should write symmetry variables
             to the backend which is member of this class.
         '''
->>>>>>> 47b112c3
-        # Try to use Matid's symmetry analyzer to analyze the ASE object.
+        # Try to use MatID's symmetry analyzer to analyze the ASE object.
         try:
             symm = SymmetryAnalyzer(atoms, symmetry_tol=config.normalize.symmetry_tolerance)
 
@@ -354,46 +337,41 @@
             return
 
         # Write data extracted from MatID's symmetry analysis to the backend.
-        symmetry_gid = self._backend.openSection('section_symmetry')
-        self._backend.add_tmp_value("section_symmetry", "symmetry_analyzer", symm)
+        sec_symmetry = system.m_create(section_symmetry)
+        sec_symmetry.m_cache["symmetry_analyzer"] = symm
 
         # TODO: @dts, should we change the symmetry_method to MATID?
-        self._backend.addValue('symmetry_method', 'MatID (spg)')
-        self._backend.addValue('space_group_number', space_group_number)
-        self._backend.addValue('hall_number', hall_number)
-        self._backend.addValue('hall_symbol', hall_symbol)
-        self._backend.addValue('international_short_symbol', international_short)
-        self._backend.addValue('point_group', point_group)
-        self._backend.addValue('crystal_system', crystal_system)
-        self._backend.addValue('bravais_lattice', bravais_lattice)
-        self._backend.addArrayValues('origin_shift', origin_shift)
-        self._backend.addArrayValues('transformation_matrix', transform)
-
-        std_gid = self._backend.openSection('section_std_system')
-        self._backend.addArrayValues('lattice_vectors_std', conv_cell)
-        self._backend.addArrayValues('atom_positions_std', conv_pos)
-        self._backend.addArrayValues('atomic_numbers_std', conv_num)
-        self._backend.addArrayValues('wyckoff_letters_std', conv_wyckoff)
-        self._backend.addArrayValues('equivalent_atoms_std', conv_equivalent_atoms)
-        self._backend.closeSection('section_std_system', std_gid)
-
-        prim_gid = self._backend.openSection('section_primitive_system')
-        self._backend.addArrayValues('lattice_vectors_primitive', prim_cell)
-        self._backend.addArrayValues('atom_positions_primitive', prim_pos)
-        self._backend.addArrayValues('atomic_numbers_primitive', prim_num)
-        self._backend.addArrayValues('wyckoff_letters_primitive', prim_wyckoff)
-        self._backend.addArrayValues('equivalent_atoms_primitive', prim_equivalent_atoms)
-        self._backend.closeSection('section_primitive_system', prim_gid)
-
-        orig_gid = self._backend.openSection('section_original_system')
-        self._backend.addArrayValues('wyckoff_letters_original', orig_wyckoff)
-        self._backend.addArrayValues('equivalent_atoms_original', orig_equivalent_atoms)
-        self._backend.closeSection('section_original_system', orig_gid)
-
-        self.springer_classification(atoms, space_group_number)  # Springer Normalizer
-        self.prototypes(conv_num, conv_wyckoff, space_group_number)
-
-        self._backend.closeSection('section_symmetry', symmetry_gid)
+        sec_symmetry.symmetry_method = 'MatID (spg)'
+        sec_symmetry.space_group_number = space_group_number
+        sec_symmetry.hall_number = hall_number
+        sec_symmetry.hall_symbol = hall_symbol
+        sec_symmetry.international_short_symbol = international_short
+        sec_symmetry.point_group = point_group
+        sec_symmetry.crystal_system = crystal_system
+        sec_symmetry.bravais_lattice = bravais_lattice
+        sec_symmetry.origin_shift = origin_shift
+        sec_symmetry.transformation_matrix = transform
+
+        sec_std = sec_symmetry.m_create(section_std_system)
+        sec_std.lattice_vectors_std = conv_cell
+        sec_std.atom_positions_std = conv_pos
+        sec_std.atomic_numbers_std = conv_num
+        sec_std.wyckoff_letters_std = conv_wyckoff
+        sec_std.equivalent_atoms_std = conv_equivalent_atoms
+
+        sec_prim = sec_symmetry.m_create(section_primitive_system)
+        sec_prim.lattice_vectors_primitive = prim_cell
+        sec_prim.atom_positions_primitive = prim_pos
+        sec_prim.atomic_numbers_primitive = prim_num
+        sec_prim.wyckoff_letters_primitive = prim_wyckoff
+        sec_prim.equivalent_atoms_primitive = prim_equivalent_atoms
+
+        sec_orig = sec_symmetry.m_create(section_original_system)
+        sec_orig.wyckoff_letters_original = orig_wyckoff
+        sec_orig.equivalent_atoms_original = orig_equivalent_atoms
+
+        # self.springer_classification(atoms, space_group_number)  # Springer Normalizer
+        self.prototypes(system, conv_num, conv_wyckoff, space_group_number)
 
     def springer_classification(self, atoms, space_group_number):
         normalized_formula = formula_normalizer(atoms)
@@ -433,7 +411,7 @@
                 if (class_test or comp_test) is False:
                     self.logger.info('Mismatch in Springer classification or compounds')
 
-    def prototypes(self, atom_species: np.array, wyckoffs: np.array, spg_number: int) -> None:
+    def prototypes(self, system, atom_species: np.array, wyckoffs: np.array, spg_number: int) -> None:
         '''Tries to match the material to an entry in the AFLOW prototype data.
         If a match is found, a section_prototype is added to section_system.
 
@@ -441,15 +419,9 @@
             atomic_numbers: Array of atomic numbers.
             wyckoff_letters: Array of Wyckoff letters as strings.
             spg_number: Space group number.
-<<<<<<< HEAD
-        """
+        '''
         norm_wyckoff = atomutils.get_normalized_wyckoff(atom_species, wyckoffs)
         protoDict = atomutils.search_aflow_prototype(spg_number, norm_wyckoff)
-=======
-        '''
-        norm_wyckoff = aflow_prototypes.get_normalized_wyckoff(atom_species, wyckoffs)
-        protoDict = aflow_prototypes.search_aflow_prototype(spg_number, norm_wyckoff)
->>>>>>> 47b112c3
         if protoDict is not None:
             aflow_prototype_id = protoDict["aflow_prototype_id"]
             aflow_prototype_url = protoDict["aflow_prototype_url"]
@@ -461,13 +433,12 @@
                 aflow_prototype_name,
                 protoDict.get("Pearsons Symbol", "-")
             )
-            pSect = self._backend.openSection("section_prototype")
-            self._backend.addValue("prototype_label", prototype_label)
-            self._backend.addValue("prototype_aflow_id", aflow_prototype_id)
-            self._backend.addValue("prototype_aflow_url", aflow_prototype_url)
-            self._backend.addValue("prototype_assignment_method", "normalized-wyckoff")
-            self._backend.add_tmp_value("section_prototype", "prototype_notes", aflow_prototype_notes)
-            self._backend.add_tmp_value("section_prototype", 'prototype_name', aflow_prototype_name)
+            sec_prototype = system.m_create(section_prototype)
+            sec_prototype.prototype_label = prototype_label
+            sec_prototype.prototype_aflow_id = aflow_prototype_id
+            sec_prototype.prototype_aflow_url = aflow_prototype_url
+            sec_prototype.prototype_assignment_method = "normalized-wyckoff"
+            sec_prototype.m_cache["prototype_notes"] = aflow_prototype_notes
+            sec_prototype.m_cache["prototype_name"] = aflow_prototype_name
             if aflow_strukturbericht_designation != "None":
-                self._backend.add_tmp_value("section_prototype", 'strukturbericht_designation', aflow_strukturbericht_designation)
-            self._backend.closeSection("section_prototype", pSect)+                sec_prototype.m_cache["strukturbericht_designation"] = aflow_strukturbericht_designation