# Copyright 2018 Markus Scheidgen
#
# Licensed under the Apache License, Version 2.0 (the 'License');
# you may not use this file except in compliance with the License.
# You may obtain a copy of the License at
#
#   http://www.apache.org/licenses/LICENSE-2.0
#
# Unless required by applicable law or agreed to in writing, software
# distributed under the License is distributed on an'AS IS' BASIS,
# WITHOUT WARRANTIES OR CONDITIONS OF ANY KIND, either express or implied.
# See the License for the specific language governing permissions and
# limitations under the License.

from collections import Counter
from typing import Any
import ase
from ase import Atoms
import numpy as np
import json
import re
import os
import sqlite3

from matid import SymmetryAnalyzer, Classifier
from matid.classifications import Class0D, Atom, Class1D, Material2D, Surface, Class3D

from nomad.normalizing import structure
from nomad import utils, config
from nomad.normalizing.normalizer import SystemBasedNormalizer

# use a regular expression to check atom labels; expression is build from list of
# all labels sorted desc to find Br and not B when searching for Br.
atom_label_re = re.compile('|'.join(
    sorted(ase.data.chemical_symbols, key=lambda x: len(x), reverse=True)))


springer_db_connection = None


def open_springer_database():
    """
    Create a global connection to the Springer database in a way that
    each worker opens the database just once.
    """
    global springer_db_connection
    if springer_db_connection is None:
        # filepath definition in 'nomad-FAIR/nomad/config.py'
        db_file = config.springer_db_path
        if not os.path.exists(db_file):
            utils.get_logger(__name__).error('Springer database not found')
            return None
        springer_db_connection = sqlite3.connect(db_file, check_same_thread=False, uri=True)
        # we lift the thread check because we share the connection among workers
        # 'uri=True': open a database in read-only mode

    return springer_db_connection


def normalized_atom_labels(atom_labels):
    """
    Normalizes the given atom labels: they either are labels right away, or contain
    additional numbers (to distinguish same species but different labels, see meta-info),
    or we replace them with ase placeholder atom for unknown elements 'X'.
    """
    return [
        ase.data.chemical_symbols[0] if match is None else match.group(0)
        for match in [re.search(atom_label_re, atom_label) for atom_label in atom_labels]]


def formula_normalizer(atoms):
    """
    Reads the chemical symbols in ase.atoms and returns a normalized formula.
    Formula normalization is on the basis of atom counting,
    e.g., Tc ->  Tc100, SZn -> S50Zn50, Co2Nb -> Co67Nb33
    """
    #
    chem_symb = atoms.get_chemical_symbols()
    atoms_counter = Counter(chem_symb)  # dictionary
    atoms_total = sum(atoms_counter.values())

    atoms_normed = []
    for key in atoms_counter.keys():
        norm = str(round(100 * atoms_counter[key] / atoms_total))
        atoms_normed.append(key + norm)
    #
    atoms_normed.sort()
    return ''.join(atoms_normed)


class SystemNormalizer(SystemBasedNormalizer):
    """
    This normalizer performs all system (atoms, cells, etc.) related normalizations
    of the legacy NOMAD-coe *stats* normalizer.
    """
    @staticmethod
    def atom_label_to_num(atom_label):
        # Take first three characters and make first letter capitalized.
        atom_label = atom_label[:3].title()

        for symbol_length in reversed(range(1, 4)):
            symbol = atom_label[:symbol_length]
            if symbol in ase.data.chemical_symbols:
                return ase.data.chemical_symbols.index(symbol)

        return 0

    def normalize_system(self, index, is_representative) -> bool:
        """
        The 'main' method of this :class:`SystemBasedNormalizer`.
        Normalizes the section with the given `index`.
        Normalizes geometry, classifies, system_type, and runs symmetry analysis.

        Returns: True, iff the normalization was successful
        """

        def get_value(key: str, default: Any = None, numpy: bool = True) -> Any:
            try:
                value = self._backend.get_value(key, index)
                if not numpy and type(value).__module__ == np.__name__:
                    value = value.tolist()

                elif numpy and isinstance(value, list):
                    value = np.array(value)

                return value
            except (KeyError, IndexError):
                return default

        def set_value(key: str, value: Any):
            self._backend.addValue(key, value)

        if is_representative:
            self._backend.addValue('is_representative', is_representative)

        # analyze atoms labels
        atom_labels = get_value('atom_labels', numpy=False)
        if atom_labels is not None:
            atom_labels = normalized_atom_labels(atom_labels)

        atom_species = get_value('atom_species', numpy=False)
        if atom_labels is None and atom_species is None:
            self.logger.error('system has neither atom species nor labels')
            return False

        # If there are no atom labels we create them from atom species data.
        if atom_labels is None:
            try:
                atom_labels = list(ase.data.chemical_symbols[species] for species in atom_species)
            except IndexError:
                self.logger.error('system has atom species that are out of range')
                return False

            self._backend.addArrayValues('atom_labels', atom_labels)

        # At this point we should have atom labels.
        try:
            atoms = ase.Atoms(symbols=atom_labels)
            chemical_symbols = list(atoms.get_chemical_symbols())
            if atom_labels != chemical_symbols:
                self.logger.error('atom labels are ambiguous', atom_labels=atom_labels[:10])
            atom_labels = chemical_symbols
        except Exception as e:
            self.logger.error(
                'cannot build ase atoms from atom labels',
                atom_labels=atom_labels[:10], exc_info=e, error=str(e))
            raise e

        if atom_species is None:
            atom_species = atoms.get_atomic_numbers().tolist()
            self._backend.addArrayValues('atom_species', atom_species)
        else:
            if not isinstance(atom_species, list):
                atom_species = [atom_species]
            if atom_species != atoms.get_atomic_numbers().tolist():
                self.logger.warning(
                    'atom species do not match labels',
                    atom_labels=atom_labels[:10], atom_species=atom_species[:10])
                atom_species = atoms.get_atomic_numbers().tolist()
            set_value('atom_species', atom_species)

        # periodic boundary conditions
        pbc = get_value('configuration_periodic_dimensions', numpy=False)
        if pbc is None:
            pbc = [False, False, False]
            self.logger.warning('missing configuration_periodic_dimensions')
            set_value('configuration_periodic_dimensions', pbc)
        try:
            atoms.set_pbc(pbc)
        except Exception as e:
            self.logger.error(
                'cannot use pbc with ase atoms', exc_info=e, pbc=pbc, error=str(e))
            return False

        # formulas
        set_value('chemical_composition', atoms.get_chemical_formula(mode='all'))
        set_value('chemical_composition_reduced', atoms.get_chemical_formula(mode='reduce'))
        set_value('chemical_composition_bulk_reduced', atoms.get_chemical_formula(mode='hill'))

        # positions
        atom_positions = get_value('atom_positions', None, numpy=True)
        if atom_positions is None:
            self.logger.warning('no atom positions, skip further system analysis')
            return False
        if len(atom_positions) != atoms.get_number_of_atoms():
            self.logger.error(
                'len of atom position does not match number of atoms',
                n_atom_positions=len(atom_positions), n_atoms=atoms.get_number_of_atoms())
            return False
        try:
            atoms.set_positions(1e10 * atom_positions)
        except Exception as e:
            self.logger.error(
                'cannot use positions with ase atoms', exc_info=e, error=str(e))
            return False

        # lattice vectors
        lattice_vectors = get_value('lattice_vectors', numpy=True)
        if lattice_vectors is None:
            lattice_vectors = get_value('simulation_cell', numpy=True)
            if lattice_vectors is not None:
                set_value('lattice_vectors', lattice_vectors)
        if lattice_vectors is None:
            if any(pbc):
                self.logger.error('no lattice vectors but periodicity', pbc=pbc)
        else:
            try:
                atoms.set_cell(1e10 * np.array(lattice_vectors))
            except Exception as e:
                self.logger.error(
                    'cannot use lattice_vectors with ase atoms', exc_info=e, error=str(e))
                return False

        # configuration
        configuration = [
            atom_labels, atoms.positions.tolist(),
            atoms.cell.tolist() if atoms.cell is not None else None,
            atoms.pbc.tolist()]
        configuration_id = utils.hash(json.dumps(configuration).encode('utf-8'))
        set_value('configuration_raw_gid', configuration_id)

        if is_representative:
            # Save the Atoms as a temporary variable
            self._backend.add_tmp_value("section_system", "representative_atoms", atoms)

            # system type analysis
            if atom_positions is not None:
                with utils.timer(
                        self.logger, 'system classification executed',
                        system_size=atoms.get_number_of_atoms()):
                    self.system_type_analysis(atoms)

            system_type = self._backend.get_value("system_type")

            # symmetry analysis
            if atom_positions is not None and (lattice_vectors is not None or not any(pbc)) and system_type == "bulk":
                with utils.timer(
                        self.logger, 'symmetry analysis executed',
                        system_size=atoms.get_number_of_atoms()):

                    self.symmetry_analysis(atoms)

        return True

    def system_type_analysis(self, atoms: Atoms) -> None:
        """
        Determine the system type with MatID. Write the system type to the
        backend.

        Args:
            atoms: The structure to analyse
        """
        system_type = config.services.unavailable_value
        if atoms.get_number_of_atoms() <= config.normalize.system_classification_with_clusters_threshold:
            try:
                classifier = Classifier(cluster_threshold=config.normalize.cluster_threshold)
                cls = classifier.classify(atoms)
            except Exception as e:
                self.logger.error(
                    'matid project system classification failed', exc_info=e, error=str(e))
            else:
                classification = type(cls)
                if classification == Class3D:
                    system_type = 'bulk'
                elif classification == Atom:
                    system_type = 'atom'
                elif classification == Class0D:
                    system_type = 'molecule / cluster'
                elif classification == Class1D:
                    system_type = '1D'
                elif classification == Surface:
                    system_type = 'surface'
                elif classification == Material2D:
                    system_type = '2D'
        else:
            self.logger.info("system type analysis not run due to large system size")

        self._backend.addValue('system_type', system_type)

    def symmetry_analysis(self, atoms: ase.Atoms) -> None:
        """Analyze the symmetry of the material being simulated. Only performed
        for bulk materials.

        We feed in the parsed values in section_system to the the symmetry
        analyzer. The analysis results are written to the backend.

        Args:
            atoms: The atomistic structure to analyze.
        """
        # Try to use Matid's symmetry analyzer to analyze the ASE object.
        try:
            symm = SymmetryAnalyzer(atoms, symmetry_tol=config.normalize.symmetry_tolerance)

            space_group_number = symm.get_space_group_number()

            hall_number = symm.get_hall_number()
            hall_symbol = symm.get_hall_symbol()

            crystal_system = symm.get_crystal_system()
            bravais_lattice = symm.get_bravais_lattice()
            point_group = symm.get_point_group()

            orig_wyckoff = symm.get_wyckoff_letters_original()
            prim_wyckoff = symm.get_wyckoff_letters_primitive()
            conv_wyckoff = symm.get_wyckoff_letters_conventional()

            orig_equivalent_atoms = symm.get_equivalent_atoms_original()
            prim_equivalent_atoms = symm.get_equivalent_atoms_primitive()
            conv_equivalent_atoms = symm.get_equivalent_atoms_conventional()
            international_short = symm.get_space_group_international_short()

            conv_sys = symm.get_conventional_system()
            conv_pos = conv_sys.get_scaled_positions()
            conv_cell = conv_sys.get_cell()
            conv_num = conv_sys.get_atomic_numbers()

            prim_sys = symm.get_primitive_system()
            prim_pos = prim_sys.get_scaled_positions()
            prim_cell = prim_sys.get_cell()
            prim_num = prim_sys.get_atomic_numbers()

            transform = symm._get_spglib_transformation_matrix()
            origin_shift = symm._get_spglib_origin_shift()
        except ValueError as e:
            self.logger.debug('symmetry analysis is not available', details=str(e))
            return
        except Exception as e:
            self.logger.error('matid symmetry analysis fails with exception', exc_info=e)
            return

        # Write data extracted from MatID's symmetry analysis to the backend.
        symmetry_gid = self._backend.openSection('section_symmetry')
        self._backend.add_tmp_value("section_symmetry", "symmetry_analyzer", symm)

        # TODO: @dts, should we change the symmetry_method to MATID?
        self._backend.addValue('symmetry_method', 'MatID (spg)')
        self._backend.addValue('space_group_number', space_group_number)
        self._backend.addValue('hall_number', hall_number)
        self._backend.addValue('hall_symbol', hall_symbol)
        self._backend.addValue('international_short_symbol', international_short)
        self._backend.addValue('point_group', point_group)
        self._backend.addValue('crystal_system', crystal_system)
        self._backend.addValue('bravais_lattice', bravais_lattice)
        self._backend.addArrayValues('origin_shift', origin_shift)
        self._backend.addArrayValues('transformation_matrix', transform)

        std_gid = self._backend.openSection('section_std_system')
        self._backend.addArrayValues('lattice_vectors_std', conv_cell)
        self._backend.addArrayValues('atom_positions_std', conv_pos)
        self._backend.addArrayValues('atomic_numbers_std', conv_num)
        self._backend.addArrayValues('wyckoff_letters_std', conv_wyckoff)
        self._backend.addArrayValues('equivalent_atoms_std', conv_equivalent_atoms)
        self._backend.closeSection('section_std_system', std_gid)

        prim_gid = self._backend.openSection('section_primitive_system')
        self._backend.addArrayValues('lattice_vectors_primitive', prim_cell)
        self._backend.addArrayValues('atom_positions_primitive', prim_pos)
        self._backend.addArrayValues('atomic_numbers_primitive', prim_num)
        self._backend.addArrayValues('wyckoff_letters_primitive', prim_wyckoff)
        self._backend.addArrayValues('equivalent_atoms_primitive', prim_equivalent_atoms)
        self._backend.closeSection('section_primitive_system', prim_gid)

        orig_gid = self._backend.openSection('section_original_system')
        self._backend.addArrayValues('wyckoff_letters_original', orig_wyckoff)
        self._backend.addArrayValues('equivalent_atoms_original', orig_equivalent_atoms)
        self._backend.closeSection('section_original_system', orig_gid)
        self._backend.closeSection('section_symmetry', symmetry_gid)

        self.springer_classification(atoms, space_group_number)  # Springer Normalizer

        self.prototypes(conv_num, conv_wyckoff, space_group_number)

        self._backend.closeSection('section_symmetry', symmetry_gid)

    def springer_classification(self, atoms, space_group_number):
        # SPRINGER NORMALIZER
        normalized_formula = formula_normalizer(atoms)
        #
        springer_db_connection = open_springer_database()
        if springer_db_connection is None:
            return

        cur = springer_db_connection.cursor()

        # SQL QUERY
        # (this replaces the four queries done in the old 'classify4me_SM_normalizer.py')
        cur.execute("""
            SELECT
                entry.entry_id,
                entry.alphabetic_formula,
                GROUP_CONCAT(DISTINCT compound_classes.compound_class_name),
                GROUP_CONCAT(DISTINCT classification.classification_name)
            FROM entry
            LEFT JOIN entry_compound_class as ecc ON ecc.entry_nr = entry.entry_nr
            LEFT JOIN compound_classes ON ecc.compound_class_nr = compound_classes.compound_class_nr
            LEFT JOIN entry_classification as ec ON ec.entry_nr = entry.entry_nr
            LEFT JOIN classification ON ec.classification_nr = classification.classification_nr
            LEFT JOIN entry_reference as er ON er.entry_nr = entry.entry_nr
            LEFT JOIN reference ON reference.reference_nr = er.entry_nr
            WHERE entry.normalized_formula = ( %r ) and entry.space_group_number = '%d'
            GROUP BY entry.entry_id;
            """ % (normalized_formula, space_group_number))

        results = cur.fetchall()
        # 'results' is a list of tuples, i.e. '[(a,b,c,d), ..., (a,b,c,d)]'
        # All SQL queries done

        # Storing 'results' in a dictionary
        dbdict = {}
        for ituple in results:
            # 'spr' means 'springer'
            spr_id = ituple[0]
            spr_aformula = ituple[1]  # alphabetical formula
            spr_url = 'http://materials.springer.com/isp/crystallographic/docs/' + spr_id
            spr_compound = ituple[2].split(',')  # split to convert string to list
            spr_classification = ituple[3].split(',')
            #
            spr_compound.sort()
            spr_classification.sort()
            #
            dbdict[spr_id] = {'spr_id': spr_id,
                              'spr_aformula': spr_aformula,
                              'spr_url': spr_url,
                              'spr_compound': spr_compound,
                              'spr_classification': spr_classification}
        # =============

        # SPRINGER's METAINFO UPDATE
        # LAYOUT: Five sections under 'section_springer_material' for each material ID:
        #     id, alphabetical formula, url, compound_class, clasification.
        # As per Markus/Luca's emails, we don't expose Springer bib references (Springer's paywall)
        for material in dbdict.values():
            self._backend.openNonOverlappingSection('section_springer_material')

            self._backend.addValue('springer_id', material['spr_id'])
            self._backend.addValue('springer_alphabetical_formula', material['spr_aformula'])
            self._backend.addValue('springer_url', material['spr_url'])
            self._backend.addArrayValues('springer_compound_class', material['spr_compound'])
            self._backend.addArrayValues('springer_classification', material['spr_classification'])

            self._backend.closeNonOverlappingSection('section_springer_material')

        # Check the 'springer_classification' and 'springer_compound_class' information
        # found is the same for all springer_id's
        dkeys = list(dbdict.keys())
        if len(dkeys) != 0:
            class_0 = dbdict[dkeys[0]]['spr_classification']
            comp_0 = dbdict[spr_id]['spr_compound']

            # compare 'class_0' and 'comp_0' against the rest
            for ii in range(1, len(dkeys)):
                class_test = (class_0 == dbdict[dkeys[ii]]['spr_classification'])
                comp_test = (comp_0 == dbdict[dkeys[ii]]['spr_compound'])

                if (class_test or comp_test) is False:
                    self.logger.warning('Mismatch in Springer classification or compounds')

<<<<<<< HEAD
    def prototypes(self, atomSpecies, wyckoffs, spg_nr):
        # Search for prototype data in the AFLOW prototype library.
        try:
            norm_wyckoff = structure.get_normalized_wyckoff(atomSpecies, wyckoffs)
            protoDict = structure.search_aflow_prototype(spg_nr, norm_wyckoff)

            if protoDict is None:
                proto = "%d-_" % spg_nr
                labels = dict(prototype_label=proto)
            else:
                aflow_prototype_name = protoDict.get("Prototype", "-")
                pearsons_symbol = protoDict.get("Pearsons Symbol", "-")
                aflow_prototype_id = protoDict.get("aflow_prototype_id", "-")
                aflow_prototype_url = protoDict.get("aflow_prototype_url", "-")
                strukturbericht = protoDict.get("Strukturbericht Designation", "-")
                notes = protoDict.get("Notes", "-")
                proto = '%d-%s-%s' % (spg_nr, aflow_prototype_name, pearsons_symbol)
                labels = dict(
                    prototype_label=proto,
                    prototype_aflow_id=aflow_prototype_id,
                    prototype_aflow_url=aflow_prototype_url,
                    prototype_notes=notes,
                    prototype_name=aflow_prototype_name,
                    strukturbericht_designation=strukturbericht,
                )
        except Exception as e:
            self.logger.error("cannot create AFLOW prototype", exc_info=e)
            return

        pSect = self._backend.openSection("section_prototype")
        self._backend.addValue("prototype_assignement_method", "normalized-wyckoff")
        self._backend.addValue("prototype_label", labels['prototype_label'])
        aid = labels.get("prototype_aflow_id")
        if aid:
            self._backend.addValue("prototype_aflow_id", aid)
        aurl = labels.get("prototype_aflow_url")
        if aurl:
            self._backend.addValue("prototype_aflow_url", aurl)
        prototype_notes = labels.get("prototype_notes", "-")
        if prototype_notes != "-":
            self._backend.add_tmp_value("section_prototype", "prototype_notes", prototype_notes)
        prototype_name = labels.get("prototype_name", "-")
        if prototype_name != "-":
            self._backend.add_tmp_value("section_prototype", "prototype_name", prototype_name)
        strukturbericht = labels.get("strukturbericht_designation", "-")
        if strukturbericht != "-":
            self._backend.add_tmp_value("section_prototype", "strukturbericht_designation", strukturbericht)
        self._backend.closeSection("section_prototype", pSect)
=======
    def prototypes(self, atom_species: np.array, wyckoffs: np.array, spg_number: int) -> None:
        """Tries to match the material to an entry in the AFLOW prototype data.
        If a match is found, a section_prototype is added to section_system.

        Args:
            atomic_numbers: Array of atomic numbers.
            wyckoff_letters: Array of Wyckoff letters as strings.
            spg_number: Space group number.
        """
        norm_wyckoff = structure.get_normalized_wyckoff(atom_species, wyckoffs)
        protoDict = structure.search_aflow_prototype(spg_number, norm_wyckoff)
        if protoDict is not None:
            aflow_prototype_id = protoDict["aflow_prototype_id"]
            aflow_prototype_url = protoDict["aflow_prototype_url"]
            prototype_label = '%d-%s-%s' % (
                spg_number,
                protoDict.get("Prototype", "-"),
                protoDict.get("Pearsons Symbol", "-")
            )
            pSect = self._backend.openSection("section_prototype")
            self._backend.addValue("prototype_label", prototype_label)
            self._backend.addValue("prototype_aflow_id", aflow_prototype_id)
            self._backend.addValue("prototype_aflow_url", aflow_prototype_url)
            self._backend.addValue("prototype_assignment_method", "normalized-wyckoff")
            self._backend.closeSection("section_prototype", pSect)
>>>>>>> 8444bcd6
<|MERGE_RESOLUTION|>--- conflicted
+++ resolved
@@ -475,56 +475,6 @@
                 if (class_test or comp_test) is False:
                     self.logger.warning('Mismatch in Springer classification or compounds')
 
-<<<<<<< HEAD
-    def prototypes(self, atomSpecies, wyckoffs, spg_nr):
-        # Search for prototype data in the AFLOW prototype library.
-        try:
-            norm_wyckoff = structure.get_normalized_wyckoff(atomSpecies, wyckoffs)
-            protoDict = structure.search_aflow_prototype(spg_nr, norm_wyckoff)
-
-            if protoDict is None:
-                proto = "%d-_" % spg_nr
-                labels = dict(prototype_label=proto)
-            else:
-                aflow_prototype_name = protoDict.get("Prototype", "-")
-                pearsons_symbol = protoDict.get("Pearsons Symbol", "-")
-                aflow_prototype_id = protoDict.get("aflow_prototype_id", "-")
-                aflow_prototype_url = protoDict.get("aflow_prototype_url", "-")
-                strukturbericht = protoDict.get("Strukturbericht Designation", "-")
-                notes = protoDict.get("Notes", "-")
-                proto = '%d-%s-%s' % (spg_nr, aflow_prototype_name, pearsons_symbol)
-                labels = dict(
-                    prototype_label=proto,
-                    prototype_aflow_id=aflow_prototype_id,
-                    prototype_aflow_url=aflow_prototype_url,
-                    prototype_notes=notes,
-                    prototype_name=aflow_prototype_name,
-                    strukturbericht_designation=strukturbericht,
-                )
-        except Exception as e:
-            self.logger.error("cannot create AFLOW prototype", exc_info=e)
-            return
-
-        pSect = self._backend.openSection("section_prototype")
-        self._backend.addValue("prototype_assignement_method", "normalized-wyckoff")
-        self._backend.addValue("prototype_label", labels['prototype_label'])
-        aid = labels.get("prototype_aflow_id")
-        if aid:
-            self._backend.addValue("prototype_aflow_id", aid)
-        aurl = labels.get("prototype_aflow_url")
-        if aurl:
-            self._backend.addValue("prototype_aflow_url", aurl)
-        prototype_notes = labels.get("prototype_notes", "-")
-        if prototype_notes != "-":
-            self._backend.add_tmp_value("section_prototype", "prototype_notes", prototype_notes)
-        prototype_name = labels.get("prototype_name", "-")
-        if prototype_name != "-":
-            self._backend.add_tmp_value("section_prototype", "prototype_name", prototype_name)
-        strukturbericht = labels.get("strukturbericht_designation", "-")
-        if strukturbericht != "-":
-            self._backend.add_tmp_value("section_prototype", "strukturbericht_designation", strukturbericht)
-        self._backend.closeSection("section_prototype", pSect)
-=======
     def prototypes(self, atom_species: np.array, wyckoffs: np.array, spg_number: int) -> None:
         """Tries to match the material to an entry in the AFLOW prototype data.
         If a match is found, a section_prototype is added to section_system.
@@ -539,9 +489,12 @@
         if protoDict is not None:
             aflow_prototype_id = protoDict["aflow_prototype_id"]
             aflow_prototype_url = protoDict["aflow_prototype_url"]
+            aflow_prototype_notes = protoDict["Notes"]
+            aflow_prototype_name = protoDict["Prototype"]
+            aflow_strukturbericht_designation = protoDict["Strukturbericht Designation"]
             prototype_label = '%d-%s-%s' % (
                 spg_number,
-                protoDict.get("Prototype", "-"),
+                aflow_prototype_name,
                 protoDict.get("Pearsons Symbol", "-")
             )
             pSect = self._backend.openSection("section_prototype")
@@ -549,5 +502,8 @@
             self._backend.addValue("prototype_aflow_id", aflow_prototype_id)
             self._backend.addValue("prototype_aflow_url", aflow_prototype_url)
             self._backend.addValue("prototype_assignment_method", "normalized-wyckoff")
-            self._backend.closeSection("section_prototype", pSect)
->>>>>>> 8444bcd6
+            self._backend.add_tmp_value("section_prototype", "prototype_notes", aflow_prototype_notes)
+            self._backend.add_tmp_value("section_prototype", 'prototype_name', aflow_prototype_name)
+            if aflow_strukturbericht_designation != "None":
+                self._backend.add_tmp_value("section_prototype", 'strukturbericht_designation', aflow_strukturbericht_designation)
+            self._backend.closeSection("section_prototype", pSect)