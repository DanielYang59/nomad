--- conflicted
+++ resolved
@@ -71,25 +71,16 @@
 
 CELERY_WORKER_ROUTING = 'worker'
 CELERY_QUEUE_ROUTING = 'queue'
-version = '0.7.6'
-commit = gitinfo.commit
-release = 'devel'
-domain = 'DFT'
-service = 'unknown nomad service'
-auxfile_cutoff = 100
-parser_matching_size = 9128
-console_log_level = logging.WARNING
-max_upload_size = 32 * (1024 ** 3)
-raw_file_strip_cutoff = 1000
-use_empty_parsers = False
-springer_db_relative_path = 'normalizing/data/SM_all08.db'
-springer_db_path = os.path.join(os.path.dirname(os.path.abspath(__file__)), springer_db_relative_path)
 
 rabbitmq = NomadConfig(
     host='localhost',
     user='rabbitmq',
     password='rabbitmq'
 )
+
+
+def rabbitmq_url():
+    return 'pyamqp://%s:%s@%s//' % (rabbitmq.user, rabbitmq.password, rabbitmq.host)
 
 celery = NomadConfig(
     max_memory=64e6,  # 64 GB
@@ -219,11 +210,6 @@
     password='*'
 )
 
-<<<<<<< HEAD
-
-def rabbitmq_url():
-    return 'pyamqp://%s:%s@%s//' % (rabbitmq.user, rabbitmq.password, rabbitmq.host)
-=======
 version = '0.7.9'
 commit = gitinfo.commit
 release = 'devel'
@@ -236,7 +222,9 @@
 raw_file_strip_cutoff = 1000
 use_empty_parsers = False
 reprocess_unmatched = True
->>>>>>> e0a32f64
+
+springer_db_relative_path = 'normalizing/data/SM_all08.db'
+springer_db_path = os.path.join(os.path.dirname(os.path.abspath(__file__)), springer_db_relative_path)
 
 
 def api_url(ssl: bool = True):
