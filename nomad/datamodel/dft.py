--- conflicted
+++ resolved
@@ -340,31 +340,27 @@
         n_total_energies = 0
         n_geometries = 0
 
-<<<<<<< HEAD
         for section_run in backend.entry_archive.section_run:
             quantities.add(section_run.m_def.name)
             n_quantities += 1
-=======
-        for meta_info, event, value in backend.traverse():
-            quantities.add(meta_info)
-            if meta_info in _energy_quantities:
-                quantities_energy.add(meta_info)
-            elif meta_info in _electronic_quantities:
-                quantities_electronic.add(meta_info)
-            elif meta_info in _forces_quantities:
-                quantities_forces.add(meta_info)
-            elif meta_info in _vibrational_quantities:
-                quantities_vibrational.add(meta_info)
-            elif meta_info in _magnetic_quantities:
-                quantities_magnetic.add(meta_info)
-            elif meta_info in _optical_quantities:
-                quantities_optical.add(meta_info)
->>>>>>> c8ea64b0
 
             for section, property_def, _ in section_run.m_traverse():
                 property_name = property_def.name
                 quantities.add(property_name)
                 n_quantities += 1
+
+                if property_name in _energy_quantities:
+                    quantities_energy.add(property_name)
+                elif property_name in _electronic_quantities:
+                    quantities_electronic.add(property_name)
+                elif property_name in _forces_quantities:
+                    quantities_forces.add(property_name)
+                elif property_name in _vibrational_quantities:
+                    quantities_vibrational.add(property_name)
+                elif property_name in _magnetic_quantities:
+                    quantities_magnetic.add(property_name)
+                elif property_name in _optical_quantities:
+                    quantities_optical.add(property_name)
 
                 if property_name == 'energy_total':
                     n_total_energies += 1
