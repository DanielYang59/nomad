--- conflicted
+++ resolved
@@ -6752,7 +6752,6 @@
         ''',
         a_legacy=LegacyDefinition(name='optimization_steps'))
 
-<<<<<<< HEAD
     energies = Quantity(
         type=np.dtype(np.float64),
         unit='joule',
@@ -6761,7 +6760,6 @@
         List of energy_total values gathered from the single configuration
         calculations that are a part of the optimization trajectory.
         ''')
-=======
     is_converged_geometry = Quantity(
         type=bool,
         shape=[],
@@ -6769,7 +6767,6 @@
         Indicates if the geometry convergence criteria were fulfilled.
         ''',
         a_legacy=LegacyDefinition(name='is_converged_geometry'))
->>>>>>> e7ffd694
 
 
 class Phonon(MSection):
