# Copyright 2018 Markus Scheidgen
#
# Licensed under the Apache License, Version 2.0 (the "License");
# you may not use this file except in compliance with the License.
# You may obtain a copy of the License at
#
#   http://www.apache.org/licenses/LICENSE-2.0
#
# Unless required by applicable law or agreed to in writing, software
# distributed under the License is distributed on an"AS IS" BASIS,
# WITHOUT WARRANTIES OR CONDITIONS OF ANY KIND, either express or implied.
# See the License for the specific language governing permissions and
# limitations under the License.

'''
The repository API of the nomad@FAIRDI APIs. Currently allows to resolve repository
meta-data.
'''

from typing import List, Dict, Any
from flask_restplus import Resource, abort, fields
from flask import request, g
from elasticsearch_dsl import Q
from elasticsearch.exceptions import NotFoundError
import elasticsearch.helpers
from datetime import datetime

from nomad import search, utils, datamodel, processing as proc, infrastructure, files
from nomad.metainfo import search_extension
from nomad.datamodel import Dataset, User, EditableUserMetadata
from nomad.app import common
from nomad.app.common import RFC3339DateTime, DotKeyNested, rfc3339DateTime

from .api import api
from .auth import authenticate
from .common import search_model, calc_route, add_pagination_parameters,\
    add_scroll_parameters, add_search_parameters, apply_search_parameters,\
    query_api_python, query_api_curl, query_api_clientlib, _search_quantities

ns = api.namespace('repo', description='Access repository metadata.')


@calc_route(ns)
class RepoCalcResource(Resource):
    @api.response(404, 'The upload or calculation does not exist')
    @api.response(401, 'Not authorized to access the calculation')
    @api.response(200, 'Metadata send', fields.Raw)
    @api.doc('get_repo_calc')
    @authenticate()
    def get(self, upload_id, calc_id):
        '''
        Get calculation metadata in repository form.

        Repository metadata only entails the quantities shown in the repository.
        Calcs are references via *upload_id*, *calc_id* pairs.
        '''
        try:
            calc = search.entry_document.get(calc_id)
        except NotFoundError:
            abort(404, message='There is no calculation %s/%s' % (upload_id, calc_id))

        if calc.with_embargo or not calc.published:
            if g.user is None:
                abort(401, message='Not logged in to access %s/%s.' % (upload_id, calc_id))

            if not (any(g.user.user_id == user.user_id for user in calc.owners) or g.user.is_admin):
                abort(401, message='Not authorized to access %s/%s.' % (upload_id, calc_id))

        result = calc.to_dict()
        result['code'] = {
            'python': query_api_python('archive', upload_id, calc_id),
            'curl': query_api_curl('archive', upload_id, calc_id),
            'clientlib': query_api_clientlib(upload_id=[upload_id], calc_id=[calc_id])
        }

        return result, 200


def resolve_interval(from_time, until_time):
    if from_time is None:
        from_time = datetime.fromtimestamp(0)
    if until_time is None:
        until_time = datetime.utcnow()
    dt = rfc3339DateTime.parse(until_time) - rfc3339DateTime.parse(from_time)

    if dt.days >= 1826:
        return '1y'
    elif dt.days >= 731:
        return '1q'
    elif dt.days >= 121:
        return '1M'
    elif dt.days >= 28:
        return '1w'
    elif dt.days >= 4:
        return '1d'
    elif dt.total_seconds() >= 14400:
        return '1h'
    else:
        return '1m'


_search_request_parser = api.parser()
add_pagination_parameters(_search_request_parser)
add_scroll_parameters(_search_request_parser)
add_search_parameters(_search_request_parser)
_search_request_parser.add_argument(
    'date_histogram', type=bool, help='Add an additional aggregation over the upload time')
_search_request_parser.add_argument(
    'interval', type=str, help='Interval to use for upload time aggregation.')
_search_request_parser.add_argument(
    'metrics', type=str, action='append', help=(
        'Metrics to aggregate over all quantities and their values as comma separated list. '
        'Possible values are %s.' % ', '.join(search_extension.metrics.keys())))
_search_request_parser.add_argument(
    'statistics', type=bool, help=('Return statistics.'))
_search_request_parser.add_argument(
    'statistics_order', type=str, help='Statistics order (can be _key or _count)')
_search_request_parser.add_argument(
    'exclude', type=str, action='split', help='Excludes the given keys in the returned data.')
for group_name in search_extension.groups:
    _search_request_parser.add_argument(
        group_name, type=bool, help=('Return %s group data.' % group_name))
    _search_request_parser.add_argument(
        '%s_after' % group_name, type=str,
        help='The last %s id of the last scroll window for the %s group' % (group_name, group_name))

_repo_calcs_model_fields = {
    'statistics': fields.Raw(description=(
        'A dict with all statistics. Each statistic is dictionary with a metrics dict as '
        'value and quantity value as key. The possible metrics are code runs(calcs), %s. '
        'There is a pseudo quantity "total" with a single value "all" that contains the '
        ' metrics over all results. ' % ', '.join(search_extension.metrics.keys())))}

for group_name in search_extension.groups:
    _repo_calcs_model_fields[group_name] = (DotKeyNested if '.' in group_name else fields.Nested)(api.model('RepoGroup', {
        'after': fields.String(description='The after value that can be used to retrieve the next %s.' % group_name),
        'values': fields.Raw(description='A dict with %s as key. The values are dicts with "total" and "examples" keys.' % group_name)
    }), skip_none=True)

for qualified_name, quantity in search_extension.search_quantities.items():
    _repo_calcs_model_fields[qualified_name] = fields.Raw(
        description=quantity.description, allow_null=True, skip_none=True)

_repo_calcs_model = api.inherit('RepoCalculations', search_model, _repo_calcs_model_fields)


@ns.route('/')
class RepoCalcsResource(Resource):
    @api.doc('search')
    @api.response(400, 'Invalid requests, e.g. wrong owner type or bad search parameters')
    @api.expect(_search_request_parser, validate=True)
    @api.marshal_with(_repo_calcs_model, skip_none=True, code=200, description='Search results send')
    @authenticate()
    def get(self):
        '''
        Search for calculations in the repository form, paginated.

        The ``owner`` parameter determines the overall entries to search through.
        Possible values are: ``all`` (show all entries visible to the current user), ``public``
        (show all publically visible entries), ``user`` (show all user entries, requires login),
        ``staging`` (show all user entries in staging area, requires login).

        You can use the various quantities to search/filter for. For some of the
        indexed quantities this endpoint returns aggregation information. This means
        you will be given a list of all possible values and the number of entries
        that have the certain value. You can also use these aggregations on an empty
        search to determine the possible values.

        The pagination parameters allows determine which page to return via the
        ``page`` and ``per_page`` parameters. Pagination however, is limited to the first
        100k (depending on ES configuration) hits.

        An alternative to pagination is to use ``scroll`` and ``scroll_id``. With ``scroll``
        you will get a ``scroll_id`` on the first request. Each call with ``scroll`` and
        the respective ``scroll_id`` will return the next ``per_page`` (here the default is 1000)
        results. Scroll however, ignores ordering and does not return aggregations.
        The scroll view used in the background will stay alive for 1 minute between requests.
        If the given ``scroll_id`` is not available anymore, a HTTP 400 is raised.

        The search will return aggregations on a predefined set of quantities. Aggregations
        will tell you what quantity values exist and how many entries match those values.

        Ordering is determined by ``order_by`` and ``order`` parameters. Default is
        ``upload_time`` in decending order.
        '''

        try:
            parsed_args = _search_request_parser.parse_args()
            args = {
                key: value for key, value in parsed_args.items()
                if value is not None}

            scroll = args.get('scroll', False)
            scroll_id = args.get('scroll_id', None)
            page = args.get('page', 1)
            per_page = args.get('per_page', 10 if not scroll else 1000)
            order = args.get('order', -1)
            order_by = args.get('order_by', 'upload_time')

            date_histogram = args.get('date_histogram', False)
            interval = args.get('interval', 'auto')
            metrics: List[str] = request.args.getlist('metrics')

            with_statistics = args.get('statistics', False) or \
                any(args.get(group_name, False) for group_name in search_extension.groups)
            statistics_order = args.get('statistics_order', '_key')
        except Exception as e:
            abort(400, message='bad parameters: %s' % str(e))

        search_request = search.SearchRequest()
        apply_search_parameters(search_request, args)
        if date_histogram:
            if interval == 'auto':
                try:
                    from_time = args.get('from_time', None)
                    until_time = args.get('until_time', None)
                    interval = resolve_interval(from_time, until_time)
                except Exception:
                    abort(400, message='encountered error resolving time interval')
            search_request.date_histogram(interval=interval)

        try:
            assert page >= 1
            assert per_page >= 0
        except AssertionError:
            abort(400, message='invalid pagination')

        if order not in [-1, 1]:
            abort(400, message='invalid pagination')

        for metric in metrics:
            if metric not in search_extension.metrics:
                abort(400, message='there is no metric %s' % metric)

        if with_statistics:
            search_request.default_statistics(metrics_to_use=metrics, statistics_order=statistics_order)

            additional_metrics = [
                group_quantity.metric_name
                for group_name, group_quantity in search_extension.groups.items()
                if args.get(group_name, False)]

            total_metrics = metrics + additional_metrics

            search_request.totals(metrics_to_use=total_metrics)
            search_request.statistic('authors', 1000)
        elif len(metrics) > 0:
            search_request.totals(metrics_to_use=metrics)

        if 'exclude' in parsed_args:
            excludes = parsed_args['exclude']
            if excludes is not None:
                search_request.exclude(*excludes)

        try:
            if scroll:
                results = search_request.execute_scrolled(scroll_id=scroll_id, size=per_page)

            else:
                for group_name, group_quantity in search_extension.groups.items():
                    if args.get(group_name, False):
                        kwargs: Dict[str, Any] = {}
                        if group_name == 'group_uploads':
                            kwargs.update(order_by='upload_time', order='desc')
                        search_request.quantity(
                            group_quantity.qualified_name, size=per_page, examples=1,
                            after=request.args.get('%s_after' % group_name, None),
                            **kwargs)

                results = search_request.execute_paginated(
                    per_page=per_page, page=page, order=order, order_by=order_by)

                # TODO just a work around to make things prettier
                if with_statistics:
                    statistics = results['statistics']
                    if 'code_name' in statistics and 'currupted mainfile' in statistics['code_name']:
                        del(statistics['code_name']['currupted mainfile'])

                if 'quantities' in results:
                    quantities = results.pop('quantities')

                for group_name, group_quantity in search_extension.groups.items():
                    if args.get(group_name, False):
                        results[group_name] = quantities[group_quantity.qualified_name]

            # build python code/curl snippet
            code_args = dict(request.args)
            if 'statistics' in code_args:
                del(code_args['statistics'])
<<<<<<< HEAD
            results['code'] = {
                'curl': query_api_curl('archive', 'query', query_string=code_args),
                'python': query_api_python('archive', 'query', query_string=code_args),
                'clientlib': query_api_clientlib(**code_args)
            }

=======
            results['curl'] = query_api_curl('archive', 'query', query_string=code_args)
            results['python'] = query_api_python('archive', 'query', query_string=code_args)
>>>>>>> 189b7971
            return results, 200
        except search.ScrollIdNotFound:
            abort(400, 'The given scroll_id does not exist.')
        except KeyError as e:
            import traceback
            traceback.print_exc()
            abort(400, str(e))


_query_model_parameters = {
    'owner': fields.String(description='Specify which calcs to return: ``all``, ``public``, ``user``, ``staging``, default is ``all``'),
    'from_time': RFC3339DateTime(description='A yyyy-MM-ddTHH:mm:ss (RFC3339) minimum entry time (e.g. upload time)'),
    'until_time': RFC3339DateTime(description='A yyyy-MM-ddTHH:mm:ss (RFC3339) maximum entry time (e.g. upload time)')
}

for qualified_name, quantity in search.search_quantities.items():
    if quantity.many_and:
        def field(**kwargs):
            return fields.List(fields.String(**kwargs))
    else:
        field = fields.String
    _query_model_parameters[qualified_name] = field(description=quantity.description)

_repo_query_model = api.model('RepoQuery', _query_model_parameters, skip_none=True)


def repo_edit_action_field(quantity):
    if quantity.is_scalar:
        return fields.Nested(_repo_edit_action_model, description=quantity.description, skip_none=True)
    else:
        return fields.List(
            fields.Nested(_repo_edit_action_model, skip_none=True), description=quantity.description)


_repo_edit_action_model = api.model('RepoEditAction', {
    'value': fields.String(description='The value/values that is set as a string.'),
    'success': fields.Boolean(description='If this can/could be done. Only in API response.'),
    'message': fields.String(descriptin='A message that details the action result. Only in API response.')
})

_repo_edit_model = api.model('RepoEdit', {
    'verify': fields.Boolean(description='If true, no action is performed.'),
    'query': fields.Nested(_repo_query_model, skip_none=True, description='New metadata will be applied to query results.'),
    'actions': fields.Nested(
        api.model('RepoEditActions', {
            quantity.name: repo_edit_action_field(quantity)
            for quantity in EditableUserMetadata.m_def.definitions
        }), skip_none=True,
        description='Each action specifies a single value (even for multi valued quantities).'),
    'success': fields.Boolean(description='If the overall edit can/could be done. Only in API response.'),
    'message': fields.String(description='A message that details the overall edit result. Only in API response.')
})

_editable_quantities = {
    quantity.name: quantity for quantity in EditableUserMetadata.m_def.definitions}


def edit(parsed_query: Dict[str, Any], mongo_update: Dict[str, Any] = None, re_index=True) -> List[str]:
    # get all calculations that have to change
    with utils.timer(common.logger, 'edit query executed'):
        search_request = search.SearchRequest().include('calc_id', 'upload_id')
        apply_search_parameters(search_request, parsed_query)
        upload_ids = set()
        calc_ids = []

        for hit in search_request.execute_scan():
            calc_ids.append(hit['calc_id'])
            upload_ids.add(hit['upload_id'])

    # perform the update on the mongo db
    with utils.timer(common.logger, 'edit mongo update executed', size=len(calc_ids)):
        if mongo_update is not None:
            n_updated = proc.Calc.objects(calc_id__in=calc_ids).update(multi=True, **mongo_update)
            if n_updated != len(calc_ids):
                common.logger.error('edit repo did not update all entries', payload=mongo_update)

    # re-index the affected entries in elastic search
    with utils.timer(common.logger, 'edit elastic update executed', size=len(calc_ids)):
        if re_index:
            def elastic_updates():
                upload_files_cache: Dict[str, files.UploadFiles] = dict()

                for calc in proc.Calc.objects(calc_id__in=calc_ids):
                    upload_id = calc.upload_id
                    upload_files = upload_files_cache.get(upload_id)
                    if upload_files is None:
                        upload_files = files.UploadFiles.get(upload_id, is_authorized=lambda: True)
                        upload_files_cache[upload_id] = upload_files

                    entry_metadata = calc.entry_metadata(upload_files)
                    entry = entry_metadata.a_elastic.create_index_entry().to_dict(include_meta=True)
                    entry['_op_type'] = 'index'

                    yield entry

                for upload_files in upload_files_cache.values():
                    upload_files.close()

            _, failed = elasticsearch.helpers.bulk(
                infrastructure.elastic_client, elastic_updates(), stats_only=True)
            search.refresh()
            if failed > 0:
                common.logger.error(
                    'edit repo with failed elastic updates',
                    payload=mongo_update, nfailed=len(failed))

    return list(upload_ids)


def get_uploader_ids(query):
    ''' Get all the uploader from the query, to check coauthers and shared_with for uploaders. '''
    search_request = search.SearchRequest()
    apply_search_parameters(search_request, query)
    search_request.quantity(name='uploader_id')
    return search_request.execute()['quantities']['uploader_id']['values']


@ns.route('/edit')
class EditRepoCalcsResource(Resource):
    @api.doc('edit_repo')
    @api.response(400, 'Invalid requests, e.g. wrong owner type or bad search parameters')
    @api.expect(_repo_edit_model)
    @api.marshal_with(_repo_edit_model, skip_none=True, code=200, description='Edit verified/performed')
    @authenticate()
    def post(self):
        ''' Edit repository metadata. '''

        # basic body parsing and some semantic checks
        json_data = request.get_json()
        if json_data is None:
            json_data = {}
        query = json_data.get('query', {})

        owner = query.get('owner', 'user')
        if owner not in ['user', 'staging']:
            abort(400, 'Not a valid owner for edit %s. Edit can only be performed in user or staging' % owner)
        query['owner'] = owner

        if 'actions' not in json_data:
            abort(400, 'Missing key actions in edit data')
        actions = json_data['actions']
        verify = json_data.get('verify', False)

        # preparing the query of entries that are edited
        parsed_query = {}
        for quantity_name, value in query.items():
            if quantity_name in _search_quantities:
                quantity = search.search_quantities[quantity_name]
                if quantity.many:
                    if not isinstance(value, list):
                        value = value.split(',')
                parsed_query[quantity_name] = value
        parsed_query['owner'] = owner
        parsed_query['domain'] = query.get('domain')

        # checking the edit actions and preparing a mongo update on the fly
        json_data['success'] = True
        mongo_update = {}
        uploader_ids = None
        lift_embargo = False
        removed_datasets = None

        with utils.timer(common.logger, 'edit verified'):
            for action_quantity_name, quantity_actions in actions.items():
                quantity = _editable_quantities.get(action_quantity_name)
                if quantity is None:
                    abort(400, 'Unknown quantity %s' % action_quantity_name)

                quantity_flask = quantity.m_get_annotations('flask', {})
                if quantity_flask.get('admin_only', False):
                    if not g.user.is_admin():
                        abort(404, 'Only the admin user can set %s' % quantity.name)

                if isinstance(quantity_actions, list) == quantity.is_scalar:
                    abort(400, 'Wrong shape for quantity %s' % action_quantity_name)

                if not isinstance(quantity_actions, list):
                    quantity_actions = [quantity_actions]

                flask_verify = quantity_flask.get('verify', None)
                mongo_key = 'metadata__%s' % quantity.name
                has_error = False
                for action in quantity_actions:
                    action['success'] = True
                    action['message'] = None
                    action_value = action.get('value')
                    action_value = action_value if action_value is None else action_value.strip()

                    if action_value is None:
                        mongo_value = None

                    elif action_value == '':
                        mongo_value = None

                    elif flask_verify == datamodel.User:
                        try:
                            mongo_value = User.get(user_id=action_value).user_id
                        except KeyError:
                            action['success'] = False
                            has_error = True
                            action['message'] = 'User does not exist'
                            continue

                        if uploader_ids is None:
                            uploader_ids = get_uploader_ids(parsed_query)
                        if action_value in uploader_ids:
                            action['success'] = False
                            has_error = True
                            action['message'] = 'This user is already an uploader of one entry in the query'
                            continue

                    elif flask_verify == datamodel.Dataset:
                        try:
                            mongo_value = Dataset.m_def.a_mongo.get(
                                user_id=g.user.user_id, name=action_value).dataset_id
                        except KeyError:
                            action['message'] = 'Dataset does not exist and will be created'
                            mongo_value = None
                            if not verify:
                                dataset = Dataset(
                                    dataset_id=utils.create_uuid(), user_id=g.user.user_id,
                                    name=action_value, created=datetime.utcnow())
                                dataset.a_mongo.create()
                                mongo_value = dataset.dataset_id

                    elif action_quantity_name == 'with_embargo':
                        # ignore the actual value ... just lift the embargo
                        mongo_value = False
                        lift_embargo = True

                        # check if necessary
                        search_request = search.SearchRequest()
                        apply_search_parameters(search_request, parsed_query)
                        search_request.q = search_request.q & Q('term', with_embargo=True)
                        if search_request.execute()['total'] == 0:
                            action['success'] = False
                            has_error = True
                            action['message'] = 'There is no embargo to lift'
                            continue
                    else:
                        mongo_value = action_value

                    if len(quantity.shape) == 0:
                        mongo_update[mongo_key] = mongo_value
                    else:
                        mongo_values = mongo_update.setdefault(mongo_key, [])
                        if mongo_value is not None:
                            if mongo_value in mongo_values:
                                action['success'] = False
                                has_error = True
                                action['message'] = 'Duplicate values are not allowed'
                                continue
                            mongo_values.append(mongo_value)

                if len(quantity_actions) == 0 and len(quantity.shape) > 0:
                    mongo_update[mongo_key] = []

                if action_quantity_name == 'datasets':
                    # check if datasets edit is allowed and if datasets have to be removed
                    search_request = search.SearchRequest()
                    apply_search_parameters(search_request, parsed_query)
                    search_request.quantity(name='dataset_id')
                    old_datasets = list(
                        search_request.execute()['quantities']['dataset_id']['values'].keys())

                    removed_datasets = []
                    for dataset_id in old_datasets:
                        if dataset_id not in mongo_update.get(mongo_key, []):
                            removed_datasets.append(dataset_id)

                    doi_ds = Dataset.m_def.a_mongo.objects(
                        dataset_id__in=removed_datasets, doi__ne=None).first()
                    if doi_ds is not None:
                        json_data['success'] = False
                        json_data['message'] = json_data.get('message', '') + \
                            'Edit would remove entries from a dataset with DOI (%s) ' % doi_ds.name
                        has_error = True

        # stop here, if client just wants to verify its actions
        if verify:
            return json_data, 200

        # stop if the action were not ok
        if has_error:
            return json_data, 400

        # perform the change
        mongo_update['metadata__last_edit'] = datetime.utcnow()
        upload_ids = edit(parsed_query, mongo_update, True)

        # lift embargo
        if lift_embargo:
            for upload_id in upload_ids:
                upload = proc.Upload.get(upload_id)
                upload.re_pack()

        # remove potentially empty old datasets
        if removed_datasets is not None:
            for dataset in removed_datasets:
                if proc.Calc.objects(metadata__dataset_id=dataset).first() is None:
                    Dataset.m_def.a_mongo.objects(dataset_id=dataset).delete()

        return json_data, 200


_repo_quantity_search_request_parser = api.parser()
add_search_parameters(_repo_quantity_search_request_parser)
_repo_quantity_search_request_parser.add_argument(
    'after', type=str, help='The after value to use for "scrolling".')
_repo_quantity_search_request_parser.add_argument(
    'size', type=int, help='The max size of the returned values.')

_repo_quantity_model = api.model('RepoQuantity', {
    'after': fields.String(description='The after value that can be used to retrieve the next set of values.'),
    'values': fields.Raw(description='A dict with values as key. Values are dicts with "total" and "examples" keys.')
})

_repo_quantity_values_model = api.model('RepoQuantityValues', {
    'quantity': fields.Nested(_repo_quantity_model, allow_null=True)
})


@ns.route('/quantity/<string:quantity>')
class RepoQuantityResource(Resource):
    @api.doc('quantity_search')
    @api.response(400, 'Invalid requests, e.g. wrong owner type, bad quantity, bad search parameters')
    @api.expect(_repo_quantity_search_request_parser, validate=True)
    @api.marshal_with(_repo_quantity_values_model, skip_none=True, code=200, description='Search results send')
    @authenticate()
    def get(self, quantity: str):
        '''
        Retrieve quantity values from entries matching the search.

        You can use the various quantities to search/filter for. For some of the
        indexed quantities this endpoint returns aggregation information. This means
        you will be given a list of all possible values and the number of entries
        that have the certain value. You can also use these aggregations on an empty
        search to determine the possible values.

        There is no ordering and no pagination. Instead there is an 'after' key based
        scrolling. The result will contain an 'after' value, that can be specified
        for the next request. You can use the 'size' and 'after' parameters accordingly.

        The result will contain a 'quantity' key with quantity values and the "after"
        value. There will be upto 'size' many values. For the rest of the values use the
        "after" parameter in another request.
        '''

        search_request = search.SearchRequest()
        args = {
            key: value
            for key, value in _repo_quantity_search_request_parser.parse_args().items()
            if value is not None}

        apply_search_parameters(search_request, args)
        after = args.get('after', None)
        size = args.get('size', 100)

        try:
            assert size >= 0
        except AssertionError:
            abort(400, message='invalid size')

        try:
            search_request.quantity(quantity, size=size, after=after)
            results = search_request.execute()
            quantities = results.pop('quantities')
            results['quantity'] = quantities[quantity]

            return results, 200
        except KeyError as e:
            import traceback
            traceback.print_exc()
            abort(400, 'Given quantity does not exist: %s' % str(e))


_repo_quantities_search_request_parser = api.parser()
add_search_parameters(_repo_quantities_search_request_parser)
_repo_quantities_search_request_parser.add_argument(
    'quantities', type=str, action='append',
    help='The quantities to retrieve values from')
_repo_quantities_search_request_parser.add_argument(
    'size', type=int, help='The max size of the returned values.')

_repo_quantities_model = api.model('RepoQuantitiesResponse', {
    'quantities': fields.Nested(api.model('RepoQuantities', {
        quantity: fields.List(fields.Nested(_repo_quantity_model))
        for quantity in search_extension.search_quantities
    }))
})


@ns.route('/quantities')
class RepoQuantitiesResource(Resource):
    @api.doc('quantities_search')
    @api.response(400, 'Invalid requests, e.g. wrong owner type, bad quantity, bad search parameters')
    @api.expect(_repo_quantities_search_request_parser, validate=True)
    @api.marshal_with(_repo_quantities_model, skip_none=True, code=200, description='Search results send')
    @authenticate()
    def get(self):
        '''
        Retrieve quantity values for multiple quantities at once.

        You can use the various quantities to search/filter for. For some of the
        indexed quantities this endpoint returns aggregation information. This means
        you will be given a list of all possible values and the number of entries
        that have the certain value. You can also use these aggregations on an empty
        search to determine the possible values.

        There is no ordering and no pagination and not after key based scrolling. Instead
        there is an 'after' key based scrolling.

        The result will contain a 'quantities' key with a dict of quantity names and the
        retrieved values as values.
        '''

        search_request = search.SearchRequest()
        args = {
            key: value
            for key, value in _repo_quantities_search_request_parser.parse_args().items()
            if value is not None}

        apply_search_parameters(search_request, args)
        quantities = args.get('quantities', [])
        size = args.get('size', 5)

        try:
            assert size >= 0
        except AssertionError:
            abort(400, message='invalid size')

        for quantity in quantities:
            try:
                search_request.quantity(quantity, size=size)
            except KeyError as e:
                import traceback
                traceback.print_exc()
                abort(400, 'Given quantity does not exist: %s' % str(e))

        return search_request.execute(), 200


_repo_calc_id_model = api.model('RepoCalculationId', {
    'upload_id': fields.String(), 'calc_id': fields.String()
})


@ns.route('/pid/<path:pid>')
class RepoPidResource(Resource):
    @api.doc('resolve_pid')
    @api.response(404, 'Entry with PID does not exist')
    @api.marshal_with(_repo_calc_id_model, skip_none=True, code=200, description='Entry resolved')
    @authenticate()
    def get(self, pid: str):
        if '/' in pid:
            prefix, pid = pid.split('/')
            if prefix != '21.11132':
                abort(400, 'Wrong PID format')
            try:
                pid_int = utils.decode_handle_id(pid)
            except ValueError:
                abort(400, 'Wrong PID format')
        else:
            try:
                pid_int = int(pid)
            except ValueError:
                abort(400, 'Wrong PID format')

        search_request = search.SearchRequest().include('upload_id', 'calc_id')

        if g.user is not None:
            search_request.owner('all', user_id=g.user.user_id)
        else:
            search_request.owner('all')

        search_request.search_parameter('pid', pid_int)

        results = list(search_request.execute_scan())
        total = len(results)

        if total == 0:
            abort(404, 'Entry with PID %s does not exist' % pid)

        if total > 1:
            common.logger.error('Two entries for the same pid', pid=pid_int)

        result = results[0]
        return dict(
            upload_id=result['upload_id'],
            calc_id=result['calc_id'])<|MERGE_RESOLUTION|>--- conflicted
+++ resolved
@@ -287,17 +287,12 @@
             code_args = dict(request.args)
             if 'statistics' in code_args:
                 del(code_args['statistics'])
-<<<<<<< HEAD
             results['code'] = {
                 'curl': query_api_curl('archive', 'query', query_string=code_args),
                 'python': query_api_python('archive', 'query', query_string=code_args),
                 'clientlib': query_api_clientlib(**code_args)
             }
 
-=======
-            results['curl'] = query_api_curl('archive', 'query', query_string=code_args)
-            results['python'] = query_api_python('archive', 'query', query_string=code_args)
->>>>>>> 189b7971
             return results, 200
         except search.ScrollIdNotFound:
             abort(400, 'The given scroll_id does not exist.')
