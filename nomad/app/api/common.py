# Copyright 2018 Markus Scheidgen
#
# Licensed under the Apache License, Version 2.0 (the "License");
# you may not use this file except in compliance with the License.
# You may obtain a copy of the License at
#
#   http://www.apache.org/licenses/LICENSE-2.0
#
# Unless required by applicable law or agreed to in writing, software
# distributed under the License is distributed on an"AS IS" BASIS,
# WITHOUT WARRANTIES OR CONDITIONS OF ANY KIND, either express or implied.
# See the License for the specific language governing permissions and
# limitations under the License.

"""
Common data, variables, decorators, models used throughout the API.
"""
from typing import Callable, IO, Set, Tuple, Iterable, Dict, Any
from flask_restplus import fields
import zipstream
from flask import stream_with_context, Response, g, abort
from urllib.parse import urlencode

import sys
import os.path

from nomad import search, config
from nomad.app.optimade import filterparser
from nomad.app.common import RFC3339DateTime, rfc3339DateTime
from nomad.files import Restricted

from .api import api


if sys.version_info >= (3, 7):
    import zipfile
else:
    import zipfile37 as zipfile


metadata_model = api.model('MetaData', {
    'with_embargo': fields.Boolean(default=False, description='Data with embargo is only visible to the upload until the embargo period ended.'),
    'comment': fields.String(description='The comment are shown in the repository for each calculation.'),
    'references': fields.List(fields.String, descriptions='References allow to link calculations to external source, e.g. URLs.'),
    'coauthors': fields.List(fields.String, description='A list of co-authors given by user_id.'),
    'shared_with': fields.List(fields.String, description='A list of users to share calculations with given by user_id.'),
    '_upload_time': RFC3339DateTime(description='Overrride the upload time.'),
    '_uploader': fields.String(description='Override the uploader with the given user id.'),
    'datasets': fields.List(fields.String, description='A list of dataset ids.')
})

pagination_model = api.model('Pagination', {
    'total': fields.Integer(description='Number of total elements.'),
    'page': fields.Integer(description='Number of the current page, starting with 0.'),
    'per_page': fields.Integer(description='Number of elements per page.'),
    'order_by': fields.String(description='Sorting criterion.'),
    'order': fields.Integer(description='Sorting order -1 for descending, 1 for asceding.')
})
""" Model used in responses with pagination. """

scroll_model = api.model('Scroll', {
    'scroll': fields.Boolean(default=False, description='Flag if scrolling is enables.'),
    'total': fields.Integer(default=0, description='The total amount of hits for the search.'),
    'scroll_id': fields.String(default=None, allow_null=True, description='The scroll_id that can be used to retrieve the next page.'),
    'size': fields.Integer(default=0, help='The size of the returned scroll page.')})

search_model_fields = {
    'pagination': fields.Nested(pagination_model, allow_null=True, skip_none=True),
    'scroll': fields.Nested(scroll_model, allow_null=True, skip_none=True),
    'results': fields.List(fields.Raw(allow_null=True, skip_none=True), description=(
        'A list of search results. Each result is a dict with quantitie names as key and '
<<<<<<< HEAD
        'values as values'), allow_null=True, skip_none=True),
    'owner': fields.String(description='The group the calculations belong to.', allow_null=True, skip_none=True),
    'from_time': fields.Raw(description='The minimum entry time.', allow_null=True, skip_none=True),
    'until_time': fields.Raw(description='The maximum entry time.', allow_null=True, skip_none=True),
}
search_model = api.model('Search', search_model_fields)

query_model = api.model('Query', {
    quantity.name: fields.Raw(description=quantity.description)
    for quantity in search.quantities.values()})
=======
        'values as values')),
    'python': fields.String(description=(
        'A string of python code snippet which can be executed to reproduce the api result.')),
    'curl': fields.String(description=(
        'A string of curl command which can be executed to reproduce the api result.'))
})
>>>>>>> 22b09bb2


def add_pagination_parameters(request_parser):
    """ Add pagination parameters to Flask querystring parser. """
    request_parser.add_argument(
        'page', type=int, help='The page, starting with 1.', location='args')
    request_parser.add_argument(
        'per_page', type=int, help='Desired calcs per page.', location='args')
    request_parser.add_argument(
        'order_by', type=str, help='The field to sort by.', location='args')
    request_parser.add_argument(
        'order', type=int, help='Use -1 for decending and 1 for acending order.', location='args')


request_parser = api.parser()
add_pagination_parameters(request_parser)
pagination_request_parser = request_parser.copy()


def add_scroll_parameters(request_parser):
    """ Add scroll parameters to Flask querystring parser. """
    request_parser.add_argument(
        'scroll', type=bool, help='Enable scrolling')
    request_parser.add_argument(
        'scroll_id', type=str, help='The id of the current scrolling window to use.')


def add_search_parameters(request_parser):
    """ Add search parameters to Flask querystring parser. """
    # more search parameters
    request_parser.add_argument(
        'owner', type=str,
        help='Specify which calcs to return: ``visible``, ``public``, ``all``, ``user``, ``staging``, default is ``visible``')
    request_parser.add_argument(
        'from_time', type=lambda x: rfc3339DateTime.parse(x),
        help='A yyyy-MM-ddTHH:mm:ss (RFC3339) minimum entry time (e.g. upload time)')
    request_parser.add_argument(
        'until_time', type=lambda x: rfc3339DateTime.parse(x),
        help='A yyyy-MM-ddTHH:mm:ss (RFC3339) maximum entry time (e.g. upload time)')

    # main search parameters
    for quantity in search.quantities.values():
        request_parser.add_argument(
            quantity.name, help=quantity.description,
            action=quantity.argparse_action if quantity.multi else None)


def apply_search_parameters(search_request: search.SearchRequest, args: Dict[str, Any]):
    """
    Help that adds query relevant request args to the given SearchRequest.
    """
    args = {key: value for key, value in args.items() if value is not None}

    # owner
    owner = args.get('owner', 'visible')
    try:
        search_request.owner(
            owner,
            g.user.user_id if g.user is not None else None)
    except ValueError as e:
        abort(401, getattr(e, 'message', 'Invalid owner parameter: %s' % owner))
    except Exception as e:
        abort(400, getattr(e, 'message', 'Invalid owner parameter'))

    # time range
    from_time_str = args.get('from_time', None)
    until_time_str = args.get('until_time', None)

    try:
        from_time = rfc3339DateTime.parse(from_time_str) if from_time_str is not None else None
        until_time = rfc3339DateTime.parse(until_time_str) if until_time_str is not None else None
        search_request.time_range(start=from_time, end=until_time)
    except Exception:
        abort(400, message='bad datetime format')

    # optimade
    try:
        optimade = args.get('optimade', None)
        if optimade is not None:
            q = filterparser.parse_filter(optimade)
            search_request.query(q)
    except filterparser.FilterException:
        abort(400, message='could not parse optimade query')

    # search parameter
    search_request.search_parameters(**{
        key: value for key, value in args.items()
        if key not in ['optimade'] and key in search.quantities})


def calc_route(ns, prefix: str = ''):
    """ A resource decorator for /<upload>/<calc> based routes. """
    def decorator(func):
        ns.route('%s/<string:upload_id>/<string:calc_id>' % prefix)(
            api.doc(params={
                'upload_id': 'The unique id for the requested upload.',
                'calc_id': 'The unique id for the requested calculation.'
            })(func)
        )
    return decorator


def upload_route(ns, prefix: str = ''):
    """ A resource decorator for /<upload> based routes. """
    def decorator(func):
        ns.route('%s/<string:upload_id>' % prefix)(
            api.doc(params={
                'upload_id': 'The unique id for the requested upload.'
            })(func)
        )
    return decorator


def streamed_zipfile(
        files: Iterable[Tuple[str, str, Callable[[str], IO], Callable[[str], int]]],
        zipfile_name: str, compress: bool = False):
    """
    Creates a response that streams the given files as a streamed zip file. Ensures that
    each given file is only streamed once, based on its filename in the resulting zipfile.

    Arguments:
        files: An iterable of tuples with the filename to be used in the resulting zipfile,
            an file id within the upload, a callable that gives an binary IO object for the
            file id, and a callable that gives the file size for the file id.
        zipfile_name: A name that will be used in the content disposition attachment
            used as an HTTP respone.
        compress: Uses compression. Default is stored only.
    """

    streamed_files: Set[str] = set()

    def generator():
        """ Stream a zip file with all files using zipstream. """
        def iterator():
            """
            Replace the directory based iter of zipstream with an iter over all given
            files.
            """
            # the actual contents
            for zipped_filename, file_id, open_io, file_size in files:
                if zipped_filename in streamed_files:
                    continue
                streamed_files.add(zipped_filename)

                # Write a file to the zipstream.
                try:
                    f = open_io(file_id)
                    try:
                        def iter_content():
                            while True:
                                data = f.read(1024 * 64)
                                if not data:
                                    break
                                yield data

                        yield dict(
                            arcname=zipped_filename, iterable=iter_content(),
                            buffer_size=file_size(file_id))
                    finally:
                        f.close()
                except KeyError:
                    # files that are not found, will not be returned
                    pass
                except Restricted:
                    # due to the streaming nature, we cannot raise 401 here
                    # we just leave it out in the download
                    pass

        compression = zipfile.ZIP_DEFLATED if compress else zipfile.ZIP_STORED
        zip_stream = zipstream.ZipFile(mode='w', compression=compression, allowZip64=True)
        zip_stream.paths_to_write = iterator()

        for chunk in zip_stream:
            yield chunk

    response = Response(stream_with_context(generator()), mimetype='application/zip')
    response.headers['Content-Disposition'] = 'attachment; filename={}'.format(zipfile_name)
    return response


def query_api_url(*args, query_string: Dict[str, Any] = None):
    """
    Creates a API URL.
    Arguments:
        *args: URL path segments after the API base URL
        query_string: A dict with query string parameters
    """
    url = os.path.join(config.api_url(False), *args)
    if query_string is not None:
        url = '%s?%s' % (url, urlencode(query_string, doseq=True))

    return url


def query_api_python(*args, **kwargs):
    """
    Creates a string of python code to execute a search query to the repository using
    the requests library.
    """
    url = query_api_url(*args, **kwargs)
    return '''import requests
response = requests.post("{}")
data = response.json()'''.format(url)


def query_api_curl(*args, **kwargs):
    """
    Creates a string of curl command to execute a search query to the repository.
    """
    url = query_api_url(*args, **kwargs)
    return 'curl -X POST %s -H  "accept: application/json" --output "nomad.json"' % url<|MERGE_RESOLUTION|>--- conflicted
+++ resolved
@@ -69,25 +69,25 @@
     'scroll': fields.Nested(scroll_model, allow_null=True, skip_none=True),
     'results': fields.List(fields.Raw(allow_null=True, skip_none=True), description=(
         'A list of search results. Each result is a dict with quantitie names as key and '
-<<<<<<< HEAD
         'values as values'), allow_null=True, skip_none=True),
-    'owner': fields.String(description='The group the calculations belong to.', allow_null=True, skip_none=True),
-    'from_time': fields.Raw(description='The minimum entry time.', allow_null=True, skip_none=True),
-    'until_time': fields.Raw(description='The maximum entry time.', allow_null=True, skip_none=True),
-}
-search_model = api.model('Search', search_model_fields)
-
-query_model = api.model('Query', {
-    quantity.name: fields.Raw(description=quantity.description)
-    for quantity in search.quantities.values()})
-=======
-        'values as values')),
     'python': fields.String(description=(
         'A string of python code snippet which can be executed to reproduce the api result.')),
     'curl': fields.String(description=(
-        'A string of curl command which can be executed to reproduce the api result.'))
+        'A string of curl command which can be executed to reproduce the api result.'))}
+
+search_model = api.model('Search', search_model_fields)
+
+query_model_fields = {
+    quantity.name: fields.Raw(description=quantity.description)
+    for quantity in search.quantities.values()}
+
+query_model_fields.update(** {
+    'owner': fields.String(description='The group the calculations belong to.', allow_null=True, skip_none=True),
+    'from_time': fields.Raw(description='The minimum entry time.', allow_null=True, skip_none=True),
+    'until_time': fields.Raw(description='The maximum entry time.', allow_null=True, skip_none=True)
 })
->>>>>>> 22b09bb2
+
+query_model = api.model('Query', query_model_fields)
 
 
 def add_pagination_parameters(request_parser):
