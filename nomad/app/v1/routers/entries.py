#
# Copyright The NOMAD Authors.
#
# This file is part of NOMAD. See https://nomad-lab.eu for further info.
#
# Licensed under the Apache License, Version 2.0 (the "License");
# you may not use this file except in compliance with the License.
# You may obtain a copy of the License at
#
#     http://www.apache.org/licenses/LICENSE-2.0
#
# Unless required by applicable law or agreed to in writing, software
# distributed under the License is distributed on an "AS IS" BASIS,
# WITHOUT WARRANTIES OR CONDITIONS OF ANY KIND, either express or implied.
# See the License for the specific language governing permissions and
# limitations under the License.
#

from datetime import datetime
import functools
from itertools import zip_longest
import multiprocessing
import operator

from typing import Optional, Set, Union, Dict, Iterator, Any, List
from fastapi import (
    APIRouter, Depends, Path, status, HTTPException, Request, Query as QueryParameter,
    Body)
from fastapi.responses import StreamingResponse
from fastapi.exceptions import RequestValidationError
from pydantic import BaseModel, Field, validator
import os.path
import io
import json
import orjson
from pydantic.main import create_model
from starlette.responses import Response

from nomad import files, config, utils, metainfo, processing as proc
from nomad import datamodel
from nomad.datamodel import EditableUserMetadata
from nomad.files import StreamedFile, create_zipstream
from nomad.utils import strip
from nomad.archive import RequiredReader, RequiredValidationError, ArchiveQueryError
from nomad.search import AuthenticationRequiredError, SearchError, update_metadata as es_update_metadata
from nomad.search import search, QueryValidationError
from nomad.metainfo.elasticsearch_extension import entry_type

from .auth import create_user_dependency
from ..utils import (
    create_download_stream_zipped, create_download_stream_raw_file, browser_download_headers,
    DownloadItem, create_responses)
from ..models import (
    Aggregation, Pagination, PaginationResponse, MetadataPagination, TermsAggregation,
    WithQuery, WithQueryAndPagination, MetadataRequired, MetadataResponse, Metadata,
    MetadataEditRequest, Files, Query, User, Owner,
    QueryParameters, metadata_required_parameters, files_parameters, metadata_pagination_parameters,
    HTTPExceptionModel)


router = APIRouter()
default_tag = 'entries'
metadata_tag = 'entries/metadata'
raw_tag = 'entries/raw'
archive_tag = 'entries/archive'

logger = utils.get_logger(__name__)

query_parameters = QueryParameters(doc_type=entry_type)

archive_required_documentation = strip('''
The `required` part allows you to specify what parts of the requested archives
should be returned. The NOMAD Archive is a hierarchical data format and
you can *require* certain branches (i.e. *sections*) in the hierarchy.
By specifying certain sections with specific contents or all contents (via
the directive `"*"`), you can determine what sections and what quantities should
be returned. The default is the whole archive, i.e., `"*"`.

For example to specify that you are only interested in the `metadata`
use:

```json
{
    "metadata": "*"
}
```

Or to only get the `energy_total` from each individual entry, use:
```json
{
    "run": {
        "configuration": {
            "energy": "*"
        }
    }
}
```

You can also request certain parts of a list, e.g. the last calculation:
```json
{
    "run": {
        "calculation[-1]": "*"
    }
}
```

These required specifications are also very useful to get workflow results.
This works because we can use references (e.g. workflow to final result calculation)
and the API will resolve these references and return the respective data.
For example just the total energy value and reduced formula from the resulting
calculation:
```json
{
    "workflow": {
        "calculation_result_ref": {
            "energy": "*",
            "system_ref": {
                "value": {
                    "chemical_composition": "*"
                }
            }
        }
    }
}
```

You can also resolve all references in a branch with the `include-resolved`
directive. This will resolve all references in the branch, and also all references
in referenced sections:
```json
{
    "workflow":
        "calculation_result_ref": "include-resolved"
    }
}
```

By default, the targets of "resolved" references are added to the archive at
their original hierarchy positions.
This means, all references are still references, but they are resolvable within
the returned data, since they targets are now part of the data. Another option
is to add
`"resolve-inplace": true` to the root of required. Here, the reference targets will
replace the references:
```json
{
    "resolve-inplace": true,
    "workflow":
        "calculation_result_ref": "include-resolved"
    }
}
```
''')


ArchiveRequired = Union[str, Dict[str, Any]]

_archive_required_field = Body(
    '*',
    embed=True,
    description=archive_required_documentation,
    example={
        'run': {
            'calculation[-1]': {
                'energy': '*'
            },
            'system[-1]': '*'
        },
        'metadata': '*'
    })


class EntriesArchive(WithQueryAndPagination):
    required: Optional[ArchiveRequired] = _archive_required_field


class EntryArchiveRequest(BaseModel):
    required: Optional[ArchiveRequired] = _archive_required_field


class EntriesArchiveDownload(WithQuery):
    files: Optional[Files] = Body(None)


class EntriesRawDir(WithQuery):
    pagination: Optional[MetadataPagination] = Body(None)


class EntriesRaw(WithQuery):
    files: Optional[Files] = Body(
        None,
        example={
            'glob_pattern': 'vasp*.xml*'
        })


class EntryRawDirFile(BaseModel):
    path: str = Field(None)
    size: int = Field(None)


class EntryRawDir(BaseModel):
    entry_id: str = Field(None)
    upload_id: str = Field(None)
    mainfile: str = Field(None)
    mainfile_key: Optional[str] = Field(None)
    files: List[EntryRawDirFile] = Field(None)


class EntriesRawDirResponse(EntriesRawDir):
    pagination: PaginationResponse = Field(None)  # type: ignore
    data: List[EntryRawDir] = Field(None)


class EntryRawDirResponse(BaseModel):
    entry_id: str = Field(...)
    data: EntryRawDir = Field(...)


class EntryArchive(BaseModel):
    entry_id: str = Field(None)
    upload_id: str = Field(None)
    parser_name: str = Field(None)
    archive: Dict[str, Any] = Field(None)


class EntriesArchiveResponse(EntriesArchive):
    pagination: PaginationResponse = Field(None)  # type: ignore
    data: List[EntryArchive] = Field(None)


class EntryArchiveResponse(EntryArchiveRequest):
    entry_id: str = Field(...)
    data: EntryArchive = Field(None)


class EntryMetadataResponse(BaseModel):
    entry_id: str = Field(None)
    required: MetadataRequired = Field(None)
    data: Any = Field(
        None, description=strip('''The entry metadata as dictionary.'''))


class EntryMetadataEditActionField(BaseModel):
    value: str = Field(None, description='The value/values that is set as a string.')
    success: Optional[bool] = Field(None, description='If this can/could be done. Only in API response.')
    message: Optional[str] = Field(None, descriptin='A message that details the action result. Only in API response.')


EntryMetadataEditActions = create_model('EntryMetadataEditActions', **{  # type: ignore
    quantity.name: (
        Optional[EntryMetadataEditActionField]
        if quantity.is_scalar else Optional[List[EntryMetadataEditActionField]], None)
    for quantity in EditableUserMetadata.m_def.definitions
    if isinstance(quantity, metainfo.Quantity)
})


class EntryMetadataEdit(WithQuery):
    verify: Optional[bool] = Field(False, description='If true, no action is performed.')
    actions: EntryMetadataEditActions = Field(  # type: ignore
        None,
        description='Each action specifies a single value (even for multi valued quantities).')

    @validator('owner')
    def validate_query(cls, owner):  # pylint: disable=no-self-argument
        return Owner.user


class EntryMetadataEditResponse(EntryMetadataEdit):
    success: bool = Field(None, description='If the overall edit can/could be done. Only in API response.')
    message: str = Field(None, description='A message that details the overall edit result. Only in API response.')


_bad_owner_response = status.HTTP_401_UNAUTHORIZED, {
    'model': HTTPExceptionModel,
    'description': strip('''
        Unauthorized. The given owner requires authorization,
        but no or bad authentication credentials are given.''')}

_bad_id_response = status.HTTP_404_NOT_FOUND, {
    'model': HTTPExceptionModel,
    'description': strip('''
        Entry not found. The given id does not match any entry.''')}

_bad_path_response = status.HTTP_404_NOT_FOUND, {
    'model': HTTPExceptionModel,
    'description': strip('File or directory not found.')}

_bad_edit_request = status.HTTP_400_BAD_REQUEST, {
    'model': HTTPExceptionModel,
    'description': strip('Edit request could not be executed.')}

_bad_edit_request_authorization = status.HTTP_401_UNAUTHORIZED, {
    'model': HTTPExceptionModel,
    'description': strip('Not enough permissions to execute edit request.')}

_bad_edit_request_empty_query = status.HTTP_404_NOT_FOUND, {
    'model': HTTPExceptionModel,
    'description': strip('No matching entries found.')}

_raw_response = 200, {
    'content': {'application/zip': {}},
    'description': strip('''
        A zip file with the requested raw files. The file is streamed.
        The content length is not known in advance.
    ''')}

_raw_file_response = 200, {
    'content': {'application/octet-stream': {}},
    'description': strip('''
        A byte stream with raw file contents. The content length is not known in advance.
        If the whole file is requested, the mime-type might be more specific, depending
        on the file contents.
    ''')}

_archives_download_response = 200, {
    'content': {'application/zip': {}},
    'description': strip('''
        A zip file with the requested archive files. The file is streamed.
        The content length is not known in advance.
    ''')}

_archive_download_response = 200, {
    'content': {'application/json': {}},
    'description': strip('''
        A json body with the requested archive.
    ''')}


_bad_archive_required_response = status.HTTP_400_BAD_REQUEST, {
    'model': HTTPExceptionModel,
    'description': strip('''
        The given required specification could not be understood.''')}


_bad_metadata_edit_response = status.HTTP_400_BAD_REQUEST, {
    'model': HTTPExceptionModel,
    'description': strip('''
        The given edit actions cannot be performed by you on the given query.''')}


def perform_search(*args, **kwargs):
    try:
        search_response = search(*args, **kwargs)
        search_response.es_query = None
        return search_response
    except QueryValidationError as e:
        raise RequestValidationError(errors=e.errors)
    except AuthenticationRequiredError as e:
        raise HTTPException(status_code=status.HTTP_401_UNAUTHORIZED, detail=str(e))
    except SearchError as e:
        raise HTTPException(
            status_code=status.HTTP_400_BAD_REQUEST,
            detail='Elasticsearch could not process your query: %s' % str(e))


@router.post(
    '/query', tags=[metadata_tag],
    summary='Search entries and retrieve their metadata',
    response_model=MetadataResponse,
    responses=create_responses(_bad_owner_response),
    response_model_exclude_unset=True,
    response_model_exclude_none=True)
async def post_entries_metadata_query(
        request: Request,
        data: Metadata,
        user: User = Depends(create_user_dependency())):

    '''
    Executes a *query* and returns a *page* of the results with *required* result data
    as well as *statistics* and *aggregated* data.

    This is the basic search operation to retrieve metadata for entries that match
    certain search criteria (`query` and `owner`). All parameters (including `query`, `owner`)
    are optional. Look at the body schema or parameter documentation for more details.

    By default the *empty* search (that returns everything) is performed. Only a small
    page of the search results are returned at a time; use `pagination` in subsequent
    requests to retrive more data. Each entry has a lot of different *metadata*, use
    `required` to limit the data that is returned.

    The `statistics` and `aggregations` keys will further allow to return statistics
    and aggregated data over all search results.
    '''

    return perform_search(
        owner=data.owner,
        query=data.query,
        pagination=data.pagination,
        required=data.required,
        aggregations=data.aggregations,
        user_id=user.user_id if user is not None else None)


@router.get(
    '', tags=[metadata_tag],
    summary='Search entries and retrieve their metadata',
    response_model=MetadataResponse,
    responses=create_responses(_bad_owner_response),
    response_model_exclude_unset=True,
    response_model_exclude_none=True)
async def get_entries_metadata(
        request: Request,
        with_query: WithQuery = Depends(query_parameters),
        pagination: MetadataPagination = Depends(metadata_pagination_parameters),
        required: MetadataRequired = Depends(metadata_required_parameters),
        user: User = Depends(create_user_dependency())):
    '''
    Executes a *query* and returns a *page* of the results with *required* result data.
    This is a version of `/entries/query`. Queries work a little different, because
    we cannot put complex queries into URL parameters.

    In addition to the `q` parameter (see parameter documentation for details), you can use all NOMAD
    search quantities as parameters, e.g. `?atoms=H&atoms=O`. Those quantities can be
    used with additional operators attached to their names, e.g. `?n_atoms__gte=3` for
    all entries with more than 3 atoms. Operators are `all`, `any`, `none`, `gte`,
    `gt`, `lt`, `lte`.
    '''

    res = perform_search(
        owner=with_query.owner, query=with_query.query,
        pagination=pagination, required=required,
        user_id=user.user_id if user is not None else None)
    res.pagination.populate_urls(request)
    return res


def _do_exaustive_search(owner: Owner, query: Query, include: List[str], user: User) -> Iterator[Dict[str, Any]]:
    page_after_value = None
    while True:
        response = perform_search(
            owner=owner, query=query,
            pagination=MetadataPagination(page_size=100, page_after_value=page_after_value, order_by='upload_id'),
            required=MetadataRequired(include=include),
            user_id=user.user_id if user is not None else None)

        page_after_value = response.pagination.next_page_after_value

        for result in response.data:
            yield result

        if page_after_value is None or len(response.data) == 0:
            break


class _Uploads:
    '''
    A helper class that caches subsequent access to upload files the same upload.
    '''

    def __init__(self):
        self._upload_files = None

    def __enter__(self):
        return self

    def __exit__(self, exc_type, exc_val, exc_tb):
        self.close()

    def get_upload_files(self, upload_id: str) -> files.UploadFiles:
        if self._upload_files is not None and self._upload_files.upload_id != upload_id:
            self._upload_files.close()

        if self._upload_files is None or self._upload_files.upload_id != upload_id:
            self._upload_files = files.UploadFiles.get(upload_id)

        return self._upload_files

    def close(self):
        if self._upload_files is not None:
            self._upload_files.close()


def _create_entry_rawdir(entry_metadata: Dict[str, Any], uploads: _Uploads):
    entry_id = entry_metadata['entry_id']
    upload_id = entry_metadata['upload_id']
    mainfile = entry_metadata['mainfile']
    mainfile_key = entry_metadata.get('mainfile_key')

    upload_files = uploads.get_upload_files(upload_id)
    mainfile_dir = os.path.dirname(mainfile)

    files = []
    for path_info in upload_files.raw_directory_list(mainfile_dir, files_only=True):
        files.append(EntryRawDirFile(path=path_info.path, size=path_info.size))

    return EntryRawDir(
        entry_id=entry_id, upload_id=upload_id, mainfile=mainfile, mainfile_key=mainfile_key, files=files)


def _answer_entries_rawdir_request(
        owner: Owner, query: Query, pagination: MetadataPagination, user: User):

    if owner == Owner.all_:
        raise HTTPException(status_code=status.HTTP_401_UNAUTHORIZED, detail=strip('''
            The owner=all is not allowed for this operation as it will search for entries
            that you might now be allowed to access.
            '''))

    search_response = perform_search(
        owner=owner, query=query,
        pagination=pagination,
        required=MetadataRequired(include=['entry_id', 'upload_id', 'mainfile']),
        user_id=user.user_id if user is not None else None)

    with _Uploads() as uploads:
        response_data = [_create_entry_rawdir(
            entry_metadata, uploads) for entry_metadata in search_response.data]

    return EntriesRawDirResponse(
        owner=search_response.owner,
        query=search_response.query,
        pagination=search_response.pagination,
        data=response_data)


def _answer_entries_raw_request(owner: Owner, query: Query, files: Files, user: User):
    if owner == Owner.all_:
        raise HTTPException(status_code=status.HTTP_401_UNAUTHORIZED, detail=strip('''
            The owner=all is not allowed for this operation as it will search for entries
            that you might now be allowed to access.
            '''))

    response = perform_search(
        owner=owner, query=query,
        pagination=MetadataPagination(page_size=0),
        required=MetadataRequired(include=[]),
        user_id=user.user_id if user is not None else None)

    if response.pagination.total > config.max_entry_download:
        raise HTTPException(
            status_code=status.HTTP_400_BAD_REQUEST,
            detail='The limit of maximum number of entries in a single download (%d) has been exeeded (%d).' % (
                config.max_entry_download, response.pagination.total))

    files_params = Files() if files is None else files
    search_includes = ['entry_id', 'upload_id', 'mainfile']

    try:
        # a generator of File objects to create the streamed zip from
        def download_items_generator():
            # go through all entries that match the query
            for entry_metadata in _do_exaustive_search(owner, query, include=search_includes, user=user):
                upload_id = entry_metadata['upload_id']
                mainfile = entry_metadata['mainfile']
                entry_metadata['mainfile'] = os.path.join(upload_id, mainfile)

                mainfile_dir = os.path.dirname(mainfile)
                yield DownloadItem(
                    upload_id=upload_id,
                    raw_path=mainfile_dir,
                    zip_path=os.path.join(upload_id, mainfile_dir),
                    entry_metadata=entry_metadata)

        # create the streaming response with zip file contents
        content = create_download_stream_zipped(
            download_items=download_items_generator(),
            re_pattern=files_params.re_pattern,
            recursive=False,
            create_manifest_file=True,
            compress=files_params.compress)
        return StreamingResponse(content, headers=browser_download_headers(
            filename='raw_files.zip',
            media_type='application/zip'))
    except Exception as e:
        logger.error('exception while streaming download', exc_info=e)
        raise


_entries_rawdir_query_docstring = strip('''
    Will perform a search and return a *page* of raw file metadata for entries fulfilling
    the query. This allows you to get a complete list of all rawfiles with their full
    path in their respective upload and their sizes. The first returned files for each
    entry, is their respective *mainfile*.

    Each entry on NOMAD has a set of raw files. These are the files in their original form,
    i.e. as provided by the uploader. More specifically, an entry has a *mainfile*, identified as
    parseable. For CMS entries, the mainfile is usually the main output file of the code. All other
    files in the same directory are considered the entries *auxiliary* no matter their role
    or if they were actually parsed by NOMAD.

    This operation supports the usual `owner`, `query`, and `pagination` parameters.
    ''')


@router.post(
    '/rawdir/query',
    tags=[raw_tag],
    summary='Search entries and get their raw files metadata',
    description=_entries_rawdir_query_docstring,
    response_model=EntriesRawDirResponse,
    responses=create_responses(_bad_owner_response),
    response_model_exclude_unset=True,
    response_model_exclude_none=True)
async def post_entries_rawdir_query(
        request: Request, data: EntriesRawDir, user: User = Depends(create_user_dependency())):

    return _answer_entries_rawdir_request(
        owner=data.owner, query=data.query, pagination=data.pagination, user=user)


@router.get(
    '/rawdir',
    tags=[raw_tag],
    summary='Search entries and get their raw files metadata',
    description=_entries_rawdir_query_docstring,
    response_model=EntriesRawDirResponse,
    response_model_exclude_unset=True,
    response_model_exclude_none=True,
    responses=create_responses(_bad_owner_response))
async def get_entries_rawdir(
        request: Request,
        with_query: WithQuery = Depends(query_parameters),
        pagination: MetadataPagination = Depends(metadata_pagination_parameters),
        user: User = Depends(create_user_dependency())):

    res = _answer_entries_rawdir_request(
        owner=with_query.owner, query=with_query.query, pagination=pagination, user=user)
    res.pagination.populate_urls(request)
    return res


_entries_raw_query_docstring = strip('''
    This operation will perform a search and stream a .zip file with the raw files of the
    found entries.

    Each entry on NOMAD has a set of raw files. These are the files in their original form,
    i.e. as provided by the uploader. More specifically, an entry has a *mainfile*, identified as
    parseable. For CMS entries, the mainfile is usually the main output file of the code. All other
    files in the same directory are considered the entries *auxiliary* no matter their role
    or if they were actually parsed by NOMAD.

    After performing a search (that uses the same parameters as in all search operations),
    NOMAD will iterate through all results and create a .zip-file with all the entries'
    main and auxiliary files. The files will be organized in the same directory structure
    that they were uploaded in. The respective upload root directories are further prefixed
    with the `upload_id` of the respective uploads. The .zip-file will further contain
    a `manifest.json` with `upload_id`, `entry_id`, and `mainfile` of each entry.
    ''')


@router.post(
    '/raw/query',
    tags=[raw_tag],
    summary='Search entries and download their raw files',
    description=_entries_raw_query_docstring,
    response_class=StreamingResponse,
    responses=create_responses(_raw_response, _bad_owner_response))
async def post_entries_raw_query(
        data: EntriesRaw, user: User = Depends(create_user_dependency())):

    return _answer_entries_raw_request(
        owner=data.owner, query=data.query, files=data.files, user=user)


@router.get(
    '/raw',
    tags=[raw_tag],
    summary='Search entries and download their raw files',
    description=_entries_raw_query_docstring,
    response_class=StreamingResponse,
    responses=create_responses(_raw_response, _bad_owner_response))
async def get_entries_raw(
        with_query: WithQuery = Depends(query_parameters),
        files: Files = Depends(files_parameters),
        user: User = Depends(create_user_dependency(signature_token_auth_allowed=True))):

    return _answer_entries_raw_request(
        owner=with_query.owner, query=with_query.query, files=files, user=user)


def _read_archive(entry_metadata, uploads, required_reader: RequiredReader):
    entry_id = entry_metadata['entry_id']
    upload_id = entry_metadata['upload_id']
    upload_files = uploads.get_upload_files(upload_id)

    try:
        with upload_files.read_archive(entry_id) as archive:
            return {
                'entry_id': entry_id,
                'parser_name': entry_metadata['parser_name'],
                'archive': required_reader.read(archive, entry_id)}
    except ArchiveQueryError as e:
        raise HTTPException(status.HTTP_400_BAD_REQUEST, detail=str(e))


def _validate_required(required: ArchiveRequired) -> RequiredReader:
    try:
        return RequiredReader(required)
    except RequiredValidationError as e:
        raise HTTPException(
            status.HTTP_422_UNPROCESSABLE_ENTITY,
            detail=[dict(msg=e.msg, loc=['required'] + e.loc)])


def _read_entry_from_archive(entry, uploads, required_reader: RequiredReader):
    entry_id, upload_id = entry['entry_id'], entry['upload_id']

    # all other exceptions are handled by the caller `_read_entries_from_archive`
    try:
        upload_files = uploads.get_upload_files(upload_id)

        with upload_files.read_archive(entry_id, True) as archive:
            return {
                'entry_id': entry_id,
                'upload_id': upload_id,
                'parser_name': entry['parser_name'],
                'archive': required_reader.read(archive, entry_id)}
    except ArchiveQueryError as e:
        raise HTTPException(status.HTTP_400_BAD_REQUEST, detail=str(e))
    except KeyError as e:
        logger.error('missing archive', exc_info=e, entry_id=entry_id)

        return None


def _read_entries_from_archive(entries, required):
    '''
    Takes pickleable arguments so that it can be offloaded to worker processes.

    It is important to ensure the return values are also pickleable.
    '''
    with _Uploads() as uploads:
        required_reader = _validate_required(required)

        responses = [_read_entry_from_archive(
            entry, uploads, required_reader) for entry in entries if entry is not None]

        return list(filter(None, responses))


def _answer_entries_archive_request(
        owner: Owner, query: Query, pagination: MetadataPagination, required: ArchiveRequired,
        user: User):
    if owner == Owner.all_:
        raise HTTPException(
            status_code=status.HTTP_401_UNAUTHORIZED, detail=strip(
                '''The owner=all is not allowed for this operation as it will search for entries
                that you might now be allowed to access.'''))

    if required is None:
        required = '*'

    search_response = perform_search(
        owner=owner, query=query,
        pagination=pagination,
        required=MetadataRequired(include=['entry_id', 'upload_id', 'parser_name']),
        user_id=user.user_id if user is not None else None)

    # fewer than 8 entries per process is not useful
    # more than config.max_process_number processes is too much for the server
    number: int = min(
        len(search_response.data) // config.archive.min_entires_per_process,
        config.archive.max_process_number)

    if number <= 1:
        request_data: list = _read_entries_from_archive(search_response.data, required)
    else:
        entries_per_process = len(search_response.data) // number + 1

        # use process pool
        pool: multiprocessing.pool.Pool = multiprocessing.pool.Pool(processes=number)

        try:
            responses = pool.map(
                functools.partial(_read_entries_from_archive, required=required),
                zip_longest(*[iter(search_response.data)] * entries_per_process))
        finally:
            # gracefully shutdown the pool
            pool.close()
            pool.join()

        # collect results from each process
        # https://stackoverflow.com/a/45323085
        request_data = functools.reduce(operator.iconcat, responses, [])

    return EntriesArchiveResponse(
        owner=search_response.owner,
        query=search_response.query,
        pagination=search_response.pagination,
        required=required,
        data=request_data)


_entries_archive_docstring = strip('''
    This operation will perform a search with the given `query` and `owner` and return
    the a *page* of `required` archive data. Look at the body schema or parameter documentation
    for more details. The **GET** version of this operation will only allow to provide
    the full archives.
    ''')


@router.post(
    '/archive/query',
    tags=[archive_tag],
    summary='Search entries and access their archives',
    description=_entries_archive_docstring,
    response_model=EntriesArchiveResponse,
    response_model_exclude_unset=True,
    response_model_exclude_none=True,
    responses=create_responses(_bad_owner_response, _bad_archive_required_response))
async def post_entries_archive_query(
        request: Request, data: EntriesArchive, user: User = Depends(create_user_dependency())):

    return _answer_entries_archive_request(
        owner=data.owner, query=data.query, pagination=data.pagination,
        required=data.required, user=user)


@router.get(
    '/archive',
    tags=[archive_tag],
    summary='Search entries and access their archives',
    description=_entries_archive_docstring,
    response_model=EntriesArchiveResponse,
    response_model_exclude_unset=True,
    response_model_exclude_none=True,
    responses=create_responses(_bad_owner_response, _bad_archive_required_response))
async def get_entries_archive_query(
        request: Request,
        with_query: WithQuery = Depends(query_parameters),
        pagination: MetadataPagination = Depends(metadata_pagination_parameters),
        user: User = Depends(create_user_dependency())):

    res = _answer_entries_archive_request(
        owner=with_query.owner, query=with_query.query, pagination=pagination,
        required=None, user=user)
    res.pagination.populate_urls(request)
    return res


def _answer_entries_archive_download_request(
        owner: Owner, query: Query, files: Files, user: User):

    if owner == Owner.all_:
        raise HTTPException(status_code=status.HTTP_401_UNAUTHORIZED, detail=strip('''
            The owner=all is not allowed for this operation as it will search for entries
            that you might now be allowed to access.
            '''))

    files_params = Files() if files is None else files

    response = perform_search(
        owner=owner, query=query,
        pagination=MetadataPagination(page_size=0),
        required=MetadataRequired(include=[]),
        user_id=user.user_id if user is not None else None)

    if response.pagination.total > config.max_entry_download:
        raise HTTPException(
            status_code=status.HTTP_400_BAD_REQUEST,
            detail=(
                'The limit of maximum number of entries in a single download (%d) has been '
                'exeeded (%d).' % (config.max_entry_download, response.pagination.total)))

    manifest = []
    search_includes = ['entry_id', 'upload_id', 'parser_name']

    required_reader = RequiredReader('*')

    # a generator of StreamedFile objects to create the zipstream from
    def streamed_files():
        # go through all entries that match the query
        for entry_metadata in _do_exaustive_search(owner, query, include=search_includes, user=user):
            path = os.path.join(entry_metadata['upload_id'], '%s.json' % entry_metadata['entry_id'])
            try:
                archive_data = _read_archive(entry_metadata, uploads, required_reader)

                f = io.BytesIO(orjson.dumps(
                    archive_data, option=orjson.OPT_INDENT_2 | orjson.OPT_NON_STR_KEYS))

                yield StreamedFile(path=path, f=f, size=f.getbuffer().nbytes)
            except KeyError as e:
                logger.error('missing archive', entry_id=entry_metadata['entry_id'], exc_info=e)

            entry_metadata['path'] = path
            manifest.append(entry_metadata)

        # add the manifest at the end
        manifest_content = json.dumps(manifest, indent=2).encode()
        yield StreamedFile(path='manifest.json', f=io.BytesIO(manifest_content), size=len(manifest_content))

    with _Uploads() as uploads:
        # create the streaming response with zip file contents
        content = create_zipstream(streamed_files(), compress=files_params.compress)
<<<<<<< HEAD
        return StreamingResponse(content, headers=browser_download_headers(
            filename='archives.zip',
            media_type='application/zip'))
    finally:
        uploads.close()
=======
        return StreamingResponse(content, media_type='application/zip')
>>>>>>> 78e0f1e6


_entries_archive_download_docstring = strip('''
    This operation will perform a search with the given `query` and `owner` and stream
    a .zip-file with the full archive contents for all matching entries. This is not
    paginated. Look at the body schema or parameter documentation for more details.
    ''')


@router.post(
    '/archive/download/query',
    tags=[archive_tag],
    summary='Search entries and download their archives',
    description=_entries_archive_download_docstring,
    response_class=StreamingResponse,
    responses=create_responses(
        _archives_download_response, _bad_owner_response, _bad_archive_required_response))
async def post_entries_archive_download_query(
        data: EntriesArchiveDownload, user: User = Depends(create_user_dependency())):

    return _answer_entries_archive_download_request(
        owner=data.owner, query=data.query, files=data.files, user=user)


@router.get(
    '/archive/download',
    tags=[archive_tag],
    summary='Search entries and download their archives',
    description=_entries_archive_download_docstring,
    response_class=StreamingResponse,
    responses=create_responses(
        _archives_download_response, _bad_owner_response, _bad_archive_required_response))
async def get_entries_archive_download(
        with_query: WithQuery = Depends(query_parameters),
        files: Files = Depends(files_parameters),
        user: User = Depends(create_user_dependency(signature_token_auth_allowed=True))):

    return _answer_entries_archive_download_request(
        owner=with_query.owner, query=with_query.query, files=files, user=user)


@router.get(
    '/{entry_id}', tags=[metadata_tag],
    summary='Get the metadata of an entry by its id',
    response_model=EntryMetadataResponse,
    responses=create_responses(_bad_id_response),
    response_model_exclude_unset=True,
    response_model_exclude_none=True)
async def get_entry_metadata(
        entry_id: str = Path(..., description='The unique entry id of the entry to retrieve metadata from.'),
        required: MetadataRequired = Depends(metadata_required_parameters),
        user: User = Depends(create_user_dependency())):
    '''
    Retrives the entry metadata for the given id.
    '''

    query = {'entry_id': entry_id}
    response = perform_search(owner=Owner.all_, query=query, required=required, user_id=user.user_id if user is not None else None)

    if response.pagination.total == 0:
        raise HTTPException(
            status_code=status.HTTP_404_NOT_FOUND,
            detail='The entry with the given id does not exist or is not visible to you.')

    return {
        'entry_id': entry_id,
        'required': required,
        'data': response.data[0]
    }


@router.get(
    '/{entry_id}/rawdir',
    tags=[raw_tag],
    summary='Get the raw files metadata for an entry by its id',
    response_model=EntryRawDirResponse,
    responses=create_responses(_bad_id_response),
    response_model_exclude_unset=True,
    response_model_exclude_none=True)
async def get_entry_rawdir(
        entry_id: str = Path(..., description='The unique entry id of the entry to retrieve raw data from.'),
        user: User = Depends(create_user_dependency())):
    '''
    Returns the file metadata for all input and output files (including auxiliary files)
    of the given `entry_id`. The first file will be the *mainfile*.
    '''
    query = dict(entry_id=entry_id)
    response = perform_search(
        owner=Owner.visible, query=query,
        required=MetadataRequired(include=['entry_id', 'upload_id', 'mainfile']),
        user_id=user.user_id if user is not None else None)

    if response.pagination.total == 0:
        raise HTTPException(
            status_code=status.HTTP_404_NOT_FOUND,
            detail='The entry with the given id does not exist or is not visible to you.')

    with _Uploads() as uploads:
        return EntryRawDirResponse(
            entry_id=entry_id, data=_create_entry_rawdir(response.data[0], uploads))


@router.get(
    '/{entry_id}/raw',
    tags=[raw_tag],
    summary='Get the raw data of an entry by its id',
    response_class=StreamingResponse,
    responses=create_responses(_bad_id_response, _raw_response))
async def get_entry_raw(
        entry_id: str = Path(..., description='The unique entry id of the entry to retrieve raw data from.'),
        files: Files = Depends(files_parameters),
        user: User = Depends(create_user_dependency(signature_token_auth_allowed=True))):
    '''
    Streams a .zip file with the raw files from the requested entry.
    '''
    query = dict(entry_id=entry_id)
    response = perform_search(
        owner=Owner.visible, query=query,
        required=MetadataRequired(include=['entry_id']),
        user_id=user.user_id if user is not None else None)

    if response.pagination.total == 0:
        raise HTTPException(
            status_code=status.HTTP_404_NOT_FOUND,
            detail='The entry with the given id does not exist or is not visible to you.')

    return _answer_entries_raw_request(owner=Owner.visible, query=query, files=files, user=user)


@router.get(
    '/{entry_id}/raw/{path}',
    tags=[raw_tag],
    summary='Get the raw data of an entry by its id',
    response_class=StreamingResponse,
    responses=create_responses(_bad_id_response, _bad_path_response, _raw_file_response))
async def get_entry_raw_file(
        entry_id: str = Path(..., description='The unique entry id of the entry to retrieve raw data from.'),
        path: str = Path(..., description='A relative path to a file based on the directory of the entry\'s mainfile.'),
        offset: Optional[int] = QueryParameter(
            0, ge=0, description=strip('''
                Integer offset that marks the start of the contents to retrieve. Default
                is the start of the file.''')),
        length: Optional[int] = QueryParameter(
            -1, ge=0, description=strip('''
                The amounts of contents in bytes to stream. By default, the remainder of
                the file is streamed.''')),
        decompress: Optional[bool] = QueryParameter(
            False, description=strip('''
                Attempt to decompress the contents, if the file is .gz or .xz.''')),
        user: User = Depends(create_user_dependency(signature_token_auth_allowed=True))):
    '''
    Streams the contents of an individual file from the requested entry.
    '''
    query = dict(entry_id=entry_id)
    response = perform_search(
        owner=Owner.visible, query=query,
        required=MetadataRequired(include=['entry_id', 'upload_id', 'mainfile']),
        user_id=user.user_id if user is not None else None)

    if response.pagination.total == 0:
        raise HTTPException(
            status_code=status.HTTP_404_NOT_FOUND,
            detail='The entry with the given id does not exist or is not visible to you.')

    entry_metadata = response.data[0]
    upload_id, mainfile = entry_metadata['upload_id'], entry_metadata['mainfile']
    # The user is allowed to access all files, because the entry is in the "visible" scope
    upload_files = files.UploadFiles.get(upload_id)

    entry_path = os.path.dirname(mainfile)
    path = os.path.join(entry_path, path)

    if not upload_files.raw_path_exists(path):
        raise HTTPException(
            status_code=status.HTTP_404_NOT_FOUND,
            detail='The requested file does not exist.')
    # We only provide a specific mime-type, if the whole file is requested. Otherwise,
    # it is unlikely that the provided contents will match the overall file mime-type.
    mime_type = 'application/octet-stream'
    if offset == 0 and length < 0:
        mime_type = upload_files.raw_file_mime_type(path)

    raw_file_content = create_download_stream_raw_file(
        upload_files, path, offset, length, decompress)
    return StreamingResponse(raw_file_content, media_type=mime_type)


def answer_entry_archive_request(
        query: Dict[str, Any], required: ArchiveRequired, user: User, entry_metadata=None):
    required_reader = _validate_required(required)

    if not entry_metadata:
        response = perform_search(
            owner=Owner.visible, query=query,
            required=MetadataRequired(include=['entry_id', 'upload_id', 'parser_name']),
            user_id=user.user_id if user is not None else None)

        if response.pagination.total == 0:
            raise HTTPException(
                status_code=status.HTTP_404_NOT_FOUND,
                detail='The entry does not exist or is not visible to you.')

        entry_metadata = response.data[0]

    entry_id = entry_metadata['entry_id']

    with _Uploads() as uploads:
        try:
            archive_data = _read_archive(entry_metadata, uploads, required_reader)['archive']
        except KeyError:
            raise HTTPException(
                status.HTTP_404_NOT_FOUND,
                detail='The entry does exist, but it has no archive.')

        return {
            'entry_id': entry_id,
            'required': required,
            'data': {
                'entry_id': entry_id,
                'upload_id': entry_metadata['upload_id'],
                'parser_name': entry_metadata['parser_name'],
                'archive': archive_data}}


@router.get(
    '/{entry_id}/archive',
    tags=[archive_tag],
    summary='Get the archive for an entry by its id',
    response_model=EntryArchiveResponse,
    response_model_exclude_unset=True,
    response_model_exclude_none=True,
    responses=create_responses(_bad_id_response))
async def get_entry_archive(
        entry_id: str = Path(..., description='The unique entry id of the entry to retrieve archive data from.'),
        user: User = Depends(create_user_dependency())):
    '''
    Returns the full archive for the given `entry_id`.
    '''
    return answer_entry_archive_request(dict(entry_id=entry_id), required='*', user=user)


@router.get(
    '/{entry_id}/archive/download',
    tags=[archive_tag],
    summary='Get the archive for an entry by its id as plain archive json',
    responses=create_responses(_bad_id_response, _archive_download_response))
async def get_entry_archive_download(
        entry_id: str = Path(..., description='The unique entry id of the entry to retrieve archive data from.'),
        ignore_mime_type: bool = QueryParameter(
            False, description=strip('''
                Sets the mime type specified in the response headers to `application/octet-stream`
                instead of the actual mime type (i.e. `application/json`).''')),
        user: User = Depends(create_user_dependency(signature_token_auth_allowed=True))):
    '''
    Returns the full archive for the given `entry_id`.
    '''
    response = answer_entry_archive_request(dict(entry_id=entry_id), required='*', user=user)
    archive = response['data']['archive']
    return StreamingResponse(
        io.BytesIO(json.dumps(archive, indent=2).encode()),
        headers=browser_download_headers(
            filename=f'{entry_id}.json',
            media_type='application/octet-stream' if ignore_mime_type else 'application/json'))


@router.post(
    '/{entry_id}/archive/query',
    tags=[archive_tag],
    summary='Get the archive for an entry by its id',
    response_model=EntryArchiveResponse,
    response_model_exclude_unset=True,
    response_model_exclude_none=True,
    responses=create_responses(_bad_id_response, _bad_archive_required_response))
async def post_entry_archive_query(
        data: EntryArchiveRequest, user: User = Depends(create_user_dependency()),
        entry_id: str = Path(..., description='The unique entry id of the entry to retrieve archive data from.')):

    '''
    Returns a partial archive for the given `entry_id` based on the `required` specified
    in the body.
    '''
    return answer_entry_archive_request(dict(entry_id=entry_id), required=data.required, user=user)


def edit(query: Query, user: User, mongo_update: Dict[str, Any] = None, re_index=True) -> List[str]:
    # get all entries that have to change
    entry_ids: List[str] = []
    upload_ids: Set[str] = set()
    with utils.timer(logger, 'edit query executed'):
        all_entries = _do_exaustive_search(
            owner=Owner.user, query=query, include=['entry_id', 'upload_id'], user=user)

        for entry_dict in all_entries:
            entry_ids.append(entry_dict['entry_id'])
            upload_ids.add(entry_dict['upload_id'])

    # perform the update on the mongo db
    with utils.timer(logger, 'edit mongo update executed', size=len(entry_ids)):
        if mongo_update is not None:
            n_updated = proc.Entry.objects(entry_id__in=entry_ids).update(multi=True, **mongo_update)
            if n_updated != len(entry_ids):
                logger.error('edit repo did not update all entries', payload=mongo_update)

    # re-index the affected entries in elastic search
    with utils.timer(logger, 'edit elastic update executed', size=len(entry_ids)):
        if re_index:
            updated_metadata: List[datamodel.EntryMetadata] = []
            for entry in proc.Entry.objects(entry_id__in=entry_ids):
                entry_metadata = entry.mongo_metadata(entry.upload)
                # Ensure that updated fields are marked as "set", even if they are cleared
                entry_metadata.m_update_from_dict(mongo_update)
                # Add to list
                updated_metadata.append(entry_metadata)

            failed = es_update_metadata(updated_metadata, update_materials=True, refresh=True)

            if failed > 0:
                logger.error(
                    'edit repo with failed elastic updates',
                    payload=mongo_update, nfailed=failed)

    return list(upload_ids)


def get_quantity_values(quantity, **kwargs):
    '''
    Performs the search defined by `kwargs`, aggregated by quantity, and returns the encountered
    values of this quantity.
    '''
    response = perform_search(
        **kwargs,
        aggregations=dict(agg=Aggregation(terms=TermsAggregation(quantity=quantity))),
        pagination=Pagination(page_size=0))
    terms = response.aggregations['agg'].terms  # pylint: disable=no-member
    return [bucket.value for bucket in terms.data]


_editable_quantities = {
    quantity.name: quantity for quantity in EditableUserMetadata.m_def.definitions}


@router.post(
    '/edit_v0',
    tags=[metadata_tag],
    summary='Edit the user metadata of a set of entries',
    response_model=EntryMetadataEditResponse,
    response_model_exclude_unset=True,
    response_model_exclude_none=True,
    responses=create_responses(_bad_metadata_edit_response))
async def post_entry_metadata_edit(
        response: Response,
        data: EntryMetadataEdit,
        user: User = Depends(create_user_dependency())):

    '''
    Performs or validates edit actions on a set of entries that match a given query.
    '''

    # checking the edit actions and preparing a mongo update on the fly
    query = data.query
    data = EntryMetadataEditResponse(**data.dict())
    data.query = query  # to dict from dict does not work with the op aliases in queries
    actions = data.actions
    verify = data.verify
    data.success = True
    mongo_update = {}
    main_author_ids = None
    has_error = False
    removed_datasets = None

    with utils.timer(logger, 'edit verified'):
        for action_quantity_name in actions.dict():  # type: ignore
            quantity_actions = getattr(actions, action_quantity_name, None)
            if quantity_actions is None:
                continue

            quantity = _editable_quantities.get(action_quantity_name)
            if quantity is None:
                raise HTTPException(
                    status_code=status.HTTP_400_BAD_REQUEST,
                    detail='Unknown quantity %s' % action_quantity_name)

            # TODO this does not work. Because the quantities are not in EditableUserMetadata
            # they are also not in the model and ignored by fastapi. This probably
            # also did not work in the old API.
            if action_quantity_name in ['main_author', 'upload_create_time']:
                if not user.is_admin():
                    raise HTTPException(
                        status_code=status.HTTP_400_BAD_REQUEST,
                        detail='Only the admin user can set %s' % quantity.name)

            if isinstance(quantity_actions, list) == quantity.is_scalar:
                raise HTTPException(
                    status_code=status.HTTP_400_BAD_REQUEST,
                    detail='Wrong shape for quantity %s' % action_quantity_name)

            if not isinstance(quantity_actions, list):
                quantity_actions = [quantity_actions]

            verify_reference = None
            if isinstance(quantity.type, metainfo.Reference):
                verify_reference = quantity.type.target_section_def.section_cls
            mongo_key = quantity.name
            has_error = False
            for action in quantity_actions:
                action.success = True
                action.message = None
                action_value = action.value
                action_value = action_value if action_value is None else action_value.strip()

                if action_quantity_name == 'with_embargo':
                    raise HTTPException(
                        status_code=status.HTTP_400_BAD_REQUEST,
                        detail='Updating the embargo flag on entry level is no longer allowed.')

                if action_value is None:
                    mongo_value = None

                elif action_value == '':
                    mongo_value = None

                elif verify_reference in [datamodel.User, datamodel.Author]:
                    try:
                        mongo_value = datamodel.User.get(user_id=action_value).user_id
                    except KeyError:
                        action.success = False
                        has_error = True
                        action.message = 'User does not exist'
                        continue

                    if main_author_ids is None:
                        main_author_ids = get_quantity_values(
                            quantity='main_author.user_id', owner=Owner.user, query=data.query, user_id=user.user_id)
                    if action_value in main_author_ids:
                        action.success = False
                        has_error = True
                        action.message = 'This user is already the main author of an entry in the query'
                        continue

                elif verify_reference == datamodel.Dataset:
                    try:
                        mongo_value = datamodel.Dataset.m_def.a_mongo.get(
                            user_id=user.user_id, dataset_name=action_value).dataset_id
                    except KeyError:
                        action.message = 'Dataset does not exist and will be created'
                        mongo_value = None
                        if not verify:
                            dataset = datamodel.Dataset(
                                dataset_id=utils.create_uuid(), user_id=user.user_id,
                                dataset_name=action_value, dataset_create_time=datetime.utcnow())
                            dataset.a_mongo.create()
                            mongo_value = dataset.dataset_id

                else:
                    mongo_value = action_value

                if len(quantity.shape) == 0:
                    mongo_update[mongo_key] = mongo_value
                else:
                    mongo_values = mongo_update.setdefault(mongo_key, [])
                    if mongo_value is not None:
                        if mongo_value in mongo_values:
                            action.success = False
                            has_error = True
                            action.message = 'Duplicate values are not allowed'
                            continue
                        mongo_values.append(mongo_value)

            if len(quantity_actions) == 0 and len(quantity.shape) > 0:
                mongo_update[mongo_key] = []

            if action_quantity_name == 'datasets':
                # check if datasets edit is allowed and if datasets have to be removed
                old_datasets = get_quantity_values(
                    quantity='datasets.dataset_id', owner=Owner.user, query=data.query, user_id=user.user_id)

                removed_datasets = []
                for dataset_id in old_datasets:
                    if dataset_id not in mongo_update.get(mongo_key, []):
                        removed_datasets.append(dataset_id)

                doi_ds = datamodel.Dataset.m_def.a_mongo.objects(
                    dataset_id__in=removed_datasets, doi__ne=None).first()
                if doi_ds is not None and not user.is_admin:
                    data.success = False
                    data.message = (data.message if data.message else '') + (
                        'Edit would remove entries from a dataset with DOI (%s) ' % doi_ds.dataset_name)
                    has_error = True

    # stop here, if client just wants to verify its actions
    if verify:
        return data

    # stop if the action were not ok
    if has_error:
        response.status_code = status.HTTP_400_BAD_REQUEST
        return data

    # perform the change
    mongo_update['last_edit_time'] = datetime.utcnow()
    edit(data.query, user, mongo_update, True)

    # remove potentially empty old datasets
    if removed_datasets is not None:
        for dataset in removed_datasets:
            if proc.Entry.objects(datasets=dataset).first() is None:
                datamodel.Dataset.m_def.a_mongo.objects(dataset_id=dataset).delete()

    return data


@router.post(
    '/edit',
    tags=[metadata_tag],
    summary='Edit the user metadata of a set of entries',
    response_model=MetadataEditRequest,
    response_model_exclude_unset=True,
    response_model_exclude_none=True,
    responses=create_responses(
        _bad_edit_request, _bad_edit_request_authorization, _bad_edit_request_empty_query))
async def post_entries_edit(
        request: Request,
        data: MetadataEditRequest,
        user: User = Depends(create_user_dependency(required=True))):
    '''
    Updates the metadata of the specified entries.

    **Note:**
      - Only admins can edit some of the fields.
      - Only entry level attributes (like `comment`, `references` etc.) can be set using
        this endpoint; upload level attributes (like `upload_name`, `coauthors`, embargo
        settings, etc) need to be set through the endpoint **uploads/upload_id/edit**.
      - If the upload is published, the only operation permitted using this endpoint is to
        edit the entries in datasets that where created by the current user.
    '''
    edit_request_json = await request.json()
    try:
        verified_json = proc.MetadataEditRequestHandler.edit_metadata(edit_request_json, None, user)
        return verified_json
    except RequestValidationError as e:
        raise  # A problem which we have handled explicitly. Fastapi does json conversion.
    except Exception as e:
        # The upload is processing or some kind of unexpected error has occured
        raise HTTPException(status_code=status.HTTP_400_BAD_REQUEST, detail=str(e))<|MERGE_RESOLUTION|>--- conflicted
+++ resolved
@@ -885,15 +885,9 @@
     with _Uploads() as uploads:
         # create the streaming response with zip file contents
         content = create_zipstream(streamed_files(), compress=files_params.compress)
-<<<<<<< HEAD
         return StreamingResponse(content, headers=browser_download_headers(
             filename='archives.zip',
             media_type='application/zip'))
-    finally:
-        uploads.close()
-=======
-        return StreamingResponse(content, media_type='application/zip')
->>>>>>> 78e0f1e6
 
 
 _entries_archive_download_docstring = strip('''
